1.1.3b2:
      * Make check_mk_agent.linux executable
      * check_mk-df.php: Fix locale setting (error of locale DE on PNP 0.6.2)
      * mutlipath: Added unhandled multipath output format (UUID with 49 signs)
      * Livestatus: fix operators !~ and !~~, they didn't work (ever)
<<<<<<< HEAD
      * Makefile: make sure all files are world readable
=======
      * check_mk_templates: remove action_url from cluster and summary hosts (they have no performance data)
      * Clusters: make real host checks for clusters (using check_icmp with multiple IP addresses)
      * logwatch: fix authorization problem on web pages when acknowledging
>>>>>>> 1bc27680

1.1.3b1:
      Core, Setup, etc.:
      * check_mk_template.cfg: fix typo in notes_url
      * Negation in binary conf lists via NEGATE (clustered_services, ingored_services,
	bulkwalk_hosts, etc).
      * Better handling of wrapping performance counters
      * datasource_programs: allow <HOST> (formerly only <IP>)
      * new config variable: extra_nagios_conf: string simply added to Nagios
        object configuration (for example for define command, etc.)
      * New option --flush: delete runtime data of some or all hosts
      * Abort installation if livestatus does not compile.
      * PNP4Nagios Templates: Fixed bug in template file detection for local checks
      * nagios_install.sh: Added support for Ubuntu 9.10
      * SNMP: handle multiline output of snmpwalk (e.g. Hexdumps)
      * SNMP: handle ugly error output of snmpwalk
      * SNMP: allow snmp_info to fetch multiple tables
      * check_mk -D: sort hostlist before output
      * check_mk -D: fix output: don't show aggregated services for non-aggregated hosts
      * check_mk_templates.cfg: fix syntax error, set notification_options to n

      Checks & Agents:
      * multipath: Fixed bug in output parser
      * cpu: fixed bug: apply level on 15min, not on 1min avg
      * New check fc_brocade_port_detailed
      * netctrl: improved handling of wrapped counters
      * winperf: Better handling of wrapping counters
      * aironet_client: New check for number of clients and signal
        quality of CISCO Aironet access points
      * aironet_errors: New check for monitoring CRC errors on
        CISCO Aironet access points
      * logwatch: When Agent does not send a log anymore and no local logwatch
                  file present the state will be UNKNOWN now (Was OK before).
      * fjdarye60_sum: New check for summary status of Fidary-E60 devices
      * fjdarye60_disks: New check for status of physical disks
      * fjdarye60_devencs: New check for status of device enclosures
      * fjdarye60_cadaps: New check for status of channel adapters
      * fjdarye60_cmods: New check for status of channel modules
      * fjdarye60_cmods_flash: New check for status of channel modules flash
      * fjdarye60_cmods_mem: New check for status of channel modules memory
      * fjdarye60_conencs: New check for status of controller enclosures
      * fjdarye60_expanders: New check for status of expanders
      * fjdarye60_inletthmls: New check for status of inlet thermal sensors
      * fjdarye60_thmls: New check for status of thermal sensors
      * fjdarye60_psus: New check for status of PSUs
      * fjdarye60_syscaps: New check for status of System Capacitor Units
      * fjdarye60_rluns: New check for RLUNs
      * lparstat_aix: New check by Joerg Linge
      * mrpe: Handles multiline output correctly (only works on Linux,
	      Agents for AIX, Solaris still need fix).
      * df: limit warning and critical levels to 50/60% when using a magic number
      * fc_brocade_port_detailed: allow setting levels on in/out traffic, detect
         baudrate of inter switch links (ISL). Display warn/crit/baudrate in
	 PNP-template

      MK Livestatus:
      * New headers for waiting (please refer to online documentation)
      * Abort on errors even if header is not fixed16
      * Changed response codes to better match HTTP
      * json output: handle tab and other control characters correctly
      * Fix columns host:worst_service_state and host:worst_service_hard_state
      * New tables servicesbygroup, servicesbyhostgroup and hostsbygroup
      * Allow to select columns with table prefix, e.g. host_name instead of name
        in table hosts. This does not affect the columns headers output by
	ColumnHeaders, though.
      * Fix invalid json output of group list column in tables hosts and services
      * Fix minor compile problem.
      * Fix hangup on AuthUser: at certain columns

      Multisite:
      * Replaced Multiadmin with Multisite.


1.1.2:
      Summary:
      * Lots of new checks
      * MK Livestatus gives transparent access to log files (nagios.log, archive/*.log)
      * Many bug fixes

      MK Livestatus:
      * Added new table "log", which gives you transparent access to the Nagios log files!
      * Added some new columns about Nagios status data to stable 'status'
      * Added new table "comments"
      * Added logic for count of pending service and hosts
      * Added several new columns in table 'status' 
      * Added new columns flap_detection and obsess_over_services in table services
      * Fixed bug for double columns: filter truncated double to int
      * Added new column status:program_version, showing the Nagios version
      * Added new column num_services_pending in table hosts
      * Fixed several compile problems on AIX
      * Fixed bug: queries could be garbled after interrupted connection
      * Fixed segfault on downtimes:contacts
      * New feature: sum, min, max, avg and std of columns in new syntax of Stats:

      Checks & Agents:
      * Check ps: this check now supports inventory in a very flexible way. This simplifies monitoring a great number of slightly different processes such as with ORACLE or SAP.
      * Check 'md': Consider status active(auto-read-only) as OK
      * Linux Agent: fix bug in vmware_state
      * New Checks for APC Symmetra USV
      * Linux Agent: made <<<meminfo>>> work on RedHat 3.
      * New check ps.perf: Does the same as ps, but without inventory, but with performance data
      * Check kernel: fixed missing performance data
      * Check kernel: make CPU utilization work on Linux 2.4
      * Solaris agent: don't use egrep, removed some bashisms, output filesystem type zfs or ufs
      * Linux agent: fixed problem with nfsmount on SuSE 9.3/10.0
      * Check 'ps': fix incompability with old agent if process is in brackets
      * Linux agent: 'ps' now no longer supresses kernel processes
      * Linux agent: make CPU count work correctly on PPC-Linux
      * Five new checks for monitoring DECRU SANs
      * Some new PNP templates for existing checks that still used the default templates
      * AIX Agent: fix filesystem output
      * Check logwatch: Fix problem occuring at empty log lines
      * New script install_nagios.sh that does the same as install_nagios_on_lenny.sh, but also works on RedHat/CentOS 5.3.
      * New check using the output of ipmi-sensors from freeipmi (Linux)
      * New check for LSI MegaRAID disks and arrays using MegaCli (based on the driver megaraid_sas) (Linux)
      * Added section <<<cpu>>> to AIX and Solaris agents
      * New Check for W&T web thermograph (webthermometer)
      * New Check for output power of APC Symmetra USP
      * New Check for temperature sensors of APC Symmetra WEB/SNMP Management Card.
      * apc_symmetra: add remaining runtime to output
      * New check for UPS'es using the generic UPS-MIB (such as GE SitePro USP)
      * Fix bug in PNP-template for Linux NICs (bytes and megabytes had been mixed up).
      * Windows agent: fix bug in output of performance counters (where sometimes with , instead of .)
      * Windows agent: outputs version if called with 'version'
      
      Core, Setup, etc.:
      * New SNMP scan feature: -I snmp scans all SNMP checks (currently only very few checks support this, though)
      * make non-bulkwalk a default. Please edit bulkwalk_hosts or non_bulkwalk_hosts to change that
      * Improve setup autodetection on RedHat/CentOS.  Also fix problem with Apache config for Mutliadmin: On RedHat Check_MK's Apache conf file must be loaded after mod_python and was thus renamed to zzz_check_mk.conf.
      * Fix problem in Agent-RPM: mark xinetd-configfile with %config -> avoid data loss on update
      * Support PNP4Nagios 0.6.2
      * New setup script "install_nagios.sh" for installing Nagios and everything else on SLES11
      * New option define_contactgroups: will automatically create contactgroup definitions for Nagios

1.1.0:
      * Fixed problems in Windows agent (could lead
        to crash of agent in case of unusal Eventlog
	messages)
      * Fixed problem sind 1.0.39: recompile waitmax for
        32 Bit (also running on 64)
      * Fixed bug in cluster checks: No cache files
        had been used. This can lead to missing logfile
	messages.
      * Check kernel: allow to set levels (e.g. on 
	pgmajfaults)
      * Check ps now allows to check for processes owned
        by a specific user (need update of Linux agent)
      * New configuration option aggregate_check_mk: If
        set to True, the summary hosts will show the
	status auf check_mk (default: False)
      * Check winperf.cpuusage now supports levels
        for warning and critical. Default levels are
	at 101 / 101
      * New check df_netapp32 which must be used
        for Netapps that do not support 64 bit 
	counters. Does the same as df_netapp
      * Symlink PNP templates: df_netapp32 and
        df_netapp use same template as df
      * Fix bug: ifoperstatus does not produce performance
        data but said so.
      * Fix bug in Multiadmin: Sorting according to
        service states did not work
      * Fix two bugs in df_netapp: use 64 bit counters
        (32 counter wrap at 2TB filesystems) and exclude
       	snapshot filesystems with size 0 from inventory.
      * Rudimentary support for monitoring ESX: monitor
        virtual filesystems with 'vdf' (using normal df
	check of check_mk) and monitor state of machines 
	with vcbVmName -s any (new check vmware_state).
      * Fixed bug in MRPE: check failed on empty performance
        data (e.g. from check_snmp: there is emptyness
        after the pipe symbol sometimes)
      * MK Livestatus is now multithreaded an can
        handle up to 10 parallel connections (might
        be configurable in a future version).
      * mk_logwatch -d now processes the complete logfile
        if logwatch.state is missing or not including the
	file (this is easier for testing)
      * Added missing float columns to Livestatus.
      * Livestatus: new header StatsGroupBy:
      * First version with "Check_MK Livestatus Module"!
        setup.sh will compile, install and activate
	Livestatus per default now. If you do not want
	this, please disable it by entering <tt>no</tt>,
	when asked by setup.
      * New Option --paths shows all installation, config
        and data paths of Check_mk and Nagios
      * New configuration variable define_hostgroups and
        define service_groups allow you to automatically
        create host- and service groups - even with aliases.
      * Multiadmin has new filter for 'active checks enabled'.
      * Multiadmin filter for check_command is now a drop down list.
      * Dummy commands output error message when passive services
        are actively checked (by accident)
      * New configuration option service_descriptions allows to
        define customized service descriptions for each check type
      * New configuration options extra_host_conf, extra_summary_host_conf
        and extra_service_conf allow to define arbitrary Nagios options
	in host and service defitions (notes, icon_image, custom variables,
        etc)
      * Fix bug: honor only_hosts also at option -C


1.0.39:
      * New configuration variable only_hosts allows
	you to limit check_mk to a subset of your
	hosts (for testing)
      * New configuration parameter mem_extended_perfdata
	sends more performance data on Linux (see 
	check manual for details)
      * many improvements of Multiadmin web pages: optionally 
	filter out services which are (not) currently in downtime
	(host or service itself), optionally (not) filter out summary
	hosts, show host status (down hosts), new action
	for removing all scheduled downtimes of a service.
	Search results will be refreshed every 90 seconds.
	Choose between two different sorting orders.
	Multadmin now also supports user authentication
      * New configuration option define_timeperiods, which
	allows to create Nagios timeperiod definitions.
	This also enables the Multiadmin tools to filter
	out services which are currently not in their
	notification interval.
      * NIC check for Linux (netctr.combined) now supports
	checking of error rates
      * fc_brocade_port: New possibility of monitoring
	CRC errors and C3 discards
      * Fixed bug: snmp_info_single was missing
        in precompiled host checks
	
1.0.38:
      * New: check_mk's multiadmin tool (Python based
	web page). It allows mass administration of
	services (enable/disable checks/notifications, 
	acknowledgements, downtimes). It does not need
	Nagios service- or host groups but works with
	a freeform search.
      * Remove duplicate <?php from the four new 
	PNP templates of 1.0.37.
      * Linux Agent: Kill hanging NFS with signal 9
	(signal 15 does not always help)
      * Some improvements in autodetection. Also make
	debug mode: ./autodetect.py: This helps to
	find problems in autodetection.
      * New configuration variables generate_hostconf and
	generate_dummy_commands, which allows to suppress
	generation of host definitions for Nagios, or 
	dummy commands, resp.
      * Now also SNMP based checks use cache files.
      * New major options --backup and --restore for
	intelligent backup and restore of configuration
	and runtime data
      * New variable simulation_mode allows you to dry
	run your Nagios with data from another installation.
      * Fixed inventory of Linux cpu.loads and cpu.threads
      * Fixed several examples in checks manpages
      * Fixed problems in install_nagios_on_lenny.sh
      * ./setup.sh now understands option --yes: This
        will not output anything except error messages
	and assumes 'yes' to all questions
      * Fix missing 'default.php' in templates for
	local
	
1.0.37:
      * IMPORTANT: Semantics of check "cpu.loads" has changed.
	Levels are now regarded as *per CPU*. That means, that
	if your warning level is at 4.0 on a 2 CPU machine, then 
	a level of 8.0 is applied.
      * On check_mk -v now also ouputs version of check_mk
      * logfile_patterns can now contain host specific entries.
	Please refer to updated online documentation for details.
      * Handling wrapping of performance counters. 32 and 64 bit
	counters should be autodetected and handled correctly.
	Counters wrapping over twice within one check cycle
	cannot be handled, though.
      * Fixed bug in diskstat: Throughput was computed twice
	too high, since /proc/diskstats counts in sectors (512 Bytes)
	not in KB
      * The new configuration variables bulkwalk_hosts and
	non_bulkwalk_hosts, that allow 	to specify, which hosts 
	support snmpbulkwalk (which is
	faster than snmpwalk) and which not. In previos versions,
	always bulk walk was used, but some devices do not support
	that.
      * New configuration variable non_aggregated_hosts allows
	to exclude hosts generally from service aggregation.
      * New SNMP based check for Rittal CMC TC 
	(ComputerMultiControl-TopConcept) Temperature sensors 
      * Fixed several problems in autodetection of setup
      * Fixed inventory check: exit code was always 0
	for newer Python versions.
      * Fixed optical problem in check manual pages with
	newer version of less.
      * New template check_mk-local.php that tries to
	find and include service name specific templates.
	If none is found, default.php will be used.
      * New PNP templates check_mk-kernel.php for major page
	faults, context switches and process creation
      * New PNP template for cpu.threads (Number of threads)
      * Check nfsmounts now detects stale NFS handles and
	triggers a warning state in that case

1.0.36:
      * New feature of Linux/UNIX Agent: "MRPE" allows
	you to call Nagios plugins by the agent. Please
	refer to online documentation for details.
      * Fix bug in logwatch.php: Logfiles names containing spaces
	now work.
      * Setup.sh now automatically creates cfg_dir if
	none found in nagios.cfg (which is the case for the
	default configuration of a self compiled Nagios)
      * Fix computation of CPU usage for VMS.
      * snmp_hosts now allows config-list syntax. If you do
	not define snmp_hosts at all, all hosts with tag
	'snmp' are considered to be SNMP hosts. That is 
	the new preferred way to do it. Please refer
	to the new online documentation.
      * snmp_communities now also allows config-list syntax
	and is compatible to datasource_programs. This allows
	to define different SNMP communities by making use
	of host tags.
      * Check ifoperstatus: Monitoring of unused ports is
	now controlled via ifoperstatus_monitor_unused.
      * Fix problem in Windows-Agent with cluster filesystems:
	temporarily non-present cluster-filesystems are ignored by
	the agent now.
      * Linux agent now supports /dev/cciss/d0d0... in section
	<<<diskstat>>>
      * host configuration for Nagios creates now a variable
	'name host_$HOSTNAME' for each host. This allows
	you to add custom Nagios settings to specific hosts
	in a quite general way.
      * hosts' parents can now be specified with the
	variable 'parents'. Please look at online documentation
	for details.
      * Summary hosts now automatically get their real host as a
	parent. This also holds for summary cluster hosts.
      * New option -X, --config-check that checks your configuration
	for invalid variables. You still can use your own temporary
	variables if you prefix them with an underscore.
	IMPORTANT: Please check your configuration files with
	this option. The check may become an implicit standard in
	future versions.
      * Fixed problem with inventory check on older Python 
	versions.
      * Updated install_nagios_on_lenny.sh to Nagios version
	3.2.0 and fixed several bugs.

1.0.35:
      * New option -R/--restart that does -S, -H and -C and
	also restarts Nagios, but before that does a Nagios
	config check. If that fails, everything is rolled
	back and Nagios keeps running with the old configuration.
      * PNP template for PING which combines RTA and LOSS into
	one graph.
      * Host check interval set to 1 in default templates.
      * New check for hanging NFS mounts (currently only
	on Linux)
      * Changed check_mk_templates.cfg for PING-only hosts:
	No performance data is processed for the PING-Check
	since the PING data is already processed via the
	host check (avoid duplicate RRDs)
      * Fix broken notes_url for logwatch: Value from setup.sh
	was ignored and always default value taken.
      * Renamed config variable mknagios_port to agent_port
	(please updated main.mk if you use that variable)
      * Renamed config variable mknagios_min_version to
	agent_min_version (update main.mk if used)
      * Renamed config variable mknagios_autochecksdir to 
	autochecksdir (update main.mk if used)
      * configuration directory for Linux/UNIX agents is
	now configurable (default is /etc/check_mk)
      * Add missing configuration variable to precompiled
	checks (fix problem when using clusters)
      * Improved multipath-check: Inventory now determines
	current number of paths. And check output is more
	verbose.
      * Mark config files as config files in RPM. RPM used
	to overwrite main.mk on update!
	
1.0.34:
      * Ship agents for AIX and SunOS/Solaris (beta versions).
      * setup script now autodetects paths and settings of your
	running Nagios
      * Debian package of check_mk itself is now natively build
	with paths matching the prepackaged Nagios on Debian 5.0
      * checks/df: Fix output of check: percentage shown in output
	did include reserved space for root where check logic did
	not. Also fix logic: account reserved space as used - not
	as avail.
      * checks/df: Exclude filesystems with size 0 from inventory.
      * Fix bug with host tags in clusters -> precompile did not
	work.
      * New feature "Inventory Check": Check for new services. Setting
	inventory_check_interval=120 in main.mk will check for new services
	every 2 hours on each host. Refer to online documentation
	for more details.
      * Fixed bug: When agent sends invalid information or check
	has bug, check_mk now handles this gracefully
      * Fixed bug in checks/diskstat and in Linux agent. Also
	IDE disks are found. The inventory does now work correctly
	if now disks are found.
      * Determine common group of Apache and Nagios at setup.
	Auto set new variable www_group which replaces logwatch_groupid.
	Fix bug: logwatch directories are now created with correct
	ownership when check_mk is called manually as root.
      * Default templates: notifications options for hosts and
	services now include also recovery, flapping and warning
	events.
      * Windows agent: changed computation of RAM and SWAP usage
	(now we assume that "totalPageFile" includes RAM *and*
	SWAP).
      * Fix problem with Nagios configuration files: remove
	characters Nagios considers as illegal from service
	descriptions.
      * Processing of performance data (check_icmp) for host
        checks and PING-only-services now set to 1 in default
	templates check_mk_templates.cfg.
      * New SNMP checks for querying FSC ServerView Agent: fsc_fans,
	fsc_temp and fsc_subsystems. Successfully tested with agents
	running	on Windows and Linux.
      * RPM packaged agent tested to be working on VMWare ESX 4.0 
	(simply install RPM package with rpm -i ... and open port 
	in firewall with "esxcfg-firewall -o 6556,tcp,in,check_mk")
      * Improve handling of cache files: inventory now uses cache
	files only if they are current and if the hosts are not
	explicitely specified.
	
1.0.33:
      * Made check_mk run on Python 2.3.4 (as used in CentOS 4.7
	und RedHat 4.7). 
      * New option -M that prints out manual pages of checks.
	Only a few check types are documented yet, but more will
	be following.
      * Package the empty directory /usr/lib/check_mk_agent/plugins
	and ../local into the RPM and DEB package of the agent
      * New feature: service_dependencies. check_mk lets you comfortably
	create Nagios servicedependency definitions for you and also
	supports them by executing the checks in an optimal order.
      * logwatch.php: New button for hiding the context messages.
	This is a global setting for all logfiles and its state is
	stored in a cookie.
	
1.0.32:
      * IMPORTANT: Configuration variable datasource_programs is now
        analogous to that of host_groups. That means: the order of
        program and hostlist must be swapped!
      * New option --fake-dns, useful for tests with non-existing
	hosts.
      * Massive speed improvement for -S, -H and -C
      * Fixed bug in inventory of clusters: Clustered services where
	silently dropped (since introduction of host tags). Fixed now.
      * Fixed minor bug in inventory: Suppress DNS lookup when using
	--no-tcp
      * Fixed bug in cluster handling: Missing function strip_tags()
	in check_mk_base.py was eliminated.
      * Changed semantics of host_groups, summary_host_groups,
	host_contactgroups, and summary_host_groups for clusters: 
	Now the cluster names will be relevant, not
	the names of the nodes. This allows the cluster hosts to
	have different host/contactgroups than the nodes. And it is more
	consistent with other parts of the configuration.
      * Fixed bug: datasource_programs on cluster nodes did not work
	when precompiling

1.0.31:
      * New option -D, --dump that dumps all configuration information
	about one, several or all hosts
	New config variables 'ignored_checktypes' and 'ignored_services',
        which allow to include certain checktypes in general or
        some services from some hosts from inventory
      * Config variable 'clustered_services' now has the same semantics
	as ignored_checktypes and allows to make it host dependent.
      * Allow magic tags PHYSICAL_HOSTS, CLUSTER_HOSTS and ALL_HOSTS at
	all places, where lists of hosts are expected (except checks).
	This fixes various problems that arise when using all_hosts at
	those places:
	  * all_hosts might by changed by another file in conf.d
	  * all_hosts does not contain the cluster hosts
      * Config file 'final.mk' is read after all other config files -
	if it exists. You can put debug code there that prints the
	contents of your variables.
      * Use colored output only, if stdout is a tty. If you have
	problems with colors, then you can pipe the output
	through cat or less
      * Fixed bug with host tags: didn't strip off tags when
	processing configuration lists (occurs when using
	custom host lists)
      * mk_logwatch is now aware of inodes of logfiles. This
	is important for fast rotating files: If the inode
	of a logfile changes between two checks mk_logwatch
	assumes that the complete content is new, even if
	the new file is longer than the old one.
      * check_mk makes sure that you do not have duplicate
	hosts in all_hosts or clusters.

1.0.30:
      * Windows agent now automatically monitors all existing
	event logs, not only "System" and "Application".

1.0.29:
      * Improved default Nagios configuration file:
	added some missing templates, enter correct URLs
	asked at setup time.
      * IMPORANT: If you do not use the new default 
	Nagios configuration file you need to rename
	the template for aggregated services (summary
	services) to check_mk_summarizes (old name
	was 'check_mk_passive-summary'). Aggregated
	services are *always* passive and do *never*
	have performance data.
      * Hopefully fixed CPU usage output on multi-CPU
	machines
      * Fixed Problem in Windows Agent: Eventlog monitoring
	does now also work, if first record has not number 1
	(relevant for larger/older eventlogs)
      * Fixed bug in administration.html: Filename for Nagios
	must be named check_mk.cfg and *not* main.mk. Nagios
	does not read files without the suffix .cfg. 
      * magic factor for df, that allows to automatgically 
        adapt levels for very big or very small filesystems.
      * new concept of host tags simplyfies configuration.
      * IMPORTANT: at all places in the configuration where
	lists of hosts are used those are not any longer
	interpreted as regular expressions. Hostnames
	must match exactly. Therefore the list [ "" ] does
	not any longer represent the list of all hosts.
	It is a bug now. Please write all_hosts instead
	of [ "" ]. The semantics for service expressions
	has not changed.
      * Fixed problem with logwatch.php: Begin with
	<?php, not with <?. This makes some older webservers
	happy.
      * Fixed problem in check ipmi: Handle corrupt output
	from agent
      * Cleaned up code, improved inline documentation
      * Fixed problem with vms_df: default_filesystem_levels,
	filesystem_levels and df magic number now are used
	for df, vms_df and df_netapp together. Works now also
	when precompiled.
	
1.0.28:
      * IMPORTANT: the config file has been renamed from
	check_mk.cfg to main.mk. This has been suggested
	by several of my customers in order to avoid 
	confusion with Nagios configuration files. In addition,
	all check_mk's configuration file have to end in
	'.mk'. This also holds for the autochecks. The 
	setup.sh script will automatically rename all relevant
	files. Users of RPM or DEB installations have to remove
	the files themselves - sorry.
      * Windows agent supports eventlogs. Current all Warning
        and Error messages from 'System' and 'Application' are
        being sent to check_mk. Events can be filtered on the
	Nagios host.
      * Fixed bug: direct RRD update didn't work. Should now.
      * Fixed permission problems when run as root.
      * Agent is expected to send its version in <<<check_mk>>>
	now (not any longer in <<<mknagios>>>
      * Fixed bug in Windows agent. Performance counters now output
	correct values
      * Change checks/winperf: Changed 'ops/sec' into MB/s.
	That measures read and write disk throughput
	(now warn/crit levels possible yet)
      * new SNMP check 'ifoperstatus' for checking link
        of network interfaces via SNMP standard MIB
      * translated setup script into english
      * fixed bug with missing directories in setup script
      * made setup script's output nicer, show version information
      * NEW: mk_logwatch - a new plugin for the linux/UNIX agent
	for watching logfiles
      * Better error handling with Nagios pipe
      * Better handling of global error: make check_mk return
	CRIT, when no data can retrieved at all.
      * Added missing template 'check_mk_pingonly' in sample
	Nagios config file (is needed for hosts without checks)
	
1.0.27:
      * Ship source code of windows agent
      * fix several typos
      * fix bug: option --list-hosts did not work
      * fix bug: precompile "-C" did not work because
	of missing extension .py
      * new option -U,--update: It combines -S, -H and
	-U and writes the Nagios configuration into a
	file (not to stdout).
      * ship templates for PNP4Nagios matching most check_mk-checks.
	Standard installation path is /usr/share/check_mk/pnp-templates
	
1.0.26:
      -	Changed License to GNU GPL Version 2
      * modules check_mk_admin and check_mk_base are both shipped
	uncompiled.
      * source code of windows agent togehter with Makefile shipped
	with normal distribution
      * checks/md now handles rare case where output of /proc/mdstat
	shows three lines per array

1.0.25:
      * setup skript remembers paths

1.0.24:
      * fixed bug with precompile: Version of Agent was always 0

1.0.23:
      * fixed bug: check_config_variables was missing in precompiled
	files
      * new logwatch agent in Python plus new logwatch-check that
	handles both the output from the old and the new agent

1.0.22:
      * Default timeout for TCP transfer increased from 3.0 to 60.0
      * Windows agent supports '<<<mem>>>' that is compatible with Linux
      * Windows agents performance counters output fixed
      * Windows agent can now be cross-compiled with mingw on Linux
      * New checktype winperf.cpuusage that retrieves the percentage
	of CPU usage from windows (still has to be tested on Multi-CPU
	machine)
      * Fixed bug: logwatch_dir and logwatch_groupid got lost when
	precompiling. 
      * arithmetic for CPU usage on VMS multi-CPU machines changed

1.0.21:
      * fixed bug in checks/df: filesystem levels did not work
	with precompiled checks

1.0.20:
      * new administration guide in doc/
      * fixed bug: option -v now works independent of order
      * fixed bug: in statgrab_net: variable was missing (affected -C)
      * fixed bug: added missing variables, imported re (affected -C)
      * check ipmi: new option ipmi_summarize: create only one check for all sensors
      * new pnp-template for ipmi summarized ambient temperature
 
1.0.19:
      * Monitoring of Windows Services
      * Fixed bug with check-specific default parameters
      * Monitoring of VMS (agent not included yet)
      * Retrieving of data via an external programm (e.g. SSH/RSH)
      * setup.sh does not overwrite check_mk.cfg but installs
	the new default file as check_mk.cfg-1.0.19
      * Put hosts into default hostgroup if none is configured<|MERGE_RESOLUTION|>--- conflicted
+++ resolved
@@ -3,13 +3,10 @@
       * check_mk-df.php: Fix locale setting (error of locale DE on PNP 0.6.2)
       * mutlipath: Added unhandled multipath output format (UUID with 49 signs)
       * Livestatus: fix operators !~ and !~~, they didn't work (ever)
-<<<<<<< HEAD
       * Makefile: make sure all files are world readable
-=======
       * check_mk_templates: remove action_url from cluster and summary hosts (they have no performance data)
       * Clusters: make real host checks for clusters (using check_icmp with multiple IP addresses)
       * logwatch: fix authorization problem on web pages when acknowledging
->>>>>>> 1bc27680
 
 1.1.3b1:
       Core, Setup, etc.:
