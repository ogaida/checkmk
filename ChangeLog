1.2.0b2:
    WATO:
    * FIX: deletion of automation accounts now works

1.2.0b1:
    Core, Setup, etc.:
    * new tool 'livedump' for dumping configuration and status
      information from one monitoring core and importing this
      into another.
    * Enable new check registration API (not yet used in checks)
    * FIX: fix handling of prefix-tag rules (+), needed for WATO
    * FIX: handle buggy SNMP devices with non-consecutive OIDS
      (such as BINTEC routers)
    * Check API allows a check to get node information
    * FIX: fix problem with check includes in subchecks
    * Option --checks now also applies to ad-hoc check (e.g.
      cmk --checks=mrpe,df -v somehost)
    * check_mk_templates.cfg: added s to notification options
      of host and service (= downtime alerts)

    WATO:
    * Hosttag-editor: allow reordering of tags
    * Create very basic sample configuration when using
      WATO the first time (three tag groups, two rules)
    * Much more checks are configurable via WATO now
    * Distributed WATO: Made all URL calls using curl now
    * FIX: fix bug in inventory in validate_datatype()
    * Better output in case of inventory error
    * FIX: fix bug in host_icon rule on non OMD
    * FIX: do not use isdisjoint() (was in rule editor on Lenny)
    * FIX: allow UTF-8 encoded permission translations
    * FIX: Fixed several problems in OMD apache shared mode
    * FIX: Do not use None$ as item when creating new rules
    * FIX: Do load *all* users from htpasswd, so passwords from
      users not created via WATO will not be lost.
    * FIX: honor site disabling in replication module
    * FIX: honor write permissions on folder in "bulk delete"
    * FIX: honor permissions for "bulk cleanup" and "bulk edit"
    * FIX: honor write permissions and source folder when moving hosts
    * FIX: honor permissions on hosts also on bulk inventory
    * Only create contacts in Nagios if they are member of at
      least one contact group.
    * It is now possible to configure auxiliary tags via WATO
      (formerly also called secondary tags)
    * FIX: Fixed wrong label "Main Overview" shown for moved WATO folders
      in foldertree snapin
    * FIX: Fixed localization of empty host tags
<<<<<<< HEAD
=======
    * FIX: User alias and notification enabling was not saved
>>>>>>> 043ac6d1

    Checks & Agents:
    * hpux_if: fix missing default parameter errors
    * hpux_if: make configurable via WATO
    * if.include: fix handling of NIC with index 0
    * hpux_lunstats: new check for disk IO on HP-UX
    * windows - mk_oracle tablespace: Added missing sid column
    * diskstat: make inventory mode configurable via WATO
    * added new checks for Fujitsu ETERNUS DX80 S2 
      (thanks to Philipp Höfflin)
    * New checks: lgp_info, lgp_pdu_info and lgp_pdu_aux to monitor Liebert
      MPH/MPX devices
    * Fix Perf-O-Meter of fileage
    * hpux_snmp_cs.cpu: new SNMP check for CPU utilization
      on HP-UX.
    * if/if64: inventory also picks up type 62 (fastEther). This
      is needed on Cisco WLC 21xx series (thanks to Ralf Ertzinger)
    * FIX: fix inventory of f5_bigip_temp
    * mk_oracle (lnx+win): Fixed TEMP tablespace size calculations
    * ps: output node process is running on (only for clusters)
    * FIX: Linux Agent: Fixed ipmi-sensors handling of Power_Unit data
    * hr_mem: handle rare case where more than one entry is present
      (this prevents an exception of pfSense)
    * statgrab_load: level is now checked against 15min average - 
      in order to be consistent with the Linux load check
    * dell_powerconnect_cpu: hopefully correctly handle incomplete
      output from agent now.
    * ntp: do not check 'when' anymore since it can produce false
      alarms.
    * postfix_mailq: handle output with 'Total requests:' in last line
    * FIX: check_mk-hp_blade_psu.php: allow more than 4 power supplies
    * FIX: smart plugin: handle cases with missing vendor (thanks
      to Stefan Kärst)
    * FIX: megaraid_bbu: fix problem with alternative agent output
      (thanks to Daniel Tuecks)
    * mk_oracle: fix quoting problem, replace sessions with version,
      use /bin/bash instead of /bin/sh

    Multisite:
    * Added several missing localization strings
    * IE: Fixed problem with clicking SELECT fields in the new wato foldertree snapin
    * Fixed problem when trying to visit dashboards from new wato foldertree snapin
    * Chrome: Fixed styling problem of foldertree snapin
    * Views: Only show the commands and row selection options for views where
      commands are possible
    * The login mask honors the default_language definition now
    * check_bi_local.py: works now with cookie based authentication
    * FIX: Fixed wrong redirection after login in some cases
    * FIX: Fixed missing stats grouping in alert statistics view
    * FIX: Fixed preview table styling in view editor
    * FIX: Multisite authed users without permission to multisite are
      automatically logged out after showing the error message
    * Retry livestatus connect until timeout is used up. This avoids
      error messages when the core is being restarted
    * Events view now shows icon and text for "flapping" events
    * Use buffer for HTML creation (this speeds up esp. HTTPS a lot)
    * FIX: Fixed state filter in log views

    Livestatus:
    * Add missing column check_freshness to services table

    BI:
    * New column (painter) for simplistic box display of tree.
      This is used in a view for a single hostgroup.

1.1.13i3:
    Core, Setup, etc.:
    * *_contactgroups lists: Single group rules are all appended. When a list
      is found as a value this first list is used exclusively. All other
      matching rules are ignored
    * cmk -d does now honor --cache and --no-tcp
    * cmk -O/-R now uses omd re{start,load} core if using OMD
    * FIX: setup.sh now setups up permissions for conf.d/wato
      correctly
    * cmk --localize update supports an optional ALIAS which is used as
      display string in the multisite GUI
    * FIX: Fixed encoding problems with umlauts in group aliases
    * FIX: honor extra_summary_host_conf (was ignored)
    * new config variable snmpv2c_hosts that allows to enable SNMP v2c
      but *not* bulkwalk (for some broken devices). bulkwalk_hosts still
      implies v2c.

    Checks & Agents:
    * Windows agent: output eventlog texts in UTF-8 encoding. This
      should fix problems with german umlauts in message texts.
    * Windows agent: Added installer for the windows agent (install_agent.exe)
    * Windows agent: Added dmi_sysinfo.bat plugin (Thanks to Arne-Nils Kromer for sharing)
    * Disabled obsolete checks fc_brocade_port and fc_brocade_port_detailed.
      Please use brocade_fcport instead.
    * aironet_errors, statgrab_disk, statgrab_net: Performance data has
      been converted from counters to rates. You might need to delete your
      existing RRDs of these checks. Sorry, but these have been that last
      checks still using counters...
    * ibm_imm_health: added last missing scan function
    * Filesystem checks: trend performance data is now normalized to MB/24h.
      If you have changed the trend range, then your historic values will
      be displayed in a wrong scale. On the other hand - from now on changes
      in the range-setting will not affect the graph anymore.
    * if/if64/lnx_if: pad port numbers with zeros in order to sort correctly.
      This can be turned off with if_inventory_pad_portnumbers = False.
    * Linux agent: wrap freeipmi with lock in order to avoid cache corruption
    * New check: megaraid_bbu - check existance & status of LSI MegaRaid BBU module
    * HP-UX Agent: fix mrpe (remove echo -e and test -e, thanks to Philipp Lemke)
    * FIX: ntp checks: output numeric data also if stratum too high
    * Linux agent: new check for dmraid-based "bios raid" (agent part as plugin)
    * FIX: if64 now uses ifHighSpeed instead of ifSpeed for determining the
      link speed (fixes speed of 10GBit/s and 20GBit/s ports, thanks Marco Poet)
    * cmctc.temp: serivce has been renamed from "CMC Temperature %s" to just
      "Temperature %s", in order to be consistent with the other checks.
    * mounts: exclude changes of the commit option (might change on laptops),
      make only switch to ro critical, other changes warning.
    * cisco_temp_sensor: new check for temperature sensors of Cisco NEXUS
      and other new Cisco devices
    * oracle_tablespace: Fixed tablespace size/free space calculations
    * FIX: if/if64: omit check result on counter wrap if bandwidth traffic levels
      are used.

    Multisite:
    * Improve transaction handling and reload detection: user can have 
      multiple action threads in parallel now
    * Sounds in views are now enabled per default. The new configuration
      variable enable_sounds can be set to False in multisite.mk in order
      to disable sounds.
    * Added filter for log state (UP,DOWN,OK,CRIT...) to all log views
    * New painter for normal and retry check interval (added to detail views)
    * Site filter shows "(local)" in case of non multi-site setup
    * Made "wato folder" columns sortable
    * Hiding site filter in multisite views in single site setups
    * Replaced "wato" sidebar snapin which mixed up WATO and status GUIs with
      the new "wato_foldertree" snapin which only links to the status views
      filtered by the WATO folder.
    * Added "Dashboard" section to views snapin which shows a list of all dashboards
    * FIX: Fixed auth problem when following logwatch icon links while using
      the form based auth
    * FIX: Fix problem with Umlaut in contact alias
    * FIX: Creating auth.php file on first login dialog based login to ensure
      it exists after login when it is first needed
    * Dashboard: link problem views to *unhandled* views (this was
      inconsistent)
    * Localization: Fixed detection of gettext template file when using the
      local/ hierarchy in OMD

    Mobile:
    * Improved sorting of views in main page 
    * Fix: Use all the availiable space in header
    * Fix: Navigation with Android Hardwarekeys now working
    * Fix: Links to pnp4nagios now work better
    * Fix: Host and Service Icons now finger friendly
    * Fix: Corrected some buildin views

    WATO:
    * Removed IP-Address attribute from folders
    * Supporting localized tag titles
    * Using Username as default value for full names when editing users
    * Snapshot/Factory Reset is possible even with a broken config
    * Added error messages to user edit dialog to prevent notification problems
      caused by incomplete configuration
    * Activate Changes: Wato can also reload instead of restarting nagios
    * Replication: Can now handle replication sites which use the form based auth
    * Replication: Added option to ignore problems with the ssl certificates
                   used in ssl secured replications
    * WATO now supports configuring Check_MK clusters
    * FIX: Fixed missing folders in "move to" dropdown fields
    * FIX: Fixed "move to target folders" after CSV import
    * FIX: Fixed problem with duplicate extra_buttons when using the i18n of multiisite
    * FIX: Fixed problem with duplicate permissions when using the i18n of multiisite
    * FIX: Writing single host_contactgroups rules for each selected
      contactgroup in host edit dialog
    * FIX: Fixed wrong folder contacgroup related permissions in auth.php api
    * FIX: Fixed not up-to-date role permission data in roles_saved hook
    * FIX: Fixed duplicate custom columns in WATO after switching languages

    BI:
    * improve doc/treasures/check_bi_local.py: local check that creates
      Nagios services out of BI aggregates

    Livestatus:
    * ColumnHeaders: on is now able to switch column header on even if Stats:
      headers are used. Artifical header names stats_1, stats_2, etc. are
      begin used. Important: Use "ColumnHeaders: on" after Columns: and 
      after Stats:.

1.1.13i2:
    Core, Setup, etc.:
    * cmk -I: accept host tags and cluster names

    Checks & Agents:
    * linux agent - ipmi: Creating directory of cache file if not exists
    * dell_powerconnect_cpu: renamed service from CPU to "CPU utilization", in
      order to be consistent with other checks
    
    Multisite:
    * Several cleanups to prevent css/js warning messages in e.g. Firefox
    * Made texts in selectable rows selectable again
    * Adding reschedule icon to all Check_MK based services. Clicks on these
      icons will simply trigger a reschedule of the Check_MK service
    * FIX: ship missing CSS files for mobile GUI
    * FIX: rename check_mk.js into checkmk.js in order to avoid browser
      caching problems during version update

    WATO:
    * Optimized wraps in host lists tag column
    * Bulk inventory: Remove leading pipe signs in progress bar on main
      folder inventory
    * NagVis auhtorization file generation is also executed on activate_changes
    * Implemented a new inclusion based API for using multisite permissions
      in other addons
    * Inventory of SNMP devices: force implicit full scan if no services
      are configured yet
    * FIX: Calling activate_changes hook also in distributed WATO setups
    * FIX: Fixed display bug in host tags drop down menu after POST of form
    * FIX: Fixed javascript errors when doing replication in distributed
      wato environments when not having the sidebar open
    * FIX: Fixed search form dependant attribute handling
    * FIX: Fixed search form styling issues
    * You can now move folders to other folders
    * FIX: Distributed WATO: Supressing site sync progress output written in
      the apache error log

1.1.13i1:
    Multisite:
    * New nifty sidebar snapin "Speed-O-Meter"
    * Implemented new cookie based login mechanism including a fancy login GUI
    * Implemented logout functionality for basic auth and the new cookie based auth
    * Implemented user profile management page for changing the user password and
      the default language (if available)
    * New filter for the (new) state in host/service alerts
    * New command for sending custom notifications
    * FIX: Fixed encoding problem when opening dashboard
    * New icon on a service whos host is in downtime
    * Only show most frequently used context buttons (configurable
      in multisite.mk via context_buttons_to_show)
    * Show icon if user has modified a view's filter settings
    * New config option debug_livestatus_queries, normal debug
      mode does not include this anymore
    * Icons with link to page URL at bottom of each page
    * Logwatch: Switched strings in logwatch to i18n strings
    * Logwatch: Fixed styling of context button when acknowleding log messages
    * Logwatch: Implemented overview page to show all problematic logfiles
    * Add Snapin page: show previews of all snapins
    * Add Snapin page: Trying to prevent dragging confusions by using other click event
    * New (hidden) button for reloading a snapin (left to the close button)
    * Automatically falling back to hardcoded default language if configured
    language is not available
    * Repair layout of Perf-O-Meter in single dataset layout
    * FIX: Fixed duplicate view plugin loading when using localized multisite
    * FIX: Host-/Servicegroup snapin: Showing group names when no alias is available
    * FIX: Removed double "/" from pnp graph image urls in views

    BI:
    * Host/Service elements are now iterable via FOREACH_HOST, e.g.
      (FOREACH_HOST, ['server'], ALL_HOSTS, "$HOST$", "Kernel" ),
    * FIX: Assuming host states is possible again (exception: list index "3")

    WATO:
    * Evolved to full featured monitoring configuration tool!
    * Major internal code cleanup
    * Hosts can now be created directly in folders. The concept of host lists
      has been dropped (see migration notes!)
    * Configuration of global configuration variables of Check_MK via WATO
    * Configuration of main.mk rules
    * Configuration of Nagios objects and attributes
    * Configuration of users and roles
    * Configuration of host tags
    * Distributed WATO: replication of the configuration to slaves and peers
    * Added missing API function update_host_attributes() to change the
      attributes of a host
    * Added API function num_hosts_in_folder() to count the number of hosts
      below the given folder
    * Added option to download "latest" snapshot
    * extra_buttons can now register a function to gather the URL to link to
    * Implemented NagVis Authorisation management using WATO users/permissions

    Livestatus:
    * Experimental feature: livecheck -> super fast active check execution
      by making use of external helper processes. Set livecheck=PATH_TO_bin/livecheck
      in nagios.cfg where you load Livestatus. Optional set num_livecheck_helpers=NUM
      to set number of processes. Nagios will not fork() anymore for check exection.
    * New columns num_hosts and num_services in status table
    * New aggregation functions suminv and avginv (see Documentation)

    Core, Setup, etc.:
    * New configuration variable static_checks[] (used by WATO)
    * New configuration variable checkgroup_parameters (mainly for WATO)
    * check_submission defaults now to "file" (was "pipe")
    * Added pre-configured notification via cmk --notify
    * Drop RRA-configuration files for PNP4Nagios completely
    * New configuration variable ping_levels for configuring parameters
      for the host checks.
    * cmk --notify: new macros $MONITORING_HOST$, $OMD_ROOT$ and $OMD_SITE$
    * make ping_levels also apply to PING services for ping-only hosts
      (thanks to Bernhard Schmidt)

    Checks & Agents:
    * if/if64: new ruleset if_disable_if64_hosts, that force if on
      hosts the seem to support if64
    * Windows agent: new config variable "sections" in [global], that
      allows to configure which sections are being output.
    * Windows agent: in [logwatch] you can now configure which logfiles
      to process and which levels of messages to send.
    * Windows agent: new config variable "host" in all sections that
      restricts the folling entries to certain hosts.
    * Windows agent: finally implemented <<<mrpe>>. See check_mk.ini
      for examples.
    * Windows agent: do not execute *.txt and *.dir in <<<plugins>>> and
      <<<local>>>
    * Windows agent: make extensions to execute configurable (see
      example check_mk.ini)
    * Windows agent: agent now reuses TCP port even when taskkill'ed, so
      a system reboot is (hopefully) not neccessary anymore
    * Windows agent: section <<<df>>> now also outputs junctions (windows
      mount points). No external plugin is needed.
    * Windows agent: new section <<<fileinfo>>> for monitoring file sizes
      (and later possible ages)
    * logwatch: allow to classify messages based on their count (see
      man page of logwatch for details)
    * fileinfo: new check for monitoring age and size of files
    * heartbeat_crm: apply patches from Václav Ovsík, so that the check
      should work on Debian now.
    * ad_replication: added warninglevel 
    * fsc_*: added missing scan functions
    * printer_alerts: added further state codes (thanks to Matthew Stew)
    * Solaris agent: changed shell to /usr/bin/bash (fixes problems with LC_ALL=C)

1.1.12p7:
    Multisite:
    * FIX: detail view of host was missing column headers
    * FIX: fix problem on IE with background color 'white'
    * FIX: fix hitting enter in host search form on IE
    * FIX: fix problem in ipmi_sensors perfometer

    Checks & Agents:
    * FIX: fixed man pages of h3c_lanswitch_sensors and statgrab_cpu
    * FIX: netapp_volumes: added raid4 as allowed state (thanks to Michaël Coquard)

    Livestatus
    * FIX: fix type column in 'GET columns' for dict-type columns (bug found
      by Gerhard Lausser)

1.1.12p6:
    Checks & Agents:
    * FIX: lnx_if: remove debug output (left over from 1.1.12p5)
    
1.1.12p5:
    Multisite:
    * FIX: fix hitting enter in Quicksearch on IE 8
    * FIX: event/log views: reverse sorting, so that newest entries
      are shown first
    * FIX: fix dashboard dashlet background on IE
    * FIX: fix row highlight in status GUI on IE 7/8
    * FIX: fix row highlight after status page reload
    * FIX: single dataset layout honors column header settings
    * FIX: quote '#' in PNP links (when # is contained in services)
    * FIX: quote '#' in PNP image links also
    * FIX: add notifications to host/service event view

    Checks & Agents:
    * FIX: lnx_if: assume interfaces as up if ethtool is missing or
      not working but interface has been used since last reboot. This
      fixes the problem where interface are not found by inventory.
    * FIX: snmp_uptime: handels alternative timeformat
    * FIX: netapp_*: scan functions now detect IBM versions of firmware
    * FIX: bluecoat_diskcpu: repair scan function
    * FIX: mem.vmalloc: fix default levels (32 and 64 was swapped)
    * FIX: smart: make levels work (thanks to Bernhard Schmidt)
    * FIX: PNP template if if/if64: reset LC_ALL, avoids syntax error
    * FIX: dell_powerconnect_cpu: handle sporadic incomplete output
      from SNMP agent

1.1.12p4:
    Multisite:
    * FIX: sidebar snapin Hostgroups and Servicegroups sometimes
           failed with non-existing "available_views".
    * FIX: Fix host related WATO context button links to point to the hosts site
    * FIX: Fixed view editor redirection to new view after changing the view_name
    * FIX: Made icon painter usable when displaying hostgroup rows
    * Logwatch: Switched strings in logwatch to i18n strings
    * Logwatch: Fixed styling of context button when acknowleding log messages
    * Logwatch: Implemented overview page to show all problematic logfiles

    WATO:
    * FIX: add missing icon_csv.png
    * FIX: WATO did not write values of custom macros to extra_host_conf definitions

1.1.12p3:
    Core, Setup, etc.:
    * FIX: really suppress precompiling on PING-only hosts now

1.1.12p2:
    Core, Setup, etc.:
    * FIX: fix handling of empty suboids
    * FIX: do not create precomiled checks for host without Check_MK services

    Checks & Agents:
    * FIX: mem.win: Default levels now works, check not always OK
    * FIX: blade_health: fix OID specification
    * FIX: blade_bays: fix naming of item and man page

    Multisite:
    * FIX: Fixed styling of view header in older IE browsers
    * FIX: Do not show WATO button in views if WATO is disabled
    * FIX: Remove WATO Folder filter if WATO is disabled 
    * FIX: Snapin 'Performance': fix text align for numbers
    * FIX: Disallow setting downtimes that end in the past
    * FIX: Fix links to downtime services in dashboard
    * FIX: Fix popup help of reschedule icon

1.1.12p1:
    Core, Setup, etc.:
    * FIX: fix aggregate_check_mk (Summary host agent status)

    Checks & Agents:
    * FIX: mk_oracle now also detects XE databases
    * FIX: printer_alerts: handle 0-entries of Brother printers
    * FIX: printer_supply: fix Perf-O-Meter if no max known
    * FIX: Added id parameter to render_statistics() method to allow more than
      one pie dashlet for host/service stats
    * FIX: drbd: fixed inventory functions
    * FIX: printer_supply: handle output of Brother printers
    * FIX: ps.perf PNP template: show memory usage per process and not
      summed up. This is needed in situations where one process forks itself
      in irregular intervals and rates but you are interested just in the
      memory usage of the main process.

    Multisite:
    * FIX: finally fixed long-wanted "NagStaMon create hundreds
      of Apache processes" problem!
    * FIX: query crashed when sorting after a join columns without
      an explicit title.
    * FIX: filter for WATO file/folder was not always working.
    * Added filter for hard services states to search and service
      problems view
    * FIX: dashboard problem views now ignore notification period,
      just as tactical overview and normal problem views do
    * FIX: Loading dashboard plugins in dashboard module
 

1.1.12:
    Checks & Agents:
    * dell_powerconnect_*: final fixed, added PNP-templates
    * ps.perf: better error handling in PNP template

    Multisite:
    * Dashboard: fix font size of service statistics table
    * Dashboard: insert links to views into statistics
    * Dashboard: add links to PNP when using PNP graphs
    
1.1.12b2:
    Core, Setup, etc.:
    * FIX: fix crash with umlauts in host aliases
    * FIX: remove duplicate alias from Nagios config

    Checks & Agents:
    * services: better handling of invalid patterns
    * FIX: multipath: fix for another UUID format
    * AIX agent: fix implementation of thread count
    * blade_bays: detect more than 16 bays
    * statgrab_*: added missing inventory functions
    * FIX: fix smart.temp WARN/CRIT levels were off by one degree

    Multisite:
    * Remove Check_MK logo from default dashboard
    * Let dashboard use 10 more pixels right and bottom
    * FIX: do not show WATO icon if no WATO permission
    * Sidebar sitestatus: Sorting sites by sitealias
    * FIX: removed redundant calls of view_linktitle()

    WATO:
    * FIX: fix update of file/folder title after title property change

    Livestatus:
    * FIX: fix crash on imcomplete log lines (i.e. as
      as result of a full disk)
    * FIX: Livestatus-API: fix COMMAND via persistent connections
	

1.1.12b1:
    Core, Setup, etc.:
    * FIX: fix cmk -D on cluster hosts
    * Made profile output file configurable (Variable: g_profile_path)

    Checks & Agents:
    * FIX: j4p_performance: fix inventory functions 
    * FIX: mk_oracle: fix race condition in cache file handling (agent data
      was missing sections in certain situations)
    * mrpe: make check cluster-aware and work as clustered_service
    * cups_queues: Run agent part only on directly on CUPS servers,
      not on clients
    * FIX: mbg_lantime_state: Fixed output UOM to really be miliseconds
    * FIX: ntp: Handling large times in "poll" column correctly
    * New check dmi_sysinfo to gather basic hardware information
    * New check bintec_info to gather the software version and serial number
    of bintec routers

    Multisite:
    * FIX: fix rescheduling of host check
    * FIX: fix exception when using status_host while local site is offline
    * FIX: Fixed not updating pnp graphs on dashboard in some browsers (like chrome)
    * FIX: fix URL-too-long in permissions page
    * FIX: fix permission computation
    * FIX: fixed sorting of service perfdata columns
    * FIX: fixed sorting of multiple joined columns in some cases
    * FIX: fixed some localisation strings
    * Cleanup permissions page optically, add comments for views and snapins
    * Added some missing i18n strings in general HTML functions
    * Added display_option "w" to disable limit messages and livestatus errors in views
    * Service Perfdata Sorters are sorting correctly now
    * Added "Administration" snapin to default sidebar
    * Tactical Overview: make link clickable even if count is zero
    * Minor cleanup in default dashboard
    * Dashboard: new dashlet attribute title_url lets you make a title into a link
    * Dashboard: make numbers match "Tactical Overview" snapin

    Livestatus:
    * Write messages after initialization into an own livestatus.log

    WATO:
    * FIX: "bulk move to" at the top of wato hostlists works again
    * FIX: IE<9: Fixed problem with checkbox events when editing a host
    * FIX: "move to" dropdown in IE9 works again

1.1.11i4:
    Core, Setup, etc.:
    * FIX: use hostgroups instead of host_groups in Nagios configuration.
      This fixes a problem with Shinken
    * --scan-parents: detected parent hosts are now tagged with 'ping', so
      that no agent will be contacted on those hosts

    Checks & Agents:
    * Added 4 new checks dell_powerconnect_* by Chris Bowlby
    * ipmi_sensors: correctly handle further positive status texts
      (thanks to Sebastian Talmon)
    * FIX: nfsmounts handles zero-sized volumes correctly
    * AIX agent now outputs the user and performance data in <<<ps>>>

    Multisite:
    * FIX: WATO filtered status GUIs did not update the title after changing
      the title of the file/folder in WATO
    * FIX: Removed new python syntax which is incompatible with old python versions
    * FIX: Made bulk inventory work in IE
    * FIX: Fixed js errors in IE when having not enough space on dashboard 
    * FIX: fix error when using non-Ascii characters in view title
    * FIX: fix error on comment page caused by missing sorter
    * FIX: endless javascript when fetching pnp graphs on host/service detail pages
    * FIX: Not showing the action form in "try" mode of the view editor
    * FIX: Preventing up-then-over effect while loading the dashboard in firefox
    * Added missing i18n strings in command form and list of views
    * Views are not reloaded completely anymore. The data tables are reloaded
      on their own.
    * Open tabs in views do not prevent reloading the displayed data anymore
    * Added display_option "L" to enable/disable column title sortings
    * Sorting by joined columns is now possible
    * Added missing sorters for "service nth service perfdata" painters
    * Implemented row selection in views to select only a subset of shown data
      for actions
    * Sort titles in views can be enabled by clicking on the whole cells now
    * Submitting the view editor via ENTER key saves the view now instead of try mode
    * Host comments have red backgrounded rows when host is down
    * Implemented hook api to draw custom link buttons in views

    WATO:
    * Changed row selection in WATO to new row selection mechanism
    * Bulk action buttons are shown at the top of hostlists too when the lists
      have more than 10 list items
    * New function for backup and restore of the configuration

    Livestatus:
    * FIX: fix compile error in TableLog.cc by including stddef.h
    * FIX: tables comments and downtimes now honor AuthUser
    * Table log honors AuthUser for entries that belong to hosts
      (not for external commands, though. Sorry...)
    * FIX: fix Stats: sum/min/max/avg for columns of type time

1.1.11i3:
    Core, Setup, etc.:
    * FIX: allow host names to have spaces
    * --snmpwalk: fix missing space in case of HEX strings
    * cmk --restore: be aware of counters and cache being symbolic links
    * do_rrd_update: direct RRD updates have completely been removed.
      Please use rrdcached in case of performance problems.
    * install_nagios.sh has finally been removed (was not maintained anyway).
      Please use OMD instead.
    * Inventory functions now only take the single argument 'info'. The old
      style FUNC(checkname, info) is still supported but deprecated.
    * Show datasource program on cmk -D
    * Remove .f12 compile helper files from agents directory
    * Output missing sections in case of "WARNING - Only __ output of __..."
    * Remove obsolete code of snmp_info_single
    * Remove 'Agent version (unknown)' for SNMP-only hosts
    * Options --version, --help, --man, --list-checks and --packager now
      work even with errors in the configuration files
    * Minor layout fix in check man-pages

    Checks & Agents:
    * FIX: hr_mem: take into account cache and buffers
    * FIX: printer_pages: workaround for trailing-zero bug in HP Jetdirect
    * mk_logwatch: allow to set limits in processing time and number of
      new log messages per log file
    * Windows Agent: Now supports direct execution of powershell scripts
    * local: PNP template now supports multiple performance values
    * lnx_if: make lnx_if the default interface check for Linux
    * printer_supply: support non-Ascii characters in items like
      "Resttonerbehälter". You need to define snmp_character_encodings in main.mk
    * mem.win: new dedicated memory check for Windows (see Migration notes)
    * hr_mem: added Perf-O-Meter
    * Renamed all temperature checks to "Temperature %s". Please
      read the migration notes!
    * df and friends: enabled trend performance data per default. Please
      carefully read the migration notes!
    * diskstat: make summary mode the default behavious (one check per host)

    MK Livestatus:
    * WaitObject: allow to separate host name and service with a semicolon.
      That makes host names containing spaces possible.
    * Better error messages in case of unimplemented operators

    Multisite:
    * FIX: reschedule now works for host names containing spaces
    * FIX: correctly sort log views in case of multi site setups
    * FIX: avoid seven broken images in case of missing PNP graphs
    * FIX: Fixed javascript errors when opening dashboard in IE below 9
    * FIX: Views: Handling deprecated value "perpage" for option
      column_headers correctly
    * FIX: Fixed javascript error when saving edited views without sidebar
    * FIX: Showing up PNP hover menus above perfometers
    * Host/Service Icon column is now modularized and can be extended using
      the multisite_icons list.
    * New sorters for time and line number of logfile entries
    * Bookmarks snapin: save relative URLs whenever possible
    * Man-Pages of Check_MK checks shown in Multisite honor OMD's local hierarchy
    * nicer output of substates, translate (!) and (!!) into HTML code
    * new command for clearing modified attributes (red cross, green checkmark)
    * Perf-O-Meters: strip away arguments from check_command (e.g.
      "check-foo!17!31" -> "check-foo").
    * Added several missing i18n strings in view editor
    * Views can now be sorted by the users by clicking on the table headers.
      The user sort options are not persisted.
    * Perf-O-Meters are now aware if there really is a PNP graph

    WATO:
    * Show error message in case of empty inventory due to agent error
    * Commited audit log entries are now pages based on days
    * Added download link to download the WATO audit log in CSV format

1.1.11i2:
    Core, Setup, etc.:
    * FIX: sort output of cmk --list-hosts alphabetically
    * FIX: automatically remove leading and trailing space from service names
      (this fixes a problem with printer_pages and an empty item)
    * Great speed up of cmk -N/-C/-U/-R, especially when number of hosts is
      large.
    * new main.mk option delay_precompile: if True, check_mk will skip Python 
      precompilation during cmk -C or cmk -R, but will do this the first 
      time the host is checked.  This speeds up restarts. Default is False.
      Nagios user needs write access in precompiled directory!
    * new config variable agent_ports, allowing to specify the agent's
      TCP port (default is 6556) on a per-host basis.
    * new config variable snmp_ports, allowing to specify the UDP port
      to used with SNMP, on a per-host basis.
    * new config variable dyndns_hosts. Hosts listed in this configuration
      list (compatible to bulkwalk_hosts) use their hostname as IP address.
    
    Checks & Agents:
    * FIX: AIX agent: output name of template in case of MRPE
    * FIX: cisco_temp: skip non-present sensors at inventory
    * FIX: apc_symmetra: fix remaining runtime calculation (by factor 100)
    * FIX: Added PNP-template for winperf_phydisk
    * FIX: if64: fix UNKNOWN in case of non-unique ifAlias
    * FIX: lnx_if/if/if64: ignore percentual traffic levels on NICs without
           speed information.
    * FIX: cisco_temp_perf: add critical level to performance data
    * FIX: windows agent: hopefully fix case with quotes in directory name
    * FIX: printer_supply: fixed logic of Perf-O-Meter (mixed up crit with ok)
    * FIX: Solaris agent: reset localization to C, fixes problems with statgrab
    * FIX: blade_*: fix SNMP scan function for newer firmwares (thanks to Carlos Peón)
    * snmp_uptime, snmp_info: added scan functions. These checks will now
      always be added. Please use ingored_checktypes to disable, if non needed.
    * brocade_port: check for Brocade FC ports has been rewritten with
      lots of new features.
    * AIX agent now simulates <<<netctr>>> output (by Jörg Linge)
    * mbg_lantime_state: Handling refclock offsets correctly now; Changed
      default thresholds to 5/10 refclock offset
    * brocade_port: parameter for phystate, opstate and admstate can now
      also be lists of allowed states.
    * lnx_if: treat interfaces without information from ethtool as
      softwareLoopback interface. The will not be found by inventory now.
    * vbox_guest: new check for checking guest additions of Linux virtual box hosts
    * if/if64: Fixed bug in operstate detection when using old tuple based params
    * if/if64: Fixed bug in operstate detection when using tuple of valid operstates
    * mk_oracle: Added caching of results to prevent problems with long
    running SQL queries. Cache is controlled by CACHE_MAXAGE var which is preset to
    120 seconds 
    * mk_oracle: EXCLUDE_<sid>=ALL or EXCLUDE_<sid>=oracle_sessions can be
    used to exclude specific checks now
    * mk_oracle: Added optional configuration file to configure the new options
    * j4p_performance agent plugin: Supports basic/digest auth now
    * New checks j4p_performance.threads and j4p_performance.uptime which
      track the number of threads and the uptime of a JMX process
    * j4p_performance can fetch app and servlet specific status data. Fetching
      the running state, number of sessions and number of requests now. Can be
      extended via agent configuration (j4p.cfg).
    * Added some preflight checks to --scan-parents code
    * New checks netapp_cluster, netapp_vfiler for checking NetAPP filer 
      running as cluster or running vfilers.
    * megaraid_pdisks: Better handling of MegaCli output (Thanks to Bastian Kuhn)
    * Windows: agent now also sends start type (auto/demand/disabled/boot/system)
    * Windows: inventory_services now allowes regexes, depends and state/start type
      and also allows host tags.

    Multisite:
    * FIX: make non-Ascii characters in services names work again
    * FIX: Avoid exceptions in sidebar on Nagios restart
    * FIX: printer_supply perfometer: Using white font for black toners
    * FIX: ipmi: Skipping items with invalid data (0.000 val, "unspecified" unit) in summary mode
    * FIX: ipmi: Improved output formating in summary mode
    * FIX: BI - fixed wrong variable in running_on aggregation function
    * FIX: "view_name" variable missing error message when opening view.py
      while using the "BI Aggregation Groups" and "Hosts" snapins in sidebar
    * FIX: Fixed styling of form input elements in IE + styling improvements
    * FIX: Fixed initial folding state on page loading on pages with multiple foldings opened
    * Introduced basic infrastructure for multilanguage support in Multisite
    * Make 'Views' snapin foldable
    * Replace old main view by dashboard
    * Sidebar: Snapins can register for a triggered reload after a nagios
      restart has been detected. Check interval is 30 seconds for now.
    * Quicksearch snapin: Reloads host lists after a detected nagios restart.
    * New config directory multisite.d/ - similar to conf.d/
    * great speed up of HTML rendering
    * support for Python profiling (set profile = True in multisite.mk, profile
      will be in var/check_mk/web)
    * WATO: Added new hook "active-changes" which calls the registered hosts
      with a dict of "dirty" hosts
    * Added column painter for host contacts
    * Added column painters for contact groups, added those to detail views
    * Added filters for host and service contact groups
    * Detail views of host/service now show contacts
    * Fix playing of sounds: All problem views now have play_sounds activated,
      all other deactivated.
    * Rescheduling of Check_MK: introduce a short sleep of 0.7 sec. This increases
      the chance of the passive services being updated before the repaint.
    * Added missing i18n strings in filter section of view editor
    * Added filter and painter for the contact_name in log table
    * Added several views to display the notification logs of Nagios

    WATO:
    * Configration files can now be administered via the WEB UI
      (config_files in multisite.mk is obsolete)
    * Snapin is tree-based and foldable
    * Bulk operation on host lists (inventory, tags changed, etc)
    * Easy search operation in host lists
    * Dialog for global host search
    * Services dialog now tries to use cached data. On SNMP hosts
      no scan will be done until new button "Full Scan" is pressed.

    BI:
    * FIX: Fixed displaying of host states (after i18n introduction)h
    * FiX: Fixed filter for aggregation group
    * FIX: Fixed assumption button for services with non-Ascii-characters

    MK Livestatus:
    * FIX: fix compile problem on Debian unstable (Thanks to Sven Velt)
    * Column aggregation (Stats) now also works for perf_data
    * New configuration variable data_encoding and full UTF-8 support.
    * New column contact_groups in table hosts and services (thanks to
      Matthew Kent)
    * New headers Negate:, StatsNegate: and WaitConditionNegate:

1.1.11i1:
    Core, Setup, etc.:
    * FIX: Avoid duplicate SNMP scan of checktypes containing a period
    * FIX: honor ignored_checktypes also on SNMP scan
    * FIX: cmk -II also refreshes cluster checks, if all nodes are specified
    * FIX: avoid floating points with 'e' in performance data
    * FIX: cmk -D: drop obsolete (and always empty) Notification:
    * FIX: better handling of broken checks returning empty services
    * FIX: fix computation of weight when averaging
    * FIX: fix detection of missing OIDs (led to empty lines) 
    * SNMP scan functions can now call oid(".1.3.6.1.4.1.9.9.13.1.3.1.3.*")
      That will return the *first* OID beginning with .1.3.6.1.4.1.9.9.13.1.3.1.3
    * New config option: Set check_submission = "file" in order to write
      check result files instead of using Nagios command pipe (safes
      CPU ressources)
    * Agent simulation mode (for internal use and check development)
    * Call snmpgetnext with the option -Cf (fixes some client errors)
    * Call snmp(bulk)walk always with the option -Cc (fixes problems in some
      cases where OIDs are missing)
    * Allow merging of dictionary based check parameters
    * --debug now implies -v
    * new option --profile: creates execution profile of check_mk itself
    * sped up use of stored snmp walks
    * find configuration file in subdirectories of conf.d also
    * check_mk_templates.cfg: make check-mk-ping take arguments

    Multisite:
    * FIX: Display limit-exceeded message also in multi site setups
    * FIX: Tactical Overview: fix unhandled host problems view
    * FIX: customlinks snapin: Suppressing exception when no links configured
    * FIX: webservice: suppress livestatus errors in multi-site setups
    * FIX: install missing example icons in web/htdocs/images/icons
    * FIX: Nagios-Snapin: avoid duplicate slash in URL
    * FIX: custom_style_sheet now also honored by sidebar
    * FIX: ignore case when sorting groups in ...groups snapin
    * FIX: Fixed handling of embedded graphs to support the changes made to
    * FIX: avoid duplicate import of plugins in OMD local installation
    the PNP webservice
    * FIX: Added host_is_active and host_flapping columns for NagStaMon views
    * Added snmp_uptime, uptime and printer_supply perfometers
    * Allow for displaying service data in host tables
    * View editor foldable states are now permament per user
    * New config variable filter_columns (default is 2)

    BI:
    * Added new component BI to Multisite.

    WATO:
    * FIX: fix crash when saving services after migration from old version
    * Allow moving hosts from one to another config file

    Checks & Agents:
    * FIX: hr_mem: ignore devices that report zero memory
    * FIX: cisco_power: fix syntax error in man page (broke also Multisite)
    * FIX: local: fixed search for custom templates PNP template
    * FIX: if/if64: always generate unique items (in case ifAlias is used)
    * FIX: ipmi: fix ugly ouput in case of warning and error
    * FIX: vms_df: fix, was completely broken due to conversion to df.include
    * FIX: blade_bays: add missing SNMP OIDs (check was always UNKNOWN)
    * FIX: df: fix layout problems in PNP template
    * FIX: df: fix trend computation (thanks to Sebastian Talmon)
    * FIX: df: fix status in case of critical trend and warning used
    * FIX: df: fix display of trend warn/crit in PNP-graph
    * FIX: cmctc: fix inventory in case of incomplete entries
    * FIX: cmctc: add scan function
    * FIX: ucd_cpu_load and ucd_cpu_util: make scan function find Rittal
    * FIX: ucd_cpu_util: fix check in case of missing hi, si and st
    * FIX: mk_logwatch: improve implementation in order to save RAM
    * FIX: mk_oracle: Updated tablespace query to use 'used blocks' instead of 'user blocks'
    * FIX: mk_oracle: Fixed computation for TEMP table spaces
    * FIX: bluecoat_sensors: Using scale parameter provided by the host for reported values
    * FIX: fjdarye60_devencs, fjdarye60_disks.summary: added snmp scan functions
    * FIX: decru_*: added snmp scan functions
    * FIX: heartbeat_rscstatus handles empty agent output correctly
    * FIX: hp_procurve_cpu: fix synatx error in man page
    * FIX: hp_procurve_memory: fix syntax error in man page
    * FIX: fc_brocade_port_detailed: fix PNP template in MULTIPLE mode
    * FIX: ad_replication.bat only generates output on domain controllers now.
           This is useful to prevent checks on non DC hosts (Thanks to Alex Greenwood)
    * FIX: cisco_temp_perf: handle sensors without names correctly
    * printer_supply: Changed order of tests. When a printer reports -3 this
      is used before the check if maxlevel is -2.
    * printer_supply: Skipping inventory of supplies which have current value
    and maxlevel both set to -2.
    * cisco_locif: The check has been removed. Please switch to if/if64
      has not the index 1
    * cisco_temp/cisco_temp_perf: scan function handles sensors not beginning
      with index 1
    * df: split PNP graphs for growth/trend into two graphs
    * omd_status: new check for checking status of OMD sites
    * printer_alerts: Added new check for monitoring alert states reported by
      printers using the PRINTER-MIB
    * diskstat: rewritten check: now show different devices, r+w in one check
    * canon_pages: Added new check for monitoring processed pages on canon
    printer/multi-function devices
    * strem1_sensors: added check to monitor sensors attached to Sensatorinc EM1 devices
    * windows_update: Added check to monitor windows update states on windows
      clients. The check monitors the number of pending updates and checks if
      a reboot is needed after updates have been installed.
    * lnx_if: new check for Linux NICs compatible with if/if64 replacing 
      netif.* and netctr.
    * if/if64: also output performance data if operstate not as expected
    * if/if64: scan function now also detects devices where the first port
    * if/if64: also show perf-o-meter if speed is unknown
    * f5_bigip_pool: status of F5 BIP/ip load balancing pools
    * f5_bigip_vserver: status of F5 BIP/ip virtual servers
    * ipmi: new configuration variable ipmi_ignored_sensors (see man page)
    * hp_procurve_cpu: rename services description to CPU utilization
    * ipmi: Linux agent now (asynchronously) caches output of ipmitool for 20 minutes
    * windows: agent has new output format for performance counters
    * winperf_process.util: new version of winperf.cpuusage supporting new agent
    * winperf_system.diskio: new version of winperf.diskstat supporting new agent
    * winperf_msx_queues: new check for MS Exchange message queues
    * winperf_phydisk: new check compatible with Linux diskstat (Disk IO per device!)
    * smart.temp/smart.stats: added new check for monitoring health of HDDs
      using S.M.A.R.T
    * mcdata_fcport: new check for ports of MCData FC Switches
    * hp_procurve_cpu: add PNP template
    * hp_procurve_cpu: rename load to utilization, rename service to CPU utilizition
    * df,df_netapp,df_netapp32,hr_fs,vms_df: convert to mergeable dictionaries
    * mbg_lantime_state,mbg_lantime_refclock: added new checks to monitor 
      Meinberg LANTIME GPS clocks

    Livestatus:
    * Updated Perl API to version 0.74 (thanks to Sven Nierlein)

1.1.10:
    Core, Setup, etc.:
    * --flush now also deletes all autochecks 
    
    Checks & Agents:
    * FIX: hr_cpu: fix inventory on 1-CPU systems (thanks to Ulrich Kiermayr)


1.1.10b2:
    Core, Setup, etc.:
    * FIX: setup.sh on OMD: fix paths for cache and counters
    * FIX: check_mk -D did bail out if host had no ip address
    * cleanup: all OIDs in checks now begin with ".1.3.6", not "1.3.6"

    WATO:
    * FIX: Fixed bug that lost autochecks when using WATO and cmk -II together

    Checks & Agents:
    * Added check man pages for systemtime, multipath, snmp_info, sylo,
      ad_replication, fsc_fans, fsc_temp, fsc_subsystems
    * Added SNMP uptime check which behaves identical to the agent uptime check


1.1.10b1:
    Core, Setup, etc.:
    * FIX: do not assume 127.0.0.1 as IP address for usewalk_hosts if
      they are not SNMP hosts.
    * FIX: precompile: make sure check includes are added before actual
      checks
    * FIX: setup.sh: do not prepend current directory to url_prefix
    * FIX: output agent version also for mixed (tcp|snmp) hosts
    * RPM: use BuildArch: noarch in spec file rather than as a command
      line option (thanks to Ulrich Kiermayr)
    * setup.sh: Allow to install Check_MK into existing OMD site (>= 0.46).
      This is still experimental!

    Checks & Agents:
    * FIX: Windows agent: fix output of event ID of log messages
    * FIX: if/if64: output speed correctly (1.50MB/s instead of 1MB/s)
    * FIX: drbd now handles output of older version without an ep field
    * FIX: repaired df_netapp32
    * FIX: Added SNMP scan function of df_netapp and df_netapp32
    * FIX: repaired apc_symmetra (was broken due to new option -Ot 
      for SNMP)
    * FIX: df, hr_fs and other filesystem checks: fix bug if using
      magic number. levels_low is now honored.
    * FIX: scan function avoids hr_cpu and ucd_cpu_utilization
      at the same time
    * FIX: HP-UX agent: fixed output of df for long mount points
      (thanks to Claas Rockmann-Buchterkirche)
    * FIX: df_netapp/32: fixed output of used percentage (was always
      0% due to integer division)
    * FIX: fixed manual of df (magic_norm -> magic_normsize)
    * FIX: removed filesystem_trend_perfdata. It didn't work. Use
      now df-parameter "trend_perfdata" (see new man page of df)
    * FIX: cisco_temp_perf: fix return state in case of WARNING (was 0 = OK)
    * FIX: repair PNP template for df when using trends
    * FIX: cisco_qos: fix WATO exception (was due to print command in check)
    * FIX: check_mk check: fixed template for execution time
    * FIX: blade_health, fc_brocade_port_detailed removed debug outputs
    * FIX: netapp_volumes: The check handled 64-bit aggregates correctly
    * FIX: netapp_volumes: Fixed snmp scan function
    * FIX: blade_*: Fixed snmp scan function
    * FIX: nfsmount: fix exception in check in case of 'hanging'
    * systemtime: new simple check for time synchronization on Windows
      (needs agent update)
    * Added Perf-O-Meter for non-df filesystem checks (e.g. netapp)
    * hp_proliant_*: improve scan function (now just looks for "proliant")

    Multisite:
    * FIX: fix json/python Webservice

1.1.9i9:
    Core, Setup, etc.:
    * FIX: check_mk_templates.cfg: add missing check_period for hosts
      (needed for Shinken)
    * FIX: read *.include files before checks. Fixes df_netapp not finding
      its check function
    * FIX: inventory checks on SNMP+TCP hosts ignored new TCP checks
    * local.mk: This file is read after final.mk and *not* backup up
      or restored
    * read all files in conf.d/*.mk in alphabetical order now.
    * use snmp commands always with -Ot: output time stamps as UNIX epoch
      (thanks to Ulrich Kiermayr)

    Checks & Agents:
    * ucd_cpu_load: new check for CPU load via UCD SNMP agent
    * ucd_cpu_util: new check for CPU utilization via UCD SNMP agent
    * steelhead_status: new check for overall health of Riverbed Steelhead appliance
    * steelhead_connections: new check for Riverbed Steelhead connections
    * df, df_netapp, df_netapp32, hr_fs, vms_df: all filesystem checks now support
      trends. Please look at check manpage of df for details.
    * FIX: heartbeat_nodes: Fixed error handling when node is active but at least one link is dead
    * 3ware_units: Handling INITIALIZING state as warning now
    * FIX: 3ware_units: Better handling of outputs from different tw_cli versions now
    * FIX: local: PNP template for local now looks in all template directories for
      specific templates (thanks to Patrick Schaaf)

    Multisite:
    * FIX: fix "too many values to unpack" when editing views in single layout
      mode (such as host or service detail)
    * FIX: fix PNP icon in cases where host and service icons are displayed in 
      same view (found by Wolfgang Barth)
    * FIX: Fixed view column editor forgetting pending changes to other form
           fields
    * FIX: Customlinks snapin persists folding states again
    * FIX: PNP timerange painter option field takes selected value as default now
    * FIX: Fixed perfometer styling in single dataset layouts
    * FIX: Tooltips work in group headers now
    * FIX: Catching exceptions caused by unset bandwidth in interface perfometer

    WATO:
    * FIX: fix problem with vanishing services on Windows. Affected were services
      containing colons (such as fs_C:/).

    Livestatus:
    * FIX: fix most compiler warnings (thanks to patch by Sami Kerola)
    * FIX: fix memory leak. The leak caused increasing check latency in some
      situations
    
1.1.9i8:
    Multisite:
    * New "web service" for retrieving data from views as JSON or 
      Python objects. This allows to connect with NagStaMon 
      (requires patch in NagStaMon). Simply add &output_format=json
      or &output_format=python to your view URL.
    * Added two builtin views for NagStaMon.
    * Acknowledgement of problem now has checkboxes for sticky,
      send notification and persisten comment
    * Downtimes: allow to specify fixed/flexible downtime
    * new display_options d/D for switching on/off the tab "Display"
    * Improved builtin views for downtimes
    * Bugfix: Servicegroups can be searched with the quicksearch snapin using
      the 'sg:' prefix again

    WATO:
    * Fixed problem appearing at restart on older Python version (RH)

1.1.9i7:
    Core, Setup, etc.:
    * Fix crash on Python 2.4 (e.g. RedHat) with fake_file
    * Fixed clustering of SNMP hosts
    * Fix status output of Check_MK check in mixed cluster setups

    Checks & Agents:
    * PNP templates for if/if64: fix bugs: outgoing packets had been
      same as incoming, errors and discards were swapped (thanks to 
      Paul Freeman)
    * Linux Agent: Added suport for vdx and xvdx volumes (KVM+Virtio, XEN+xvda)

    Multisite:
    * Fix encoding problem when host/service groups contain non-ascii
      characters.

    WATO:
    * Fix too-long-URL problem in cases of many services on one host


1.1.9i6:
    INCOMPATIBLE CHANGES:
    * Removed out-dated checks blade_misc, ironport_misc and snia_sml. Replaced
      with dummy checks begin always UNKNOWN.

    Core, Setup, etc.:
    * cmk -D: show ip address of host 
    * Fix SNMP inventory find snmp misc checks inspite of negative scan function
    * Fix output of MB and GB values (fraction part was zero)

    Checks & Agents:
    * megaraid_ldisks: remove debug output
    * fc_brocade_port: hide on SNMP scan, prefer fc_brocade_port_detailed
    * fc_brocade_port_detailed: improve scan function, find more devices
    * New agent for HP-UX
    * hpux_cpu: new check for monitoring CPU load average on HP-UX
    * hpux_if: New check for monitoring NICs on HP-UX (compatible to if/if64)
    * hpux_multipath: New check for monitoring Multipathing on HP-UX
    * hpux_lvm: New check for monitoring LVM mirror state on HP-UX
    * hpux_serviceguard: new check for monitoring HP-UX Serviceguard
    * drbd: Fixed var typo which prevented inventory of drbd general check
      (Thanks to Andreas Behler)
    * mk_oracle: new agent plugin for monitoring ORACLE (currently only
      on Linux and HP-UX, but easily portable to other Unices)
    * oracle_sessions: new check for monitoring the current number of active
      database sessions.
    * oracle_logswitches: new check for monitoring the number of logswitches
      of an ORACLE instances in the last 60 minutes.
    * oracle_tablespaces: new check for monitoring size, state and autoextension
      of ORACLE tablespaces.
    * h3c_lanswitch_cpu: new check for monitoring CPU usage of H3C/HP/3COM switches
    * h3c_lanswitch_sensors: new check for monitoring hardware sensors of H3C/HP/3COM switches
    * superstack3_sensors: new check for monitoring hardware sensors of 3COM Superstack 3 switches

    Multisite:
    * Fixed aligns/widths of snapin contents and several small styling issues
    * Fixed links and border-styling of host matrix snapin
    * Removed jQuery hover menu and replaced it with own code

1.1.9i5:
    Multisite:
    * custom notes: new macros $URL_PREFIX$ and $SITE$, making 
      multi site setups easier
    * new intelligent logwatch icon, using url_prefix in multi site
      setups


1.1.9i4:
    Core, Setup, etc.:
    * added missing 'register 0' to host template
    * setup: fix creation of symlink cmk if already existing

    Multisite:
    * New reschedule icon now also works for non-local sites.
    * painter options are now persisted on a per-user-base
    * new optional column for displaying host and service comments
      (not used in shipped views but available in view editor)

    Livestatus:
    * Check for buffer overflows (replace strcat with strncat, etc.)
    * Reduce number of log messages (reclassify to debug)

    Checks & Agents:
    * apc_symmetra: handle empty SNMP variables and treat as 0.


1.1.9i3:
    INCOMPATIBLE CHANGES:
    * You need a current version of Livestatus for Multisite to work!
    * Multisite: removed (undocumented) view parameters show_buttons and show_controls.
      Please use display_options instead.
    * Finally removed deprecated filesystem_levels. Please use check_parameters instead.
    * Livestatus: The StatsGroupBy: header is still working but now deprecated.
      Please simply use Columns: instead. If your query contains at least one Stats:-
      header than Columns: has the meaning of the old StatsGroupBy: header

    Core, Setup, etc.:
    * Create alias 'cmk' for check_mk in bin/ (easier typing)
    * Create alias 'mkp' for check_mk -P in bin/ (easier typing) 

    Multisite:
    * Each column can now have a tooltip showing another painter (e.g.
      show the IP address of a host when hovering over its name)
    * Finally show host/services icons from the nagios value "icon_image".
      Put your icon files in /usr/share/check_mk/web/htdocs/images/icons.
      OMD users put the icons into ~/local/share/check_mk/web/htdocs/images/icons.
    * New automatic PNP-link icons: These icons automatically appear, if
      the new livestatus is configured correctly (see below). 
    * new view property "hidebutton": allow to hide context button to a view.
    * Defaults views 'Services: OK', 'Services: WARN, etc. do now not create
      context buttons (cleans up button bar).
    * new HTML parameter display_options, which allows to switch off several
      parts of the output (e.g. the HTML header, external links, etc).
    * View hoststatus: show PNP graph of host (usually ping stats)
    * new tab "Display": here the user can choose time stamp
      display format and PNP graph ranges
    * new column "host_tags", showing the Check_MK host tags of a host
    * new datasource "alert_stats" for computing alert statistics
    * new view "Alert Statistics" showing alert statistics for all hosts
      and services
    * Sidebar: Fixed snapin movement to the bottom of the snapin list in Opera
    * Sidebar: Fixed scroll position saving in Opera
    * Fixed reloading button animation in Chrome/IE (Changed request to async mode)
    * Sidebar: Removed scrollbars of in older IE versions and IE8 with compat mode
    * Sidebar: Fixed scrolling problem in IE8 with compat mode (or maybe older IE versions)
      which broke the snapin titles and also the tactical overview table
    * Sidebar: Fixed bulletlist positioning
    * Sidebar: The sidebar quicksearch snapin is case insensitive again
    * Fixed header displaying on views when the edit button is not shown to the user
    * View pages are not refreshed when at least one form (Filter, Commands,
      Display Options) is open
    * Catching javascript errors when pages from other domain are opened in content frame
    * Columns in view editor can now be added/removed/moved easily

    Checks & Agents:
    * Fixed problem with OnlyFrom: in Linux agent (df didn't work properly)
    * cups_queues: fixed plugin error due to invalid import of datetime,
      converted other checks from 'from datetime import...' to 'import datetime'.
    * printer_supply: handle the case where the current value is missing
    * megaraid_ldisks: Fixed item detection to be compatible with different versions of megaraid
    * Linux Agent: Added new 3ware agent code to support multiple controllers
      (Re-inventory of 3ware checks needed due to changed check item names)

    Livestatus:
    * new column pnpgraph_present in table host and service. In order for this
      column to work you need to specify the base directory of the PNP graphs
      with the module option pnp_path=, e.g. pnp_path=/omd/sites/wato/var/pnp4nagios/perfdata
    * Allow more than one column for StatsGroupBy:
    * Do not use function is_contact_member_of_contactgroup anymore (get compatible
      with Nagios CVS)
    * Livestatus: log timeperiod transitions (active <-> inactive) into Nagios
      log file. This will enable us to create availability reports more simple
      in future.

    Multisite:
    * allow include('somefile.mk') in multisite.mk: Include other files.
      Paths not beginning with '/' are interpreted relative to the directory
      of multisite.mk

    Livestatus:
    * new columns services_with_info: similar to services_with_state but with
      the plugin output appended as additional tuple element. This tuple may
      grow in future so do not depend on its length!

1.1.9i2:
    Checks & Agents:
    * ibm_imm_health: fix inventory function
    * if/if64: fix average line in PNP-template, fix display of speed for 20MBit
      lines (e.g. Frame Relay)

    Multisite:
    * WATO: Fixed omd mode/site detection and help for /etc/sudoers
    * WATO: Use and show common log for pending changes 
    * Sidebar Quicksearch: Now really disabling browser built-in completion
      dropdown selections
    
1.1.9i1:
    INCOMPATIBLE CHANGES:
    * TCP / SNMP: hosts using TCP and SNMP now must use the tags 'tcp'
      and 'snmp'. Hosts with the tag 'ping' will not inventorize any
      service. New configuration variable tcp_hosts.
    * Inventory: The call syntax for inventory has been simplified. Just
      call check_mk -I HOSTNAME now. Omit the "tcp" or "snmp". If you
      want to do inventory just for certain check types, type "check_mk --checks=snmp_info,if -I hostnames..."
      instead
    * perfdata_format now defaults to "pnp". Previous default was "standard".
      You might have to change that in main.mk if you are not using PNP (only
      relevant for MRPE checks)
    * inventory_check_severity defaults to 1 now (WARNING)
    * aggregation_output_format now defaults to "multiline"
    * Removed non_bulkwalk_hosts. You can use bulkwalk_hosts with NEGATE
      instead (see docu)
    * snmp_communites is now initialized with [], not with {}. It cannot
      be a dict any longer.
    * bulkwalk_hosts is now initizlized with []. You can do += here just
      as with all other rule variables.
    * Configuration check (-X) is now always done. It is now impossible to
      call any Check_MK action with an invalid configuration. This saves
      you against mistyped variables.
    * Check kernel: converted performance data from counters to rates. This
      fixes RRD problems (spikes) on reboots and also allows better access 
      to the peformance data for the Perf-O-Meters.  Also changed service 
      descriptions. You need to reinventurize the kernel checks. Your old
      RRDs will not be deleted, new ones will be created.
    * Multisite: parameters nagios_url, nagios_cgi_url and pnp_url are now
      obsolete. Instead the new parameter url_prefix is used (which must
      end with a /).

    Core, Setup, etc.:
    * Improve error handling: if hosts are monitored with SNMP *and* TCP,
      then after an error with one of those two agents checks from the
      other haven't been executed. This is fixed now. Inventory check
      is still not complete in that error condition.
    * Packages (MKP): Allow to create and install packages within OMD!
      Files are installed below ~/local/share/check_mk. No root permissions
      are neccessary
    * Inventory: Better error handling on invalid inventory result of checks
    * setup.sh: fix problem with missing package_info (only appears if setup
      is called from another directory)
    * ALL_SERVICES: Instead of [ "" ] you can now write ALL_SERVICES
    * debug_log: also output Check_MK version, check item and check parameters
    * Make sure, host has no duplicate service - this is possible e.g. by
      monitoring via agent and snmp in parallel. duplicate services will
      make Nagios reject the configuration.
    * --snmpwalk: do not translate anymore, use numbers. All checks work
      with numbers now anyway.
    * check_mk -I snmp will now try all checktypes not having an snmp scan
      function. That way all possible checks should be inventorized.
    * new variable ignored_checks: Similar to ignored_checktypes, but allows
      per-host configuration
    * allow check implementations to use common include files. See if/if64
      for an example
    * Better handling for removed checks: Removed exceptions in check_mk calls
      when some configured checks have been removed/renamed

    Checks & Agents:
    * Renamed check functions of imm_health check from test_imm to imm_health
      to have valid function and check names. Please remove remove from
      inventory and re-inventory those checks.
    * fc_brocade_port_detailed: allow to specify port state combinations not 
      to be critical
    * megaraid_pdisks: Using the real enclosure number as check item now
    * if/if64: allow to configure averaging of traffic over time (e.g. 15 min) 
      and apply traffic levels and averaged values. Also allow to specify relative
      traffic levels. Allow new parameter configuration via dictionary. Also
      allow to monitor unused ports and/or to ignore link status.
    * if/if64: Added expected interface speed to warning output
    * if/if64: Allow to ignore speed setting (set target speed to None)
    * wut_webtherm: handle more variants of WuT Webtherms (thanks to Lefty)
    * cisco_fan: Does not inventorize 'notPresent' sensors anymore. Improved output
    * cisco_power: Not using power source as threshold anymore. Improved output
    * cisco_fan: Does not inventorize 'notPresent' sensors anymore. Improved output
    * cisco_power: Not using power source as threshold anymore. Improved output
    * cisco_power: Excluding 'notPresent' devices from inventory now
    * cisco_temp_perf: Do not crash if device does not send current temperature
    * tcp_conn_stats: new check for monitoring number of current TCP connections
    * blade_*: Added snmp scan functions for better automatic inventory
    * blade_bays: Also inventorizes standby blades and has a little more
                  verbose output.
    * blade_blowers: Can handle responses without rpm values now. Improved output
    * blade_health: More detailed output on problems
    * blade_blades: Added new check for checking the health-, present- and
                    power-state of IBM Bladecenter blades
    * win_dhcp_pools: Several cleanups in check
    * Windows agent: allow restriction to ip addresses with only_hosts (like xinetd)
    * heartbeat_rscstatus: Catching empty output from agent correctly
    * tcp_conn_stats: Fixed inventory function when no conn stats can be inventoried
    * heartbeat_nodes: fix Linux agent for hostname with upper case letters (thanks to
            Thorsten Robers)
    * heartbeat_rscstatus: Catching empty output from agent correctly
    * heartbeat_rscstatus: Allowing a list as expected state to expect multiple OK states
    * win_dhcp_pools agent plugin: Filtering additional error message on
      systems without dhcp server
    * j4p_performance: Added experimental agent plugin fetching data via 
      jmx4perl agent (does not need jmx4perl on Nagios)
    * j4p_performance.mem: added new experimental check for memory usage via JMX.
    * if/if64: added Perf-O-Meter for Multisite
    * sylo: fix performance data: on first execution (counter wrap) the check did
      output only one value instead of three. That lead to an invalid RRD.
    * Cleaned up several checks to meet the variable naming conventions
    * drbd: Handling unconfigured drbd devices correctly. These devices are
      ignored during nventory
    * printer_supply: In case of OKI c5900 devices the name of the supply units ins not
      unique. The color of the supply unit is reported in a dedicated OID and added to the
      check item name to have a unique name now.
    * printer_supply: Added simple pnp template to have better graph formating for the check results
    * check_mk.only_from: new check for monitoring the IP address access restriction of the
      agent. The current Linux and Windows agents provide this information.
    * snmp_info check: Recoded not to use snmp_info_single anymore
    * Linux Agent: Fixed <<<cpu>>> output on SPARC machines with openSUSE
    * df_netapp/df_netapp32: Made check inventory resistant against empty size values
    * df_netapp32: Added better detection for possible 32bit counter wrap
    * fc_brocade_port_detailed: Made check handle phystate "noSystemControlAccessToSlot" (10)
      The check also handles unknown states better now
    * printer_supply: Added new parameter "printer_supply_some_remaining_status" to
      configure the reported state on small remaining capacity.
    * Windows agent: .vbs scripts in agents plugins/ directory are executed
      automatically with "cscript.exe /Nologo" to prevent wrong file handlers
    * aironet_clients: Only counting clients which don't have empty values for strength
    * statgrab_disk: Fixed byte calculation in plugin output
    * statgrab_disk: Added inventory function
    * 3ware_disks: Ignoring devices in state NOT-PRESENT during inventory

    Multisite:
    * The custom open/close states of custom links are now stored for each
      user
    * Setting doctype in sidebar frame now
    * Fixed invalid sidebar css height/width definition
    * Fixed repositioning the sidebar scroll state after refreshing the page
    * Fixed mousewheel scrolling in opera/chrome
    * Fixed resize bug on refresh in chrome
    * New view for all services of a site
    * Sidebar snapin site_status: make link target configurable
    * Multisite view "Recently changed services": sort newest first
    * Added options show_header and show_controls to remove the page headers
      from views
    * Cool: new button for an immediate reschedule of a host or service
      check: the view is redisplayed exactly at the point of time when
      Nagios has finished the check. This makes use of MK Livestatus'
      unique waiting feature.

   Livestatus:
    * Added no_more_notifications and check_flapping_recovery_notification
      fields to host table and no_more_notifications field to service table.
      Thanks to Matthew Kent

1.1.8:
    Core, Setup, etc.:
    * setup.sh: turn off Python debugging
    * Cleaned up documentation directory
    * cluster host: use real IP address for host check if cluster has
      one (e.g. service IP address)

    Checks & Agents:
    * Added missing PNP template for check_mk-hr_cpu
    * hr_fs: inventory now ignores filesystem with size 0,
      check does not longer crash on filesystems with size 0
    * logwatch: Fixed typo in 'too many unacknowledged logs' error message
    * ps: fix bug: inventory with fixed user name now correctly puts
      that user name into the resulting check - not None.
    * ps: inventory with GRAB_USER: service description may contain
      %u. That will be replaced with the user name and thus makes the
      service description unique.
    * win_dhcp_pools: better handle invalid agent output
    * hp_proliant_psu: Fixed multiple PSU detection on one system (Thanks to Andreas Döhler)
    * megaraid_pdisks: Fixed coding error
    * cisco_fan: fixed check bug in case of critical state
    * nfsmounts: fix output (free and used was swapped), make output identical to df

    Livestatus:
    * Prohibit { and } in regular expressions. This avoids a segmentation
      fault caused by regcomp in glibc for certain (very unusual) regular
      expressions.
    * Table status: new columns external_command_buffer_slots,
      external_command_buffer_usage and external_command_buffer_max
      (this was implemented according to an idea and special request of
       Heinz Fiebig. Please sue him if this breaks anything for you. I was
       against it, but he thinks that it is absolutely neccessary to have
       this in version 1.1.8...)
    * Table status: new columns external_commands and external_commands_rate
      (also due to Mr. Fiebig - he would have quit our workshop otherwise...)
    * Table downtimes/comments: new column is_service

    Multisite:
    * Snapin Performance: show external command per second and usage and
      size of external command buffer
    * Downtimes view: Group by hosts and services - just like comments
    * Fix links for items containing + (e.g. service descriptionen including
      spaces)
    * Allow non-ASCII character in downtimes and comments
    * Added nagvis_base_url to multisite.mk example configuration
    * Filter for host/service groups: use name instead of alias if 
      user has no permissions for groups

1.1.8b3:
    Core, Setup, etc.:
    * Added some Livestatus LQL examples to documentation
    * Removed cleanup_autochecks.py. Please use check_mk -u now.
    * RRA configuration for PNP: install in separate directory and do not
      use per default, since they use an undocumented feature of PNP.

    Checks & Agents:
    * postfix_mailq: Changed limit last 6 lines which includes all needed
		information
    * hp_proliant_temp/hp_proliant_fans: Fixed wrong variable name
    * hp_procurve_mem: Fixed wrong mem usage calculation
    * ad_replication: Works no with domain controller hostnames like DC02,DC02
    * aironet_client: fix crash on empty variable from SNMP output
    * 3ware_disks, 3ware_units: hopefully repaired those checks
    * added rudimentary agent for HP-UX (found in docs/)

    Multisite:
    * added Perf-O-Meter to "Problems of Host" view
    * added Perf-O-Meter to "All Services" view
    * fix bug with cleaning up persistent connections
    * Multisite now only fetches the available PNP Graphs of hosts/services
    * Quicksearch: limit number of items in dropdown to 80
      (configurable via quicksearch_dropdown_limit)
    * Views of hosts: make counts of OK/WARN/CRIT klickable, new views
      for services of host in a certain state
    * Multisite: sort context buttons in views alphabetically
    * Sidebar drag scrolling: Trying to compensate lost mouse events when
	leaving the sidebar frame while dragging

    Livestatus:
    * check for event_broker_options on start
    * Fix memory leakage caused by Filter: headers using regular expressions
    * Fix two memory leaks in logfile parser

1.1.8b2:
    Core, Setup, etc.:
    * Inventory: skip SNMP-only hosts on non-SNMP checktypes (avoids timeouts)
    * Improve error output for invalid checks
    
    Checks & Agents:
    * fix bug: run local and plugins also when spaces are in path name
      (such as C:\Program Files\Check_MK\plugins
    * mem.vmalloc: Do not create a check for 64 bit architectures, where
      vmalloc is always plenty
    * postfix_mailq: limit output to 1000 lines
    * multipath: handle output of SLES 11 SP1 better
    * if/if64: output operstatus in check output
    * if/if64: inventory now detects type 117 (gigabitEthernet) for 3COM
    * sylo: better handling of counter wraps.

    Multisite:
    * cleanup implementation of how user settings are written to disk
    * fix broken links in 'Edit view -> Try out' situation
    * new macros $HOSTNAME_LOWER$, $HOSTNAME_UPPER$ and $HOSTNAME_TITLE$ for
      custom notes

1.1.8b1:
    Core, Setup, etc.:
    * SNMPv3: allow privProtocol and privPassword to be specified (thanks
      to Josef Hack)
    * install_nagios.sh: fix problem with broken filenames produced by wget
    * install_nagios.sh: updated software to newest versions
    * install_nagios.sh: fix Apache configuration problem
    * install_nagios.sh: fix configuration vor PNP4Nagios 0.6.6
    * config generation: fix host check of cluster hosts
    * config generation: add missing contact groups for summary hosts
    * RPM package of agent: do not overwrite xinetd.d/check_mk, but install
      new version with .rpmnew, if admin has changed his one
    * legacy_checks: fix missing perfdata, template references where in wrong
      direction (thanks Daniel Nauck for his precise investigation)

    Checks & Agents:
    * New check imm_health by Michael Nieporte
    * rsa_health: fix bug: detection of WARNING state didn't work (was UNKNOWN
            instead)
    * check_mk_agent.solaris: statgrab now excludes filesystems. This avoids hanging
      in case of an NFS problem. Thanks to Divan Santana.
    * multipath: Handle new output of multipath -l (found on SLES11 SP1)
    * ntp: fix typo in variable ntp_inventory_mode (fixes inventory problem)
    * if64: improve output formatting of link speed
    * cisco_power: inventory function now ignores non-redundant power supplies
    * zpool_status: new check from Darin Perusich for Solaris zpools

    Multisite:
    * fix several UTF-8 problems: allow non-ascii characters in host names
      (must be UTF 8 encoded!)
    * improve compatibility with Python 2.3
    * Allow loading custom style sheet overriding Check_MK styles by setting
      custom_style_sheet in multisite.mk
    * Host icons show link to detail host, on summary hosts.
    * Fix sidebar problem: Master Control did not display data correctly
    * status_host: honor states even if sites hosting status hosts is disabled
      (so dead-detection works even if local site is disabled)
    * new config variable start_url: set url for welcome page
    * Snapin Quicksearch: if no host is matching, automatically search for
      services
    * Remove links to legacy Nagios GUI (can be added by user if needed)
    * Sidebar Quicksearch: fix several annoyances
    * Views with services of one host: add title with host name and status

    Livestatus:
    * fix memory leak: lost ~4K on memory on each StatsAnd: or StatsOr:
      header (found by Sven Nierlein)
    * fix invalid json output for empty responses (found by Sven Nierlein)
    * fix Stats: avg ___ for 0 matching elements. Output was '-nan' and is
      now '0.0'
    * fix output of floating point numbers: always use exponent and make
      sure a decimal point is contained (this makes JSON/Python detect
      the correct type)

1.1.7i5:
    Core, Setup, etc.:
    * SNMP: do not load any MIB files (speeds up snmpwalk a lot!)
    * legacy_checks: new config variable allowing creating classical
      non-Check_MK checks while using host tags and config options
    * check_mk_objects.cfg: beautify output, use tabs instead of spaces
    * check_mk -II: delete only specified checktypes, allow to reinventorize
      all hosts
    * New option -O, --reload: Does the same as -R, but reloads Nagios
      instead of restarting it.
    * SNMP: Fixed string detection in --snmpwalk calls
    * SNMP: --snmpwalk does walk the enterprises tree correctly now
    * SNMP: Fixed missing OID detection in SNMP check processing. There was a problem
      when the first column had OID gaps in the middle. This affected e.g. the cisco_locif check.
    * install_nagios.sh: correctly detect Ubuntu 10.04.1
    * Config output: make order of service deterministic
    * fix problem with missing default hostgroup

    Multisite:
    * Sidebar: Improved the quicksearch snapin. It can search for services, 
      servicegroups and hostgroups now. Simply add a prefix "s:", "sg:" or "hg:"
      to search for other objects than hosts.
    * View editor: fix bug which made it impossible to add more than 10 columns
    * Service details: for Check_MK checks show description from check manual in
      service details
    * Notes: new column 'Custom notes' which allows customizable notes
      on a per host / per service base (see online docu for details)
    * Configuration: new variable show_livestatus_errors which can be set
      to False in order to hide error about unreachable sites
    * hiding views: new configuration variables hidden_views and visible_views
    * View "Service problems": hide problems of down or unreachable hosts. This
      makes the view consistant with "Tactical Overview"

    Checks & Agents:
    * Two new checks: akcp_sensor_humidity and akcp_sensor_temp (Thanks to Michael Nieporte)
    * PNP-template for kernel: show average of displayed range
    * ntp and ntp.time: Inventory now per default just creates checks for ntp.time (summary check).
      This is controlled by the new variable ntp_inventory_mode (see check manuals).
    * 3ware: Three new checks by Radoslav Bak: 3ware_disks, 3ware_units, 3ware_info
    * nvidia: agent now only queries GPUCoreTemp and GPUErrors. This avoids
      a vmalloc leakage of 32kB per call (bug in NVIDIA driver)
    * Make all SNMP based checks independent of standard MIB files
    * ad_replication: Fixed syntax errors and unhandled date output when
      not replicated yet
    * ifoperstatus: Allowing multiple target states as a list now
    * cisco_qos: Added new check to monitor traffic in QoS classes on Cisco routers
    * cisco_power: Added scan function
    * if64/if/cisco_qos: Traffic is displayed in variable byte scales B/s,KB/s,MB/s,GB/s
      depending on traffic amount.
    * if64: really using ifDescr with option if_inventory_uses_description = True
    * if64: Added option if_inventory_uses_alias to using ifAlias for the item names
    * if64/if: Fixed bug displaying the out traffic (Perfdata was ok)
    * if64/if: Added WARN/CRIT thresholds for the bandwidth usage to be given as rates
    * if64/if: Improved PNP-Templates
    * if64/if: The ifoperstatus check in if64/if can now check for multiple target states
    * if64/if: Removing all null bytes during hex string parsing (These signs Confuse nagios pipe)
    * Fixed hr_mem and hr_fs checks to work with new SNMP format
    * ups_*: Inventory works now on Riello UPS systems
    * ups_power: Working arround wrong implemented RFC in some Riello UPS systems (Fixing negative power
      consumption values)
    * FreeBSD Agent: Added sections: df mount mem netctr ipmitool (Thanks to Florian Heigl)
    * AIX: exclude NFS and CIFS from df (thanks to Jörg Linge)
    * cisco_locif: Using the interface index as item when no interface name or description are set

    Livestatus:
    * table columns: fix type of num_service_* etc.: was list, is now int (thanks to Gerhard Laußer)
    * table hosts: repair semantics of hard_state (thanks to Michael Kraus). Transition was one
      cycle to late in certain situations.

1.1.7i4:
    Core, Setup, etc.:
    * Fixed automatic creation of host contactgroups
    * templates: make PNP links work without rewrite

    Multisite:
    * Make page handler modular: this allows for custom pages embedded into
      the Multisite frame work and thus using Multisite for other tasks as
      well.
    * status_host: new state "waiting", if status host is still pending
    * make PNP links work without rewrite
    * Fix visibility problem: in multisite setups all users could see
      all objects.

1.1.7i3:
    Core, Setup, etc.:
    * Fix extra_nagios_conf: did not work in 1.1.7i2
    * Service Check_MK now displays overall processing time including
      agent communication and adds this as performance data
    * Fix bug: define_contactgroups was always assumed True. That led to duplicate
      definitions in case of manual definitions in Nagios 

    Checks & Agents:
    * New Check: hp_proliant_da_phydrv for monitoring the state of physical disks
      in HP Proliant Servers
    * New Check: hp_proliant_mem for monitoring the state of memory modules in
      HP Proliant Servers
    * New Check: hp_proliant_psu for monitoring the state of power supplies in
      HP Proliant Servers
    * PNP-templates: fix several templates not working with MULTIPLE rrds
    * new check mem.vmalloc for monitoring vmalloc address space in Linux kernel.
    * Linux agent: add timeout of 2 secs to ntpq 
    * wmic_process: make check OK if no matching process is found

    Livestatus:
    * Remove obsolete parameter 'accept_timeout'
    * Allow disabling idle_timeout and query_timeout by setting them to 0.

    Multisite:
    * logwatch page: wrap long log lines

1.1.7i2:
    Incompatible Changes:
    * Remove config option define_timeperiods and option --timeperiods.
      Check_MK does not longer define timeperiod definitions. Please
      define them manually in Nagios.
    * host_notification_period has been removed. Use host_extra_conf["notification_period"]
      instead. Same holds for service_notification_periods, summary_host_notification_periods
      and summary_service_notification_periods.
    * Removed modes -H and -S for creating config data. This now does
      the new option -N. Please set generate_hostconf = False if you
      want only services to be defined.

    Core, Setup, etc.:
    * New config option usewalk_hosts, triggers --usewalk during
      normal checking for selected hosts.
    * new option --scan-parents for automatically finding and 
      configuring parent hosts (see online docu for details)
    * inventory check: put detailed list of unchecked items into long
      plugin output (to be seen in status details)
    * New configuration variable check_parameters, that allows to
      override default parameters set by inventory, without defining 
      manual checks!

    Checks & Agents:
    * drbd: changed check parameters (please re-inventorize!)
    * New check ad_replication: Checks active directory replications
      of domain controllers by using repadm
    * New check postifx_mailq: Checks mailqueue lengths of postifx mailserves
    * New check hp_procurve_cpu: Checks the CPU load on HP Procurve switches
    * New check hp_procurve_mem: Checks the memory usage on HP Procurve switches
    * New check hp_procurve_sensors: Checks the health of PSUs, FANs and
      Temperature on HP Procurve switches
    * New check heartbeat_crm: Monitors the general state of heartbeat clusters
      using the CRM
    * New check heartbeat_crm_resources: Monitors the state of resources and nodes
      in heartbeat clusters using the CRM
    * *nix agents: output AgentOS: in header
    * New agent for FreeBSD: It is based on the linux agent. Most of the sections
      could not be ported easily so the FreeBSD agent provides information for less
      checks than the linux agent.
    * heartbeat_crm and heartbeat_crm.resources: Change handling of check parameters.
      Please reinvenurize and read the updated man page of those checks
    * New check hp_proliant_cpu: Check the physical state of CPUs in HP Proliant servers
    * New check hp_proliant_temp: Check the temperature sensors of HP Proliant servers
    * New check hp_proliant_fans: Check the FAN sensors of HP Proliant servers

    Multisite:
    * fix chown problem (when nagios user own files to be written
      by the web server)
    * Sidebar: Fixed snapin movement problem using older firefox
      than 3.5.
    * Sidebar: Fixed IE8 and Chrome snapin movement problems
    * Sidebar: Fixed IE problem where sidebar is too small
    * Multisite: improve performance in multi site environments by sending
      queries to sites in parallel
    * Multisite: improve performance in high latency situations by
      allowing persistent Livestatus connections (set "persist" : True 
      in sites, use current Livestatus version)

    Livestatus:
    * Fix problems with in_*_period. Introduce global
      timeperiod cache. This also improves performance
    * Table timeperiods: new column 'in' which is 0/1 if/not the
      timeperiod is currently active
    * New module option idle_timeout. It sets the time in ms
      Livestatus waits for the next query. Default is 300000 ms (5 min).
    * New module option query_timeout. It limits the time between
      two lines of a query (in ms). Default is 10000 ms (10 sec).

1.1.7i1: Core, Setup, etc.:
    * New option -u for reordering autochecks in per-host-files
      (please refer to updated documentation about inventory for
       details)
    * Fix exception if check_mk is called without arguments. Show
      usage in that case.
    * install_nagios.sh: Updated to NagVis 1.5 and fixed download URL
    * New options --snmpwalk and --usewalk help implemeting checks
      for SNMP hardware which is not present
    * SNMP: Automatically detect missing entries. That fixes if64
      on some CISCO switches.
    * SNMP: Fix hex string detection (hopefully)
    * Do chown only if running as root (avoid error messages)
    * SNMP: SNMPv3 support: use 4-tuple of security level, auth protocol,
      security name and password instead of a string in snmp_communities
      for V3 hosts.
    * SNMP: Fixed hexstring detection on empty strings
    * New option -II: Is like -I, but removes all previous autochecks
      from inventorized hosts
    * install_nagios.sh: Fix detection of PNP4Nagios URL and URL of
      NagVis
    * Packager: make sanity check prohibiting creating of package files
      in Check MK's directories
    * install_nagios.sh: Support Ubuntu 10.04 (Thanks to Ben)
      
    Checks & Agents:
    * New check ntp.time: Similar to 'ntp' but only honors the system peer
      (that NTP peer where ntpq -p prints a *).
    * wmic_process: new check for ressource consumption of windows processes
    * Windows agent supports now plugins/ and local/ checks
    * [FIX] ps.perf now correctly detects extended performance data output
      even if number of matching processes is 0
    * renamed check cisco_3640_temp to cisco_temp, renamed cisco_temp
      to cisco_temp_perf, fixed snmp detection of those checks
    * New check hr_cpu - checking the CPU utilization via SNMP
    * New check hr_fs - checking filesystem usage via SNMP
    * New check hr_mem - checking memory usage via SNMP
    * ps: inventory now can configured on a per host / tag base
    * Linux: new check nvidia.temp for monitoring temperature of NVIDIA graphics card
    * Linux: avoid free-ipmi hanging forever on hardware that does not support IPMI
    * SNMP: Instead of an artificial index column, which some checks use, now
      the last component of the OID is used as index. That means that inventory
      will find new services and old services will become UNKNOWN. Please remove
      the outdated checks.
    * if: handle exception on missing OIDs
    * New checks hp_blade* - Checking health of HP BladeSystem Enclosures via SNMP
    * New check drbd - Checking health of drbd nodes
    * New SNMP based checks for printers (page counter, supply), contributed
      by Peter Lauk (many thanks!)
    * New check cups_queues: Checking the state of cups printer queues
    * New check heartbeat_nodes: Checking the node state and state of the links
      of heartbeat nodes
    * New check heartbeat_rscstatus: Checks the local resource status of
      a heartbeat node
    * New check win_dhcp_pools: Checks the usage of Windows DHCP Server lease pools
    * New check netapp_volumes: Checks on/offline-condition and states of netapp volumes 

    Multisite:
    * New view showing all PNP graphs of services with the same description
    * Two new filters for host: notifications_enabled and acknowledged
    * Files created by the webserver (*.mk) are now created with the group
      configured as common group of Nagios and webserver. Group gets write
      permissions on files and directories.
    * New context view: all services of a host group
    * Fix problems with Umlauts (non-Ascii-characters) in performance data
    * New context view: all services of a host group
    * Sidebar snapins can now fetch URLs for the snapin content instead of
      building the snapin contents on their own.
    * Added new nagvis_maps snapin which displays all NagVis maps available
      to the user. Works with NagVis 1.5 and newer.

1.1.6:
    Core, Setup, etc.:
    * Service aggregation: new config option aggregation_output_format.
      Settings this to "multiline" will produce Nagios multiline output
      with one line for each individual check.

    Multisite:
    * New painter for long service plugin output (Currently not used
      by any builtin view)

    Checks & Agents:
    * Linux agent: remove broken check for /dev/ipmi0

1.1.6rc3:
    Core, Setup, etc.:
    * New option --donate for donating live host data to the community.
      Please refer to the online documentation for details.
    * Tactical Overview: Fixed refresh timeout typo
      (Was 16 mins instead of 10 secs)

    Livestatus:
    * Assume strings are UTF-8 encoded in Nagios. Convert from latin-1 only
      on invalid UTF-8 sequences (thanks to Alexander Yegorov)

    Multisite:
    * Correctly display non-ascii characters (fixes exception with 'ascii codec')
      (Please also update Livestatus to 1.1.6rc3)

1.1.6rc2:
    Multisite:
    * Fix bug in Master control: other sites vanished after klicking buttons.
      This was due to connection error detection in livestatus.py (Bug found
      by Benjamin Odenthal)
    * Add theme and baseurl to links to PNP (using features of new PNP4Nagios
      0.6.4)

    Core, Setup, etc.:
    * snmp: hopefully fix HEX/string detection now

    Checks & Agents:
    * md: fix inventory bug on resync=PENDING (Thanks to Darin Perusich)

1.1.6rc1:
    Multisite:
    * Repair Perf-O-Meters on webkit based browsers (e.g. Chrome, Safari)
    * Repair layout on IE7/IE8. Even on IE6 something is working (definitely
      not transparent PNGs though). Thanks to Lars.
    * Display host state correct if host is pending (painter "host with state")
    * Logfile: new filter for plugin output
    * Improve dialog flow when cloning views (button [EDIT] in views snapin)
    * Quicksearch: do not open search list if text did not change (e.g. Shift up),
      close at click into field or snapin.

    Core, Setup, etc.:
    * Included three patched from Jeff Dairiki dealing with compile flags
      and .gitignore removed from tarballs
    * Fix problem with clustered_services_of[]: services of one cluster
      appeared also on others
    * Packager: handle broken files in package dir
    * snmp handling: better error handling in cases where multiple tables
      are merged (e.g. fc_brocade_port_detailed)
    * snmp: new handling of unprintable strings: hex dumps are converted
      into binary strings now. That way all strings can be displayed and
      no information is lost - nevertheless.
      
    Checks & Agents:
    * Solaris agent: fixed rare df problems on Solaris 10, fix problem with test -f
      (thanks to Ulf Hoffmann)
    * Converted all PNP templates to format of 0.6.X. Dropped compatibility
      with 0.4.X.
    * Do not use ipmi-sensors if /dev/ipmi0 is missing. ipmi-sensors tries
      to fiddle around with /dev/mem in that case and miserably fails
      in some cases (infinite loop)
    * fjdary60_run: use new binary encoding of hex strings
    * if64: better error handling for cases where clients do not send all information
    * apc_symmetra: handle status 'smart boost' as OK, not CRITICAL

    Livestatus:
    * Delay starting of threads (and handling of socket) until Nagios has
      started its event loop. This prevents showing services as PENDING 
      a short time during program start.

1.1.6b3:
    Multisite:
    * Quicksearch: hide complete host list if field is emptied via Backspace or Del.
      Also allow handle case where substring match is unique.

1.1.6b2:
    Core, Setup, etc.:
    * Packager: fix unpackaged files (sounds, etc)

    Multisite:
    * Complete new design (by Tobias Roeckl, Kopf & Herz)
    * New filters for last service check and last service state change
    * New views "Recently changed services" and "Unchecked services"
    * New page for adding sidebar snapins
    * Drag & Drop for sidebar snapins (thanks to Lars)
    * Grab & Move for sidebar scrolling (thanks to Lars)
    * Filter out summary hosts in most views.
    * Set browser refresh to 30 secs for most views
    * View host status: added a lot of missing information
    * View service status: also added information here
    * Make sure, enough columns can be selected in view editor
    * Allow user to change num columns and refresh directly in view
    * Get back to where you came after editing views
    * New sidebar snapin "Host Matrix"
    * New feature "status_host" for remote sites: Determine connection
      state to remote side by considering a certain host state. This
      avoids livestatus time outs to dead sites.
    * Sidebar snapin site status: fix reload problem
    * New Perf-O-Meters displaying service performance data
    * New snapin "Custom Links" where you easily configure your own
      links via multisite.mk (see example in new default config file)
    * Fixed problem when using only one site and that is not local

    Livestatus:
    * new statistics columns: log_messages and log_messages_rate
    * make statistics average algorithm more sluggish

1.1.5i3:
     Core, Setup, etc.:
     * New Check_MK packager (check_mk -P)

1.1.5i2:
     Core, Setup, etc.:
     * install_nagios.sh: add missing package php5-iconv for SLES11

     Checks & Agents:
     * if64: new SNMP check for network interfaces. Like if, but uses 64 bit
       counters of modern switches. You might need to configure bulkwalk_hosts.
     * Linux agent: option -d enabled debug output
     * Linux agent: fix ipmi-sensors cache corruption detection
     * New check for temperature on Cisco devices (cisco_3640_temp)
     * recompiled waitmax with dietlibc (fixed incompatibility issues
       on older systems)

     Multisite:
     * Filters for groups are negateable.

1.1.5i1:
     Checks & Agents:
     * uptime: new check for system uptime (Linux)
     * if: new SNMP check for network interfaces with very detailed traffic,
       packet and error statistics - PNP graphs included

     Multisite:
     * direct integration of PNP graphs into Multisite views
     * Host state filter: renamed HTML variables (collision with service state). You
       might need to update custom views using a filter on host states.
     * Tactical overview: exclude services of down hosts from problems, also exclude
       summary hosts
     * View host problems/service problems: exclude summary hosts, exclude services
       of down hosts
     * Simplified implementation of sidebar: sidebar is not any longer embeddeable.
     * Sidebar search: Added host site to be able to see the context links on
       the result page
     * Sidebar search: Hitting enter now closes the hint dropdown in all cases

1.1.5i0:
      Core, Setup, etc.:
      * Ship check-specific rra.cfg's for PNP4Nagios (save much IO and disk space)
      * Allow sections in agent output to apear multiple times
      * cleanup_autochecks.py: new option -f for directly activating new config
      * setup.sh: better detection for PNP4Nagios 0.6
      * snmpwalk: use option -Oa, inhibit strings to be output as hex if an umlaut
        is contained.

      Checks & Agents:
      * local: allow more than once performance value, separated by pipe (|)
      * ps.perf: also send memory and CPU usage (currently on Linux and Solaris)
      * Linux: new check for filesystems mount options
      * Linux: new very detailed check for NTP synchronization
      * ifoperstatus: inventory honors device type, per default only Ethernet ports
        will be monitored now
      * kernel: now inventory is supported and finds pgmajfault, processes (per/s)
        and context switches
      * ipmi_sensors: Suppress performance data for fans (save much IO/space)
      * dual_lan_check: fix problem which using MRPE
      * apc_symmetra: PNP template now uses MIN for capacity (instead of AVERAGE)
      * fc_brocade_port_detailed: PNP template now uses MAX instead of AVERAGE
      * kernel: fix text in PNP template
      * ipmi_sensors: fix timeout in agent (lead to missing items)
      * multipath: allow alias as item instead of uuid
      * caching agent: use /var/cache/check_mk as cache directory (instead of /etc/check_mk)
      * ifoperstatus: is now independent of MIB

      Multisite:
      * New column host painter with link to old Nagios services
      * Multisite: new configuration parameter default_user_role
      
      Livestatus:
      * Add missing LDFLAGS for compiling (useful for -g)

1.1.4:
      Summary:
      * A plentitude of problem fixes (including MRPE exit code bug)
      * Many improvements in new Multisite GUI
      * Stability and performance improvements in Livestatus

      Core, Setup, etc.:
      * Check_MK is looking for main.mk not longer in the current and home
        directory
      * install_nagios.sh: fix link to Check_MK in sidebar
      * install_nagios.sh: switch PNP to version 0.6.3
      * install_nagios.sh: better Apache-Config for Multisite setup
      * do not search main.mk in ~ and . anymore (brought only trouble) 
      * clusters: new variable 'clustered_services_of', allowing for overlapping
         clusters (as proposed by Jörg Linge)
      * install_nagios.sh: install snmp package (needed for snmp based checks)
      * Fix ower/group of tarballs: set them to root/root
      * Remove dependency from debian agent package    
      * Fixed problem with inventory when using clustered_services
      * tcp_connect_timeout: Applies now only for connect(), not for
        time of data transmission once a connection is established
      * setup.sh now also works for Icinga
      * New config parameter debug_log: set this to a filename in main.mk and you
        will get a debug log in case if 'invalid output from plugin...'
      * ping-only-hosts: When ping only hosts are summarized, remove Check_MK and
        add single PING to summary host.
      * Service aggregation: fix state relationship: CRIT now worse than UNKNOWN 
      * Make extra_service_conf work also for autogenerated PING on ping-only-hosts
        (groups, contactgroups still missing)

      Checks & Agents:
      * mrpe in Linux agent: Fix bug introduced in 1.1.3: Exit status of plugins was
        not honored anymore (due to newline handling)
      * mrpe: allow for sending check_command to PNP4Nagios (see MRPE docu)
      * Logwatch GUI: fix problem on Python 2.4 (thanks to Lars)
      * multipath: Check is now less restrictive when parsing header lines with
        the following format: "<alias> (<id>)"
      * fsc_ipmi_mem_status: New check for monitoring memory status (e.g. ECC)
         on FSC TX-120 (and maybe other) systems.
      * ipmi_sensors in Linux agent: Fixed compatibility problem with new ipmi
        output. Using "--legacy-output" parameter with newer freeipmi versions now.
      * mrpe: fix output in Solaris agent (did never work)
      * IBM blade center: new checks for chassis blowers, mediatray and overall health
      * New caching agent (wrapper) for linux, supporting efficient fully redundant
        monitoring (please read notes in agents/check_mk_caching_agent)
      * Added new smbios_sel check for monitoring the System Event Log of SMBIOS.
      * fjdarye60_rluns: added missing case for OK state
      * Linux agent: The xinetd does not log each request anymore. Only
        failures are logged by xinetd now. This can be changed in the xinetd
	configuration files.
      * Check df: handle mountpoints containing spaces correctly 
        (need new inventorization if you have mountpoints with spaces)
      * Check md on Linux: handle spare disks correctly
      * Check md on Linux: fix case where (auto-read-only) separated by space
      * Check md on Linux: exclude RAID 0 devices from inventory (were reported as critical)
      * Check ipmi: new config variable ipmi_ignore_nr
      * Linux agent: df now also excludes NFSv4
      * Wrote man-page for ipmi check
      * Check mrpe: correctly display multiline output in Nagios GUI
      * New check rsa_health for monitoring IBM Remote Supervisor Adapter (RSA)
      * snmp scan: suppress error messages of snmpget
      * New check: cpsecure_sessions for number of sessions on Content Security Gateway
      * Logwatch GUI: move acknowledge button to top, use Multisite layout,
         fix several layout problem, remove list of hosts
      * Check logwatch: limit maximum size of stored log messages (configurable
        be logwatch_max_filesize)
      * AIX agent: fix output of MRPE (state and description was swapped)
      * Linux agent: fixed computation of number of processors on S390
      * check netctr: add missing perfdata (was only sent on OK case)
      * Check sylo: New check for monitoring the sylo state
      
      Livestatus:
      * Table hosts: New column 'services' listing all services of that host
      * Column servicegroups:members: 'AuthUser' is now honored
      * New columns: hosts:services_with_state and servicegroups:members_with_state
      * New column: hostgroup:members_with_state
      * Columns hostgroup:members and hostgroup:members_with_state honor AuthUser
      * New rudimentary API for C++
      * Updates API for Python
      * Make stack size of threads configurable
      * Set stack size of threads per default o 64 KB instead of 8 MB
      * New header Localtime: for compensating time offsets of remote sites
      * New performance counter for fork rate
      * New columns for hosts: last_time_{up,down,unreachable}
      * New columns for services: last_time_{ok,warning,critical,unknown}
      * Columns with counts honor now AuthUser
      * New columns for hosts/services: modified_attributes{,_list}
      * new columns comments_with_info and downtimes_with_info
      * Table log: switch output to reverse chronological order!
      * Fix segfault on filter on comments:host_services
      * Fix missing -lsocket on Solaris
      * Add missing SUN_LEN (fixed compile problem on Solaris)
      * Separators: remote sanitiy check allowing separators to be equal
      * New output format "python": declares strings as UTF-8 correctly
      * Fix segault if module loaded without arguments

      Multisite:
      * Improved many builtin views
      * new builtin views for host- and service groups
      * Number of columns now configurable for each layout (1..50)
      * New layout "tiled"
      * New painters for lists of hosts and services in one column
      * Automatically compensate timezone offsets of remote sites
      * New datasources for downtimes and comments
      * New experimental datasource for log
      * Introduce limitation, this safes you from too large output
      * reimplement host- and service icons more intelligent
      * Output error messages from dead site in Multisite mode
      * Increase wait time for master control buttons from 4s to 10s
      * Views get (per-view) configurable browser automatic reload interval
      * Playing of alarm sounds (configurable per view)
      * Sidebar: fix bookmark deletion problem in bookmark snapin
      * Fixed problem with sticky debug
      * Improve pending services view
      * New column with icon with link to Nagios GUI
      * New icon showing items out of their notification period.
      * Multisite: fix bug in removing all downtimes
      * View "Hostgroups": fix color and table heading
      * New sidebar snapin "Problem hosts"
      * Tactical overview: honor downtimes
      * Removed filter 'limit'. Not longer needed and made problems
        with new auto-limitation.
      * Display umlauts from Nagios comments correctly (assuming Latin-1),
         inhibit entering of umlauts in new comments (fixes exception)
      * Switched sidebar from synchronous to asynchronous requests
      * Reduced complete reloads of the sidebar caused by user actions
      * Fix reload problem in frameset: Browser reload now only reloads
        content frames, not frameset.


1.1.3:

      Core, Setup, etc.:
      * Makefile: make sure all files are world readable
      * Clusters: make real host checks for clusters (using check_icmp with multiple IP addresses)
      * check_mk_templates: remove action_url from cluster and summary hosts (they have no performance data)
      * check_mk_template.cfg: fix typo in notes_url
      * Negation in binary conf lists via NEGATE (clustered_services, ingored_services,
	bulkwalk_hosts, etc).
      * Better handling of wrapping performance counters
      * datasource_programs: allow <HOST> (formerly only <IP>)
      * new config variable: extra_nagios_conf: string simply added to Nagios
        object configuration (for example for define command, etc.)
      * New option --flush: delete runtime data of some or all hosts
      * Abort installation if livestatus does not compile.
      * PNP4Nagios Templates: Fixed bug in template file detection for local checks
      * nagios_install.sh: Added support for Ubuntu 9.10
      * SNMP: handle multiline output of snmpwalk (e.g. Hexdumps)
      * SNMP: handle ugly error output of snmpwalk
      * SNMP: allow snmp_info to fetch multiple tables
      * check_mk -D: sort hostlist before output
      * check_mk -D: fix output: don't show aggregated services for non-aggregated hosts
      * check_mk_templates.cfg: fix syntax error, set notification_options to n

      Checks & Agents:
      * logwatch: fix authorization problem on web pages when acknowledging
      * multipath: Added unhandled multipath output format (UUID with 49 signs)
      * check_mk-df.php: Fix locale setting (error of locale DE on PNP 0.6.2)
      * Make check_mk_agent.linux executable
      * MRPE: Fix problems with quotes in commands
      * multipath: Fixed bug in output parser
      * cpu: fixed bug: apply level on 15min, not on 1min avg
      * New check fc_brocade_port_detailed
      * netctrl: improved handling of wrapped counters
      * winperf: Better handling of wrapping counters
      * aironet_client: New check for number of clients and signal
        quality of CISCO Aironet access points
      * aironet_errors: New check for monitoring CRC errors on
        CISCO Aironet access points
      * logwatch: When Agent does not send a log anymore and no local logwatch
                  file present the state will be UNKNOWN now (Was OK before).
      * fjdarye60_sum: New check for summary status of Fidary-E60 devices
      * fjdarye60_disks: New check for status of physical disks
      * fjdarye60_devencs: New check for status of device enclosures
      * fjdarye60_cadaps: New check for status of channel adapters
      * fjdarye60_cmods: New check for status of channel modules
      * fjdarye60_cmods_flash: New check for status of channel modules flash
      * fjdarye60_cmods_mem: New check for status of channel modules memory
      * fjdarye60_conencs: New check for status of controller enclosures
      * fjdarye60_expanders: New check for status of expanders
      * fjdarye60_inletthmls: New check for status of inlet thermal sensors
      * fjdarye60_thmls: New check for status of thermal sensors
      * fjdarye60_psus: New check for status of PSUs
      * fjdarye60_syscaps: New check for status of System Capacitor Units
      * fjdarye60_rluns: New check for RLUNs
      * lparstat_aix: New check by Joerg Linge
      * mrpe: Handles multiline output correctly (only works on Linux,
	      Agents for AIX, Solaris still need fix).
      * df: limit warning and critical levels to 50/60% when using a magic number
      * fc_brocade_port_detailed: allow setting levels on in/out traffic, detect
         baudrate of inter switch links (ISL). Display warn/crit/baudrate in
	 PNP-template

      MK Livestatus:
      * fix operators !~ and !~~, they didn't work (ever)
      * New headers for waiting (please refer to online documentation)
      * Abort on errors even if header is not fixed16
      * Changed response codes to better match HTTP
      * json output: handle tab and other control characters correctly
      * Fix columns host:worst_service_state and host:worst_service_hard_state
      * New tables servicesbygroup, servicesbyhostgroup and hostsbygroup
      * Allow to select columns with table prefix, e.g. host_name instead of name
        in table hosts. This does not affect the columns headers output by
	ColumnHeaders, though.
      * Fix invalid json output of group list column in tables hosts and services
      * Fix minor compile problem.
      * Fix hangup on AuthUser: at certain columns
      * Fix some compile problems on Solaris

      Multisite:
      * Replaced Multiadmin with Multisite.


1.1.2:
      Summary:
      * Lots of new checks
      * MK Livestatus gives transparent access to log files (nagios.log, archive/*.log)
      * Many bug fixes

      MK Livestatus:
      * Added new table "log", which gives you transparent access to the Nagios log files!
      * Added some new columns about Nagios status data to stable 'status'
      * Added new table "comments"
      * Added logic for count of pending service and hosts
      * Added several new columns in table 'status' 
      * Added new columns flap_detection and obsess_over_services in table services
      * Fixed bug for double columns: filter truncated double to int
      * Added new column status:program_version, showing the Nagios version
      * Added new column num_services_pending in table hosts
      * Fixed several compile problems on AIX
      * Fixed bug: queries could be garbled after interrupted connection
      * Fixed segfault on downtimes:contacts
      * New feature: sum, min, max, avg and std of columns in new syntax of Stats:

      Checks & Agents:
      * Check ps: this check now supports inventory in a very flexible way. This simplifies monitoring a great number of slightly different processes such as with ORACLE or SAP.
      * Check 'md': Consider status active(auto-read-only) as OK
      * Linux Agent: fix bug in vmware_state
      * New Checks for APC Symmetra USV
      * Linux Agent: made <<<meminfo>>> work on RedHat 3.
      * New check ps.perf: Does the same as ps, but without inventory, but with performance data
      * Check kernel: fixed missing performance data
      * Check kernel: make CPU utilization work on Linux 2.4
      * Solaris agent: don't use egrep, removed some bashisms, output filesystem type zfs or ufs
      * Linux agent: fixed problem with nfsmount on SuSE 9.3/10.0
      * Check 'ps': fix incompability with old agent if process is in brackets
      * Linux agent: 'ps' now no longer supresses kernel processes
      * Linux agent: make CPU count work correctly on PPC-Linux
      * Five new checks for monitoring DECRU SANs
      * Some new PNP templates for existing checks that still used the default templates
      * AIX Agent: fix filesystem output
      * Check logwatch: Fix problem occuring at empty log lines
      * New script install_nagios.sh that does the same as install_nagios_on_lenny.sh, but also works on RedHat/CentOS 5.3.
      * New check using the output of ipmi-sensors from freeipmi (Linux)
      * New check for LSI MegaRAID disks and arrays using MegaCli (based on the driver megaraid_sas) (Linux)
      * Added section <<<cpu>>> to AIX and Solaris agents
      * New Check for W&T web thermograph (webthermometer)
      * New Check for output power of APC Symmetra USP
      * New Check for temperature sensors of APC Symmetra WEB/SNMP Management Card.
      * apc_symmetra: add remaining runtime to output
      * New check for UPS'es using the generic UPS-MIB (such as GE SitePro USP)
      * Fix bug in PNP-template for Linux NICs (bytes and megabytes had been mixed up).
      * Windows agent: fix bug in output of performance counters (where sometimes with , instead of .)
      * Windows agent: outputs version if called with 'version'
      
      Core, Setup, etc.:
      * New SNMP scan feature: -I snmp scans all SNMP checks (currently only very few checks support this, though)
      * make non-bulkwalk a default. Please edit bulkwalk_hosts or non_bulkwalk_hosts to change that
      * Improve setup autodetection on RedHat/CentOS.  Also fix problem with Apache config for Mutliadmin: On RedHat Check_MK's Apache conf file must be loaded after mod_python and was thus renamed to zzz_check_mk.conf.
      * Fix problem in Agent-RPM: mark xinetd-configfile with %config -> avoid data loss on update
      * Support PNP4Nagios 0.6.2
      * New setup script "install_nagios.sh" for installing Nagios and everything else on SLES11
      * New option define_contactgroups: will automatically create contactgroup definitions for Nagios

1.1.0:
      * Fixed problems in Windows agent (could lead
        to crash of agent in case of unusal Eventlog
	messages)
      * Fixed problem sind 1.0.39: recompile waitmax for
        32 Bit (also running on 64)
      * Fixed bug in cluster checks: No cache files
        had been used. This can lead to missing logfile
	messages.
      * Check kernel: allow to set levels (e.g. on 
	pgmajfaults)
      * Check ps now allows to check for processes owned
        by a specific user (need update of Linux agent)
      * New configuration option aggregate_check_mk: If
        set to True, the summary hosts will show the
	status auf check_mk (default: False)
      * Check winperf.cpuusage now supports levels
        for warning and critical. Default levels are
	at 101 / 101
      * New check df_netapp32 which must be used
        for Netapps that do not support 64 bit 
	counters. Does the same as df_netapp
      * Symlink PNP templates: df_netapp32 and
        df_netapp use same template as df
      * Fix bug: ifoperstatus does not produce performance
        data but said so.
      * Fix bug in Multiadmin: Sorting according to
        service states did not work
      * Fix two bugs in df_netapp: use 64 bit counters
        (32 counter wrap at 2TB filesystems) and exclude
       	snapshot filesystems with size 0 from inventory.
      * Rudimentary support for monitoring ESX: monitor
        virtual filesystems with 'vdf' (using normal df
	check of check_mk) and monitor state of machines 
	with vcbVmName -s any (new check vmware_state).
      * Fixed bug in MRPE: check failed on empty performance
        data (e.g. from check_snmp: there is emptyness
        after the pipe symbol sometimes)
      * MK Livestatus is now multithreaded an can
        handle up to 10 parallel connections (might
        be configurable in a future version).
      * mk_logwatch -d now processes the complete logfile
        if logwatch.state is missing or not including the
	file (this is easier for testing)
      * Added missing float columns to Livestatus.
      * Livestatus: new header StatsGroupBy:
      * First version with "Check_MK Livestatus Module"!
        setup.sh will compile, install and activate
	Livestatus per default now. If you do not want
	this, please disable it by entering <tt>no</tt>,
	when asked by setup.
      * New Option --paths shows all installation, config
        and data paths of Check_mk and Nagios
      * New configuration variable define_hostgroups and
        define service_groups allow you to automatically
        create host- and service groups - even with aliases.
      * Multiadmin has new filter for 'active checks enabled'.
      * Multiadmin filter for check_command is now a drop down list.
      * Dummy commands output error message when passive services
        are actively checked (by accident)
      * New configuration option service_descriptions allows to
        define customized service descriptions for each check type
      * New configuration options extra_host_conf, extra_summary_host_conf
        and extra_service_conf allow to define arbitrary Nagios options
	in host and service defitions (notes, icon_image, custom variables,
        etc)
      * Fix bug: honor only_hosts also at option -C


1.0.39:
      * New configuration variable only_hosts allows
	you to limit check_mk to a subset of your
	hosts (for testing)
      * New configuration parameter mem_extended_perfdata
	sends more performance data on Linux (see 
	check manual for details)
      * many improvements of Multiadmin web pages: optionally 
	filter out services which are (not) currently in downtime
	(host or service itself), optionally (not) filter out summary
	hosts, show host status (down hosts), new action
	for removing all scheduled downtimes of a service.
	Search results will be refreshed every 90 seconds.
	Choose between two different sorting orders.
	Multadmin now also supports user authentication
      * New configuration option define_timeperiods, which
	allows to create Nagios timeperiod definitions.
	This also enables the Multiadmin tools to filter
	out services which are currently not in their
	notification interval.
      * NIC check for Linux (netctr.combined) now supports
	checking of error rates
      * fc_brocade_port: New possibility of monitoring
	CRC errors and C3 discards
      * Fixed bug: snmp_info_single was missing
        in precompiled host checks
	
1.0.38:
      * New: check_mk's multiadmin tool (Python based
	web page). It allows mass administration of
	services (enable/disable checks/notifications, 
	acknowledgements, downtimes). It does not need
	Nagios service- or host groups but works with
	a freeform search.
      * Remove duplicate <?php from the four new 
	PNP templates of 1.0.37.
      * Linux Agent: Kill hanging NFS with signal 9
	(signal 15 does not always help)
      * Some improvements in autodetection. Also make
	debug mode: ./autodetect.py: This helps to
	find problems in autodetection.
      * New configuration variables generate_hostconf and
	generate_dummy_commands, which allows to suppress
	generation of host definitions for Nagios, or 
	dummy commands, resp.
      * Now also SNMP based checks use cache files.
      * New major options --backup and --restore for
	intelligent backup and restore of configuration
	and runtime data
      * New variable simulation_mode allows you to dry
	run your Nagios with data from another installation.
      * Fixed inventory of Linux cpu.loads and cpu.threads
      * Fixed several examples in checks manpages
      * Fixed problems in install_nagios_on_lenny.sh
      * ./setup.sh now understands option --yes: This
        will not output anything except error messages
	and assumes 'yes' to all questions
      * Fix missing 'default.php' in templates for
	local
	
1.0.37:
      * IMPORTANT: Semantics of check "cpu.loads" has changed.
	Levels are now regarded as *per CPU*. That means, that
	if your warning level is at 4.0 on a 2 CPU machine, then 
	a level of 8.0 is applied.
      * On check_mk -v now also ouputs version of check_mk
      * logfile_patterns can now contain host specific entries.
	Please refer to updated online documentation for details.
      * Handling wrapping of performance counters. 32 and 64 bit
	counters should be autodetected and handled correctly.
	Counters wrapping over twice within one check cycle
	cannot be handled, though.
      * Fixed bug in diskstat: Throughput was computed twice
	too high, since /proc/diskstats counts in sectors (512 Bytes)
	not in KB
      * The new configuration variables bulkwalk_hosts and
	non_bulkwalk_hosts, that allow 	to specify, which hosts 
	support snmpbulkwalk (which is
	faster than snmpwalk) and which not. In previos versions,
	always bulk walk was used, but some devices do not support
	that.
      * New configuration variable non_aggregated_hosts allows
	to exclude hosts generally from service aggregation.
      * New SNMP based check for Rittal CMC TC 
	(ComputerMultiControl-TopConcept) Temperature sensors 
      * Fixed several problems in autodetection of setup
      * Fixed inventory check: exit code was always 0
	for newer Python versions.
      * Fixed optical problem in check manual pages with
	newer version of less.
      * New template check_mk-local.php that tries to
	find and include service name specific templates.
	If none is found, default.php will be used.
      * New PNP templates check_mk-kernel.php for major page
	faults, context switches and process creation
      * New PNP template for cpu.threads (Number of threads)
      * Check nfsmounts now detects stale NFS handles and
	triggers a warning state in that case

1.0.36:
      * New feature of Linux/UNIX Agent: "MRPE" allows
	you to call Nagios plugins by the agent. Please
	refer to online documentation for details.
      * Fix bug in logwatch.php: Logfiles names containing spaces
	now work.
      * Setup.sh now automatically creates cfg_dir if
	none found in nagios.cfg (which is the case for the
	default configuration of a self compiled Nagios)
      * Fix computation of CPU usage for VMS.
      * snmp_hosts now allows config-list syntax. If you do
	not define snmp_hosts at all, all hosts with tag
	'snmp' are considered to be SNMP hosts. That is 
	the new preferred way to do it. Please refer
	to the new online documentation.
      * snmp_communities now also allows config-list syntax
	and is compatible to datasource_programs. This allows
	to define different SNMP communities by making use
	of host tags.
      * Check ifoperstatus: Monitoring of unused ports is
	now controlled via ifoperstatus_monitor_unused.
      * Fix problem in Windows-Agent with cluster filesystems:
	temporarily non-present cluster-filesystems are ignored by
	the agent now.
      * Linux agent now supports /dev/cciss/d0d0... in section
	<<<diskstat>>>
      * host configuration for Nagios creates now a variable
	'name host_$HOSTNAME' for each host. This allows
	you to add custom Nagios settings to specific hosts
	in a quite general way.
      * hosts' parents can now be specified with the
	variable 'parents'. Please look at online documentation
	for details.
      * Summary hosts now automatically get their real host as a
	parent. This also holds for summary cluster hosts.
      * New option -X, --config-check that checks your configuration
	for invalid variables. You still can use your own temporary
	variables if you prefix them with an underscore.
	IMPORTANT: Please check your configuration files with
	this option. The check may become an implicit standard in
	future versions.
      * Fixed problem with inventory check on older Python 
	versions.
      * Updated install_nagios_on_lenny.sh to Nagios version
	3.2.0 and fixed several bugs.

1.0.35:
      * New option -R/--restart that does -S, -H and -C and
	also restarts Nagios, but before that does a Nagios
	config check. If that fails, everything is rolled
	back and Nagios keeps running with the old configuration.
      * PNP template for PING which combines RTA and LOSS into
	one graph.
      * Host check interval set to 1 in default templates.
      * New check for hanging NFS mounts (currently only
	on Linux)
      * Changed check_mk_templates.cfg for PING-only hosts:
	No performance data is processed for the PING-Check
	since the PING data is already processed via the
	host check (avoid duplicate RRDs)
      * Fix broken notes_url for logwatch: Value from setup.sh
	was ignored and always default value taken.
      * Renamed config variable mknagios_port to agent_port
	(please updated main.mk if you use that variable)
      * Renamed config variable mknagios_min_version to
	agent_min_version (update main.mk if used)
      * Renamed config variable mknagios_autochecksdir to 
	autochecksdir (update main.mk if used)
      * configuration directory for Linux/UNIX agents is
	now configurable (default is /etc/check_mk)
      * Add missing configuration variable to precompiled
	checks (fix problem when using clusters)
      * Improved multipath-check: Inventory now determines
	current number of paths. And check output is more
	verbose.
      * Mark config files as config files in RPM. RPM used
	to overwrite main.mk on update!
	
1.0.34:
      * Ship agents for AIX and SunOS/Solaris (beta versions).
      * setup script now autodetects paths and settings of your
	running Nagios
      * Debian package of check_mk itself is now natively build
	with paths matching the prepackaged Nagios on Debian 5.0
      * checks/df: Fix output of check: percentage shown in output
	did include reserved space for root where check logic did
	not. Also fix logic: account reserved space as used - not
	as avail.
      * checks/df: Exclude filesystems with size 0 from inventory.
      * Fix bug with host tags in clusters -> precompile did not
	work.
      * New feature "Inventory Check": Check for new services. Setting
	inventory_check_interval=120 in main.mk will check for new services
	every 2 hours on each host. Refer to online documentation
	for more details.
      * Fixed bug: When agent sends invalid information or check
	has bug, check_mk now handles this gracefully
      * Fixed bug in checks/diskstat and in Linux agent. Also
	IDE disks are found. The inventory does now work correctly
	if now disks are found.
      * Determine common group of Apache and Nagios at setup.
	Auto set new variable www_group which replaces logwatch_groupid.
	Fix bug: logwatch directories are now created with correct
	ownership when check_mk is called manually as root.
      * Default templates: notifications options for hosts and
	services now include also recovery, flapping and warning
	events.
      * Windows agent: changed computation of RAM and SWAP usage
	(now we assume that "totalPageFile" includes RAM *and*
	SWAP).
      * Fix problem with Nagios configuration files: remove
	characters Nagios considers as illegal from service
	descriptions.
      * Processing of performance data (check_icmp) for host
        checks and PING-only-services now set to 1 in default
	templates check_mk_templates.cfg.
      * New SNMP checks for querying FSC ServerView Agent: fsc_fans,
	fsc_temp and fsc_subsystems. Successfully tested with agents
	running	on Windows and Linux.
      * RPM packaged agent tested to be working on VMWare ESX 4.0 
	(simply install RPM package with rpm -i ... and open port 
	in firewall with "esxcfg-firewall -o 6556,tcp,in,check_mk")
      * Improve handling of cache files: inventory now uses cache
	files only if they are current and if the hosts are not
	explicitely specified.
	
1.0.33:
      * Made check_mk run on Python 2.3.4 (as used in CentOS 4.7
	und RedHat 4.7). 
      * New option -M that prints out manual pages of checks.
	Only a few check types are documented yet, but more will
	be following.
      * Package the empty directory /usr/lib/check_mk_agent/plugins
	and ../local into the RPM and DEB package of the agent
      * New feature: service_dependencies. check_mk lets you comfortably
	create Nagios servicedependency definitions for you and also
	supports them by executing the checks in an optimal order.
      * logwatch.php: New button for hiding the context messages.
	This is a global setting for all logfiles and its state is
	stored in a cookie.
	
1.0.32:
      * IMPORTANT: Configuration variable datasource_programs is now
        analogous to that of host_groups. That means: the order of
        program and hostlist must be swapped!
      * New option --fake-dns, useful for tests with non-existing
	hosts.
      * Massive speed improvement for -S, -H and -C
      * Fixed bug in inventory of clusters: Clustered services where
	silently dropped (since introduction of host tags). Fixed now.
      * Fixed minor bug in inventory: Suppress DNS lookup when using
	--no-tcp
      * Fixed bug in cluster handling: Missing function strip_tags()
	in check_mk_base.py was eliminated.
      * Changed semantics of host_groups, summary_host_groups,
	host_contactgroups, and summary_host_groups for clusters. 
	Now the cluster names will be relevant, not
	the names of the nodes. This allows the cluster hosts to
	have different host/contactgroups than the nodes. And it is more
	consistent with other parts of the configuration.
      * Fixed bug: datasource_programs on cluster nodes did not work
	when precompiling

1.0.31:
      * New option -D, --dump that dumps all configuration information
	about one, several or all hosts
	New config variables 'ignored_checktypes' and 'ignored_services',
        which allow to include certain checktypes in general or
        some services from some hosts from inventory
      * Config variable 'clustered_services' now has the same semantics
	as ignored_checktypes and allows to make it host dependent.
      * Allow magic tags PHYSICAL_HOSTS, CLUSTER_HOSTS and ALL_HOSTS at
	all places, where lists of hosts are expected (except checks).
	This fixes various problems that arise when using all_hosts at
	those places:
	  * all_hosts might by changed by another file in conf.d
	  * all_hosts does not contain the cluster hosts
      * Config file 'final.mk' is read after all other config files -
	if it exists. You can put debug code there that prints the
	contents of your variables.
      * Use colored output only, if stdout is a tty. If you have
	problems with colors, then you can pipe the output
	through cat or less
      * Fixed bug with host tags: didn't strip off tags when
	processing configuration lists (occurs when using
	custom host lists)
      * mk_logwatch is now aware of inodes of logfiles. This
	is important for fast rotating files: If the inode
	of a logfile changes between two checks mk_logwatch
	assumes that the complete content is new, even if
	the new file is longer than the old one.
      * check_mk makes sure that you do not have duplicate
	hosts in all_hosts or clusters.

1.0.30:
      * Windows agent now automatically monitors all existing
	event logs, not only "System" and "Application".

1.0.29:
      * Improved default Nagios configuration file:
	added some missing templates, enter correct URLs
	asked at setup time.
      * IMPORANT: If you do not use the new default 
	Nagios configuration file you need to rename
	the template for aggregated services (summary
	services) to check_mk_summarizes (old name
	was 'check_mk_passive-summary'). Aggregated
	services are *always* passive and do *never*
	have performance data.
      * Hopefully fixed CPU usage output on multi-CPU
	machines
      * Fixed Problem in Windows Agent: Eventlog monitoring
	does now also work, if first record has not number 1
	(relevant for larger/older eventlogs)
      * Fixed bug in administration.html: Filename for Nagios
	must be named check_mk.cfg and *not* main.mk. Nagios
	does not read files without the suffix .cfg. 
      * magic factor for df, that allows to automatgically 
        adapt levels for very big or very small filesystems.
      * new concept of host tags simplyfies configuration.
      * IMPORTANT: at all places in the configuration where
	lists of hosts are used those are not any longer
	interpreted as regular expressions. Hostnames
	must match exactly. Therefore the list [ "" ] does
	not any longer represent the list of all hosts.
	It is a bug now. Please write all_hosts instead
	of [ "" ]. The semantics for service expressions
	has not changed.
      * Fixed problem with logwatch.php: Begin with
	<?php, not with <?. This makes some older webservers
	happy.
      * Fixed problem in check ipmi: Handle corrupt output
	from agent
      * Cleaned up code, improved inline documentation
      * Fixed problem with vms_df: default_filesystem_levels,
	filesystem_levels and df magic number now are used
	for df, vms_df and df_netapp together. Works now also
	when precompiled.
	
1.0.28:
      * IMPORTANT: the config file has been renamed from
	check_mk.cfg to main.mk. This has been suggested
	by several of my customers in order to avoid 
	confusion with Nagios configuration files. In addition,
	all check_mk's configuration file have to end in
	'.mk'. This also holds for the autochecks. The 
	setup.sh script will automatically rename all relevant
	files. Users of RPM or DEB installations have to remove
	the files themselves - sorry.
      * Windows agent supports eventlogs. Current all Warning
        and Error messages from 'System' and 'Application' are
        being sent to check_mk. Events can be filtered on the
	Nagios host.
      * Fixed bug: direct RRD update didn't work. Should now.
      * Fixed permission problems when run as root.
      * Agent is expected to send its version in <<<check_mk>>>
	now (not any longer in <<<mknagios>>>
      * Fixed bug in Windows agent. Performance counters now output
	correct values
      * Change checks/winperf: Changed 'ops/sec' into MB/s.
	That measures read and write disk throughput
	(now warn/crit levels possible yet)
      * new SNMP check 'ifoperstatus' for checking link
        of network interfaces via SNMP standard MIB
      * translated setup script into english
      * fixed bug with missing directories in setup script
      * made setup script's output nicer, show version information
      * NEW: mk_logwatch - a new plugin for the linux/UNIX agent
	for watching logfiles
      * Better error handling with Nagios pipe
      * Better handling of global error: make check_mk return
	CRIT, when no data can retrieved at all.
      * Added missing template 'check_mk_pingonly' in sample
	Nagios config file (is needed for hosts without checks)
	
1.0.27:
      * Ship source code of windows agent
      * fix several typos
      * fix bug: option --list-hosts did not work
      * fix bug: precompile "-C" did not work because
	of missing extension .py
      * new option -U,--update: It combines -S, -H and
	-U and writes the Nagios configuration into a
	file (not to stdout).
      * ship templates for PNP4Nagios matching most check_mk-checks.
	Standard installation path is /usr/share/check_mk/pnp-templates
	
1.0.26:
      -	Changed License to GNU GPL Version 2
      * modules check_mk_admin and check_mk_base are both shipped
	uncompiled.
      * source code of windows agent togehter with Makefile shipped
	with normal distribution
      * checks/md now handles rare case where output of /proc/mdstat
	shows three lines per array

1.0.25:
      * setup skript remembers paths

1.0.24:
      * fixed bug with precompile: Version of Agent was always 0

1.0.23:
      * fixed bug: check_config_variables was missing in precompiled
	files
      * new logwatch agent in Python plus new logwatch-check that
	handles both the output from the old and the new agent

1.0.22:
      * Default timeout for TCP transfer increased from 3.0 to 60.0
      * Windows agent supports '<<<mem>>>' that is compatible with Linux
      * Windows agents performance counters output fixed
      * Windows agent can now be cross-compiled with mingw on Linux
      * New checktype winperf.cpuusage that retrieves the percentage
	of CPU usage from windows (still has to be tested on Multi-CPU
	machine)
      * Fixed bug: logwatch_dir and logwatch_groupid got lost when
	precompiling. 
      * arithmetic for CPU usage on VMS multi-CPU machines changed

1.0.21:
      * fixed bug in checks/df: filesystem levels did not work
	with precompiled checks

1.0.20:
      * new administration guide in doc/
      * fixed bug: option -v now works independent of order
      * fixed bug: in statgrab_net: variable was missing (affected -C)
      * fixed bug: added missing variables, imported re (affected -C)
      * check ipmi: new option ipmi_summarize: create only one check for all sensors
      * new pnp-template for ipmi summarized ambient temperature
 
1.0.19:
      * Monitoring of Windows Services
      * Fixed bug with check-specific default parameters
      * Monitoring of VMS (agent not included yet)
      * Retrieving of data via an external programm (e.g. SSH/RSH)
      * setup.sh does not overwrite check_mk.cfg but installs
	the new default file as check_mk.cfg-1.0.19
      * Put hosts into default hostgroup if none is configured<|MERGE_RESOLUTION|>--- conflicted
+++ resolved
@@ -45,10 +45,7 @@
     * FIX: Fixed wrong label "Main Overview" shown for moved WATO folders
       in foldertree snapin
     * FIX: Fixed localization of empty host tags
-<<<<<<< HEAD
-=======
     * FIX: User alias and notification enabling was not saved
->>>>>>> 043ac6d1
 
     Checks & Agents:
     * hpux_if: fix missing default parameter errors
