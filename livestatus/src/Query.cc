--- conflicted
+++ resolved
@@ -49,13 +49,10 @@
 Query::Query(InputBuffer *input, OutputBuffer *output, Table *table) :
    _output(output),
    _table(table), 
-<<<<<<< HEAD
    _auth_user(0),
-=======
    _wait_timeout(0),
    _wait_trigger(WT_NONE),
    _wait_object(0),
->>>>>>> 9c66bdf2
    _field_separator(";"),
    _dataset_separator("\n"),
    _list_separator(","),
