#!/usr/bin/python
# -*- encoding: utf-8; py-indent-offset: 4 -*-
# +------------------------------------------------------------------+
# |             ____ _               _        __  __ _  __           |
# |            / ___| |__   ___  ___| | __   |  \/  | |/ /           |
# |           | |   | '_ \ / _ \/ __| |/ /   | |\/| | ' /            |
# |           | |___| | | |  __/ (__|   <    | |  | | . \            |
# |            \____|_| |_|\___|\___|_|\_\___|_|  |_|_|\_\           |
# |                                                                  |
# | Copyright Mathias Kettner 2014             mk@mathias-kettner.de |
# +------------------------------------------------------------------+
#
# This file is part of Check_MK.
# The official homepage is at http://mathias-kettner.de/check_mk.
#
# check_mk is free software;  you can redistribute it and/or modify it
# under the  terms of the  GNU General Public License  as published by
# the Free Software Foundation in version 2.  check_mk is  distributed
# in the hope that it will be useful, but WITHOUT ANY WARRANTY;  with-
# out even the implied warranty of  MERCHANTABILITY  or  FITNESS FOR A
# PARTICULAR PURPOSE. See the  GNU General Public License for more de-
# ails.  You should have  received  a copy of the  GNU  General Public
# License along with GNU Make; see the file  COPYING.  If  not,  write
# to the Free Software Foundation, Inc., 51 Franklin St,  Fifth Floor,
# Boston, MA 02110-1301 USA.

import config, defaults, visuals, pprint, time, copy
from valuespec import *
from lib import *
import wato

# Python 2.3 does not have 'set' in normal namespace.
# But it can be imported from 'sets'
try:
    set()
except NameError:
    from sets import Set as set

loaded_with_language = False
builtin_dashboards = {}
dashlet_types = {}

# Declare constants to be used in the definitions of the dashboards
GROW = 0
MAX = -1

# These settings might go into the config module, sometime in future,
# in order to allow the user to customize this.

screen_margin    = 5              # Distance from the left border of the main-frame to the dashboard area
dashlet_padding  = 21, 5, 5, 0, 0 # Margin (N, E, S, W, N w/o title) between outer border of dashlet and its content
corner_overlap   = 22
raster           = 10, 10        # Raster the dashlet choords are measured in
dashlet_min_size = 10, 10        # Minimum width and height of dashlets

# Load plugins in web/plugins/dashboard and declare permissions,
# note: these operations produce language-specific results and
# thus must be reinitialized everytime a language-change has
# been detected.
def load_plugins():
    global loaded_with_language, dashboards, builtin_dashboards_transformed
    if loaded_with_language == current_language:
        return

    # Load plugins for dashboards. Currently these files
    # just may add custom dashboards by adding to builtin_dashboards.
    load_web_plugins("dashboard", globals())
    builtin_dashboards_transformed = False

    # This must be set after plugin loading to make broken plugins raise
    # exceptions all the time and not only the first time (when the plugins
    # are loaded).
    loaded_with_language = current_language

    # Clear this structure to prevent users accessing dashboard structures created
    # by other users, make them see these dashboards
    dashboards = {}

    # Declare permissions for all dashboards
    config.declare_permission_section("dashboard", _("Dashboards"), do_sort = True)
    for name, board in builtin_dashboards.items():
        config.declare_permission("dashboard.%s" % name,
                board["title"],
                board.get("description", ""),
                config.builtin_role_ids)

    # Make sure that custom views also have permissions
    config.declare_dynamic_permissions(lambda: visuals.declare_custom_permissions('dashboards'))

def load_dashboards():
    global dashboards, available_dashboards
    transform_builtin_dashboards()
    dashboards = visuals.load('dashboards', builtin_dashboards)
    transform_dashboards(dashboards)
    available_dashboards = visuals.available('dashboards', dashboards)

# During implementation of the dashboard editor and recode of the visuals
# we had serveral different data structures, for example one where the
# views in user dashlets were stored with a context_type instead of the
# "single_info" key, which is the currently correct one.
#
# This code transforms views from user_dashboards.mk which have been
# migrated/created with daily snapshots from 2014-08 till beginning 2014-10.
# FIXME: Can be removed one day. Mark as incompatible change or similar.
def transform_dashboards(dashboards):
    for (u, n), dashboard in dashboards.items():
        visuals.transform_old_visual(dashboard)

        # Also transform dashlets
        for dashlet in dashboard['dashlets']:
            visuals.transform_old_visual(dashlet)

            if dashlet['type'] == 'pnpgraph':
                if 'service' not in dashlet['single_infos']:
                    dashlet['single_infos'].append('service')
                if 'host' not in dashlet['single_infos']:
                    dashlet['single_infos'].append('host')

# be compatible to old definitions, where even internal dashlets were
# referenced by url, e.g. dashboard['url'] = 'hoststats.py'
# FIXME: can be removed one day. Mark as incompatible change or similar.
def transform_builtin_dashboards():
    global builtin_dashboards_transformed
    if builtin_dashboards_transformed:
        return # Only do this once
    for name, dashboard in builtin_dashboards.items():
        # Do not transform dashboards which are already in the new format
        if 'context' in dashboard:
            continue

        # Transform the dashlets
        for nr, dashlet in enumerate(dashboard['dashlets']):
            dashlet.setdefault('show_title', True)

            if dashlet.get('url', '').startswith('dashlet_hoststats') or dashlet.get('url', '').startswith('dashlet_servicestats'):
                # hoststats and servicestats
                dashlet['type'] = dashlet['url'][8:].split('.', 1)[0]

                if '?' in dashlet['url']:
                    # Transform old parameters:
                    # wato_folder
                    # host_contact_group
                    # service_contact_group
                    paramstr = dashlet['url'].split('?', 1)[1]
                    dashlet['context'] = {}
                    for key, val in [ p.split('=', 1) for p in paramstr.split('&') ]:
                        if key == 'host_contact_group':
                            dashlet['context']['opthost_contactgroup'] = {
                                'neg_opthost_contact_group': '',
                                'opthost_contact_group': val,
                            }
                        elif key == 'service_contact_group':
                            dashlet['context']['optservice_contactgroup'] = {
                                'neg_optservice_contact_group': '',
                                'optservice_contact_group': val,
                            }
                        elif key == 'wato_folder':
                            dashlet['context']['wato_folder'] = {
                                'wato_folder': val,
                            }

                del dashlet['url']

            elif dashlet.get('urlfunc') and type(dashlet['urlfunc']) != str:
                raise MKGeneralException(_('Unable to transform dashlet %d of dashboard %s: '
                                           'the dashlet is using "urlfunc" which can not be '
                                           'converted automatically.') % (nr, name))

            elif dashlet.get('url', '') != '' or dashlet.get('urlfunc') or dashlet.get('iframe'):
                # Normal URL based dashlet
                dashlet['type'] = 'url'

                if dashlet.get('iframe'):
                    dashlet['url'] = dashlet['iframe']
                    del dashlet['iframe']

            elif dashlet.get('view', '') != '':
                # Transform views
                # There might be more than the name in the view definition
                view_name = dashlet['view'].split('&')[0]

                # Copy the view definition into the dashlet
                load_view_into_dashlet(dashlet, nr, view_name)
                del dashlet['view']

            else:
                raise MKGeneralException(_('Unable to transform dashlet %d of dashboard %s. '
                                           'You will need to migrate it on your own. Definition: %r' %
                                                            (nr, name, html.attrencode(dashlet))))

            dashlet.setdefault('context', {})
            dashlet.setdefault('single_infos', [])

        # the modification time of builtin dashboards can not be checked as on user specific
        # dashboards. Set it to 0 to disable the modification chech.
        dashboard.setdefault('mtime', 0)

        dashboard.setdefault('show_title', True)
        if dashboard['title'] == None:
            dashboard['title'] = _('No title')
            dashboard['show_title'] = False

        dashboard.setdefault('single_infos', [])
        dashboard.setdefault('context', {})
        dashboard.setdefault('topic', _('Overview'))
        dashboard.setdefault('description', dashboard.get('title', ''))
    builtin_dashboards_transformed = True

def load_view_into_dashlet(dashlet, nr, view_name):
    import views
    views.load_views()
    views = views.permitted_views()
    if view_name in views:
        dashlet.update(views[view_name])

    dashlet['type']       = 'view'
    dashlet['name']       = 'dashlet_%d' % nr
    dashlet['show_title'] = True

def save_dashboards(us):
    visuals.save('dashboards', dashboards)

def permitted_dashboards():
    return available_dashboards

# HTML page handler for generating the (a) dashboard. The name
# of the dashboard to render is given in the HTML variable 'name'.
# This defaults to "main".
def page_dashboard():
    load_dashboards()

    name = html.var("name")
    if not name:
        name = "main"
        html.set_var("name", name) # make sure that URL context is always complete
    if name not in available_dashboards:
        raise MKGeneralException(_("The requested dashboard can not be found."))

    render_dashboard(name)

def add_wato_folder_to_url(url, wato_folder):
    if not wato_folder:
        return url
    elif '/' in url:
        return url # do not append wato_folder to non-Check_MK-urls
    elif '?' in url:
        return url + "&wato_folder=" + html.urlencode(wato_folder)
    else:
        return url + "?wato_folder=" + html.urlencode(wato_folder)

# Updates the current dashlet with the current context vars maybe loaded from
# the dashboards global configuration or HTTP vars, but also returns a list
# of all HTTP vars which have been used
def apply_global_context(board, dashlet):
    dashlet_type = dashlet_types[dashlet['type']]

    # Either load the single object info from the dashlet or the dashlet type
    single_infos = []
    if 'single_infos' in dashlet:
        single_infos = dashlet['single_infos']
    elif 'single_infos' in dashlet_type:
        single_infos = dashlet_type['single_infos']

    global_context = board.get('context', {})

    url_vars = []
    for info_key in single_infos:
        for param in visuals.info_params(info_key):
            if param not in dashlet['context']:
                # Get the vars from the global context or http vars
                if param in global_context:
                    dashlet['context'][param] = global_context[param]
                else:
                    dashlet['context'][param] = html.var(param)
                    url_vars.append((param, html.var(param)))
    return url_vars

def load_dashboard_with_cloning(name, edit = True):
    board = available_dashboards[name]
    if edit and board['owner'] != config.user_id:
        # This dashboard which does not belong to the current user is about to
        # be edited. In order to make this possible, the dashboard is being
        # cloned now!
        board = copy.deepcopy(board)
        board['owner'] = config.user_id

        dashboards[(config.user_id, name)] = board
        available_dashboards[name] = board
        visuals.save('dashboards', dashboards)

    return board

# Actual rendering function
def render_dashboard(name):
    mode = 'display'
    if html.var('edit') == '1':
        mode = 'edit'

    if mode == 'edit' and not config.may("general.edit_dashboards"):
        raise MKAuthException(_("You are not allowed to edit dashboards."))

    board = load_dashboard_with_cloning(name, edit = mode == 'edit')

    # The dashboard may be called with "wato_folder" set. In that case
    # the dashboard is assumed to restrict the shown data to a specific
    # WATO subfolder or file. This could be a configurable feature in
    # future, but currently we assume, that *all* dashboards are filename
    # sensitive.

    wato_folder = html.var("wato_folder")

    title = visuals.visual_title('dashboard', board)

    # Distance from top of the screen to the lower border of the heading
    header_height = 55

    # The title of the dashboard needs to be prefixed with the WATO path,
    # in order to make it clear to the user, that he is seeing only partial
    # data.
    if not board.get('show_title'):
        # Remove the whole header line
        html.set_render_headfoot(False)
        header_height = 0

    elif wato_folder is not None:
        title = wato.get_folder_title(wato_folder) + " - " + title

    html.header(title, javascripts=["dashboard"], stylesheets=["pages", "dashboard", "status", "views"])

    html.write("<div id=dashboard class=\"dashboard_%s\">\n" % name) # Container of all dashlets

    used_types = list(set([ d['type'] for d in board['dashlets'] ]))

    # Render dashlet custom scripts
    scripts = '\n'.join([ dashlet_types[ty]['script'] for ty in used_types if dashlet_types[ty].get('script') ])
    if scripts:
        html.javascript(scripts)

    # Render dashlet custom styles
    styles = '\n'.join([ dashlet_types[ty]['styles'] for ty in used_types if dashlet_types[ty].get('styles') ])
    if styles:
        html.write("<style>\n%s\n</style>\n" % styles)

    refresh_dashlets = [] # Dashlets with automatic refresh, for Javascript
    dashlets_js      = []
    on_resize        = [] # javascript function to execute after ressizing the dashlet
    for nr, dashlet in enumerate(board["dashlets"]):
        # dashlets using the 'urlfunc' method will dynamically compute
        # an url (using HTML context variables at their wish).
        if "urlfunc" in dashlet:
            urlfunc = dashlet['urlfunc']
            # We need to support function pointers to be compatible to old dashboard plugin
            # based definitions. The new dashboards use strings to reference functions within
            # the global context or functions of a module. An example would be:
            #
            # urlfunc: "my_custom_url_rendering_function"
            #
            # or within a module:
            #
            # urlfunc: "my_module.render_my_url"
            if type(urlfunc) == type(lambda x: x):
                dashlet["url"] = urlfunc()
            else:
                if '.' in urlfunc:
                    module_name, func_name = urlfunc.split('.', 1)
                    module = __import__(module_name)
                    fp = module.__dict__[func_name]
                else:
                    fp = globals()[urlfunc]
                dashlet["url"] = fp()

        dashlet_type = dashlet_types[dashlet['type']]

        # dashlets using the 'url' method will be refreshed by us. Those
        # dashlets using static content (such as an iframe) will not be
        # refreshed by us but need to do that themselves.
        if "url" in dashlet or ('render' in dashlet_type and dashlet_type.get('refresh')):
            url = dashlet.get("url", "dashboard_dashlet.py?name="+name+"&id="+ str(nr))
            refresh = dashlet.get("refresh", dashlet_type.get("refresh"))
            if refresh:
                if 'on_refresh' in dashlet_type:
                    try:
                        action = 'function() {%s}' % dashlet_type['on_refresh'](nr, dashlet)
                    except Exception, e:
                        # Ignore the exceptions in non debug mode, assuming the exception also occures
                        # while dashlet rendering, which is then shown in the dashlet itselfs.
                        if config.debug:
                            raise
                else:
                    # FIXME: remove add_wato_folder_to_url
                    action = '"%s"' % add_wato_folder_to_url(url, wato_folder) # url to dashboard_dashlet.py
                refresh_dashlets.append('[%d, %d, %s]' % (nr, refresh, action))


        # Update the dashlets context with the dashboard global context when there are
        # useful information
        add_url_vars = apply_global_context(board, dashlet)

        # Paint the dashlet's HTML code
        render_dashlet(name, board, nr, dashlet, wato_folder, add_url_vars)

        if 'on_resize' in dashlet_type:
            try:
                on_resize.append('%d: function() {%s}' % (nr, dashlet_type['on_resize'](nr, dashlet)))
            except Exception, e:
                # Ignore the exceptions in non debug mode, assuming the exception also occures
                # while dashlet rendering, which is then shown in the dashlet itselfs.
                if config.debug:
                    raise

        dimensions = {
            'x' : dashlet['position'][0],
            'y' : dashlet['position'][1]
        }
        if dashlet_type.get('resizable', True):
            dimensions['w'] = dashlet['size'][0]
            dimensions['h'] = dashlet['size'][1]
        else:
            dimensions['w'] = dashlet_type['size'][0]
            dimensions['h'] = dashlet_type['size'][1]
        dashlets_js.append(dimensions)

    # Show the edit menu to all users which are allowed to edit dashboards
    if config.may("general.edit_dashboards"):
        html.write('<ul id="controls" class="menu" style="display:none">\n')

        if board['owner'] != config.user_id:
            # Not owned dashboards must be cloned before being able to edit. Do not switch to
            # edit mode using javascript, use the URL with edit=1. When this URL is opened,
            # the dashboard will be cloned for this user
            html.write('<li><a href="%s">%s</a></li>\n' % (html.makeuri([('edit', 1)]), _('Edit Dashboard')))

        else:
            # Show these options only to the owner of the dashboard
            html.write('<li><a href="edit_dashboard.py?load_name=%s&back=%s" '
                       'onmouseover="hide_submenus();" >%s</a></li>\n' %
                (name, html.urlencode(html.makeuri([])), _('Properties')))

            # Links visible during editing
            display = html.var('edit') == '1' and 'block' or 'none'
            html.write('<li id="control_view" style="display:%s"><a href="javascript:void(0)" '
                       'onmouseover="hide_submenus();" '
                       'onclick="toggle_dashboard_edit(false)">%s</a>\n' %
                            (display, _('Stop Editing')))

            html.write('<li id="control_add" class="sublink" style="display:%s" '
                       'onmouseover="show_submenu(\'control_add\')"><a href="javascript:void(0)">%s</a>\n' %
                            (display, _('Add dashlet')))

            # The dashlet types which can be added to the view
            html.write('<ul id="control_add_sub" class="menu sub" style="display:none">\n')

            add_existing_view_type = dashlet_types['view'].copy()
            add_existing_view_type['title'] = _('Existing View')
            add_existing_view_type['add_urlfunc'] = lambda: 'create_view_dashlet.py?name=%s&create=0&back=%s' % \
                                                            (html.urlencode(name), html.urlencode(html.makeuri([('edit', '1')])))

            choices = [ ('view', add_existing_view_type) ]
            choices += sorted(dashlet_types.items(), key = lambda x: x[1].get('sort_index', 0))

            for ty, dashlet_type in choices:
                if dashlet_type.get('selectable', True):
                    url = html.makeuri([('type', ty), ('back', html.makeuri([('edit', '1')]))], filename = 'edit_dashlet.py')
                    if 'add_urlfunc' in dashlet_type:
                        url = dashlet_type['add_urlfunc']()
                    html.write('<li><a href="%s">%s</a></li>\n' % (url, dashlet_type['title']))
            html.write('</ul>\n')

            html.write('</li>\n')

            # Enable editing link
            display = html.var('edit') != '1' and 'block' or 'none'
            html.write('<li id="control_edit" style="display:%s"><a href="javascript:void(0)" '
                       'onclick="toggle_dashboard_edit(true)">%s</a></li>\n' %
                            (display, _('Edit Dashboard')))

        html.write("</ul>\n")

        html.icon_button(None, _('Edit the Dashboard'), 'dashboard_controls', 'controls_toggle',
                        onclick = 'void(0)')

    html.write("</div>\n")

    # Put list of all autorefresh-dashlets into Javascript and also make sure,
    # that the dashbaord is painted initially. The resize handler will make sure
    # that every time the user resizes the browser window the layout will be re-computed
    # and all dashlets resized to their new positions and sizes.
    html.javascript("""
var MAX = %d;
var GROW = %d;
var grid_size = new vec%s;
var header_height = %d;
var screen_margin = %d;
var dashlet_padding = Array%s;
var dashlet_min_size = Array%s;
var corner_overlap = %d;
var refresh_dashlets = [%s];
var on_resize_dashlets = {%s};
var dashboard_name = '%s';
var dashboard_mtime = %d;
var dashlets = %s;

calculate_dashboard();
window.onresize = function () { calculate_dashboard(); }
dashboard_scheduler(1);
<<<<<<< HEAD
    """ % (MAX, GROW, raster, header_height, screen_margin, title_height,
           dashlet_padding, dashlet_min_size, corner_overlap,
           ','.join(refresh_dashlets), ','.join(on_resize),
           name, board['mtime'], repr(dashlets_js)))
=======
    """ % (MAX, GROW, raster, header_height, screen_margin, dashlet_padding, dashlet_min_size,
           corner_overlap, ','.join(refresh_dashlets), ','.join(on_resize), name, board['mtime'],
           html.makeuri([('edit', '1')]), repr(dashlets_js)))
>>>>>>> f7736039

    if mode == 'edit':
        html.javascript('toggle_dashboard_edit(true)')

    html.body_end() # omit regular footer with status icons, etc.

def render_dashlet_content(nr, the_dashlet):
    html.stash_vars()
    html.del_all_vars()
    visuals.add_context_to_uri_vars(the_dashlet)

    dashlet_type = dashlet_types[the_dashlet['type']]
    if 'iframe_render' in dashlet_type:
        dashlet_type['iframe_render'](nr, the_dashlet)
    else:
        dashlet_type['render'](nr, the_dashlet)

    html.unstash_vars()

# Create the HTML code for one dashlet. Each dashlet has an id "dashlet_%d",
# where %d is its index (in board["dashlets"]). Javascript uses that id
# for the resizing. Within that div there is an inner div containing the
# actual dashlet content.
def render_dashlet(name, board, nr, dashlet, wato_folder, add_url_vars):
    dashlet_type = dashlet_types[dashlet['type']]

    classes = ['dashlet', dashlet['type']]
    if dashlet_type.get('resizable', True):
        classes.append('resizable')

    html.write('<div class="%s" id="dashlet_%d">' % (' '.join(classes), nr))

    title = dashlet.get('title', dashlet_type.get('title'))
    if title and dashlet.get('show_title'):
        url = dashlet.get("title_url", None)
        if url:
            title = '<a href="%s">%s</a>' % (url, _u(title))
        else:
            title = _u(title)
        html.write('<div class="title" id="dashlet_title_%d">%s</div>' % (nr, title))
    if dashlet.get("background", True):
        bg = " background"
    else:
        bg = ""
    html.write('<div class="dashlet_inner%s" id="dashlet_inner_%d">' % (bg, nr))

    try:
        # Optional way to render a dynamic iframe URL
        if "iframe_urlfunc" in dashlet_type:
            url = dashlet_type["iframe_urlfunc"](dashlet)
            if url != None:
                dashlet["iframe"] = url

        elif "iframe_render" in dashlet_type:
            dashlet["iframe"] = html.makeuri_contextless([
                ('name', name),
                ('id', nr),
                ('mtime', board['mtime'])] + add_url_vars, filename = "dashboard_dashlet.py")

        # The content is rendered only if it is fixed. In the
        # other cases the initial (re)-size will paint the content.
        if "render" in dashlet_type:
            render_dashlet_content(nr, dashlet)

        elif "content" in dashlet: # fixed content
            html.write(dashlet["content"])

        elif "iframe" in dashlet: # fixed content containing iframe
            if not dashlet.get("reload_on_resize"):
                url = add_wato_folder_to_url(dashlet["iframe"], wato_folder)
            else:
                url = 'about:blank'

            # Fix of iPad >:-P
            html.write('<div style="width: 100%; height: 100%; -webkit-overflow-scrolling:touch; overflow: hidden;">')
            html.write('<iframe id="dashlet_iframe_%d" allowTransparency="true" frameborder="0" width="100%%" '
                       'height="100%%" src="%s"> </iframe>' % (nr, url))
            html.write('</div>')
            if dashlet.get("reload_on_resize"):
                html.javascript('reload_on_resize["%d"] = "%s"' %
                                (nr, add_wato_folder_to_url(dashlet["iframe"], wato_folder)))
    except MKUserError, e:
        html.write('Problem while rendering the dashlet: %s' % html.attrencode(e))
    except Exception, e:
        if config.debug:
            import traceback
            html.write(traceback.format_exc().replace('\n', '<br>\n'))
        else:
            html.write('Problem while rendering the dashlet: %s' % html.attrencode(e))

    html.write("</div></div>\n")

#.
#   .--Draw Dashlet--------------------------------------------------------.
#   |     ____                       ____            _     _      _        |
#   |    |  _ \ _ __ __ ___      __ |  _ \  __ _ ___| |__ | | ___| |_      |
#   |    | | | | '__/ _` \ \ /\ / / | | | |/ _` / __| '_ \| |/ _ \ __|     |
#   |    | |_| | | | (_| |\ V  V /  | |_| | (_| \__ \ | | | |  __/ |_      |
#   |    |____/|_|  \__,_| \_/\_/   |____/ \__,_|___/_| |_|_|\___|\__|     |
#   |                                                                      |
#   +----------------------------------------------------------------------+
#   | Draw dashlet HTML code which are rendered by the multisite dashboard |
#   '----------------------------------------------------------------------'

def ajax_dashlet():
    board = html.var('name')
    if not board:
        raise MKGeneralException(_('The name of the dashboard is missing.'))

    try:
        ident = int(html.var('id'))
    except ValueError:
        raise MKGeneralException(_('Invalid dashlet ident provided.'))

    load_dashboards()

    if board not in available_dashboards:
        raise MKGeneralException(_('The requested dashboard does not exist.'))
    dashboard = available_dashboards[board]

    mtime = saveint(html.var('mtime'))
    if mtime < dashboard['mtime']:
        # prevent reloading on the dashboard which already has the current mtime,
        # this is normally the user editing this dashboard. All others: reload
        # the whole dashboard once.
        html.javascript('if (parent.dashboard_mtime < %d) {\n'
                        '    parent.location.reload();\n'
                        '}' % dashboard['mtime'])

    the_dashlet = None
    for nr, dashlet in enumerate(dashboard['dashlets']):
        if nr == ident:
            the_dashlet = dashlet
            break

    if not the_dashlet:
        raise MKGeneralException(_('The dashlet can not be found on the dashboard.'))

    if the_dashlet['type'] not in dashlet_types:
        raise MKGeneralException(_('The requested dashlet type does not exist.'))

    render_dashlet_content(ident, the_dashlet)

#.
#   .--Dashboard List------------------------------------------------------.
#   |           ____            _     _        _     _     _               |
#   |          |  _ \  __ _ ___| |__ | |__    | |   (_)___| |_             |
#   |          | | | |/ _` / __| '_ \| '_ \   | |   | / __| __|            |
#   |          | |_| | (_| \__ \ | | | |_) |  | |___| \__ \ |_             |
#   |          |____/ \__,_|___/_| |_|_.__(_) |_____|_|___/\__|            |
#   |                                                                      |
#   +----------------------------------------------------------------------+
#   |                                                                      |
#   '----------------------------------------------------------------------'

def page_edit_dashboards():
    load_dashboards()
    visuals.page_list('dashboards', _("Edit Dashboards"), dashboards)

#.
#   .--Create Dashb.-------------------------------------------------------.
#   |      ____                _         ____            _     _           |
#   |     / ___|_ __ ___  __ _| |_ ___  |  _ \  __ _ ___| |__ | |__        |
#   |    | |   | '__/ _ \/ _` | __/ _ \ | | | |/ _` / __| '_ \| '_ \       |
#   |    | |___| | |  __/ (_| | ||  __/ | |_| | (_| \__ \ | | | |_) |      |
#   |     \____|_|  \___|\__,_|\__\___| |____/ \__,_|___/_| |_|_.__(_)     |
#   |                                                                      |
#   +----------------------------------------------------------------------+
#   | When clicking on create dashboard, this page is opened to make the   |
#   | context type of the new dashboard selectable.                        |
#   '----------------------------------------------------------------------'

def page_create_dashboard():
    visuals.page_create_visual('dashboards', visuals.infos.keys())

#.
#   .--Dashb. Config-------------------------------------------------------.
#   |     ____            _     _         ____             __ _            |
#   |    |  _ \  __ _ ___| |__ | |__     / ___|___  _ __  / _(_) __ _      |
#   |    | | | |/ _` / __| '_ \| '_ \   | |   / _ \| '_ \| |_| |/ _` |     |
#   |    | |_| | (_| \__ \ | | | |_) |  | |__| (_) | | | |  _| | (_| |     |
#   |    |____/ \__,_|___/_| |_|_.__(_)  \____\___/|_| |_|_| |_|\__, |     |
#   |                                                           |___/      |
#   +----------------------------------------------------------------------+
#   | Configures the global settings of a dashboard.                       |
#   '----------------------------------------------------------------------'

global vs_dashboard

def page_edit_dashboard():
    load_dashboards()

    # This is not defined here in the function in order to be l10n'able
    global vs_dashboard
    vs_dashboard = Dictionary(
        title = _('Dashboard Properties'),
        render = 'form',
        optional_keys = None,
        elements = [
            ('show_title', Checkbox(
                title = _('Display dashboard title'),
                label = _('Show the header of the dashboard with the configured title.'),
                default_value = True,
            )),
        ],
    )

    visuals.page_edit_visual('dashboards', dashboards,
        create_handler = create_dashboard,
        custom_field_handler = custom_field_handler
    )

def custom_field_handler(dashboard):
    vs_dashboard.render_input('dashboard', dashboard and dashboard or None)

def create_dashboard(old_dashboard, dashboard):
    board_properties = vs_dashboard.from_html_vars('dashboard')
    vs_dashboard.validate_value(board_properties, 'dashboard')
    dashboard.update(board_properties)

    # Do not remove the dashlet configuration during general property editing
    dashboard['dashlets'] = old_dashboard.get('dashlets', [])
    dashboard['mtime'] = int(time.time())

    return dashboard

#.
#   .--Dashlet Editor------------------------------------------------------.
#   |    ____            _     _      _     _____    _ _ _                 |
#   |   |  _ \  __ _ ___| |__ | | ___| |_  | ____|__| (_) |_ ___  _ __     |
#   |   | | | |/ _` / __| '_ \| |/ _ \ __| |  _| / _` | | __/ _ \| '__|    |
#   |   | |_| | (_| \__ \ | | | |  __/ |_  | |__| (_| | | || (_) | |       |
#   |   |____/ \__,_|___/_| |_|_|\___|\__| |_____\__,_|_|\__\___/|_|       |
#   |                                                                      |
#   +----------------------------------------------------------------------+
#   |                                                                      |
#   '----------------------------------------------------------------------'

def page_create_view_dashlet():
    create = html.var('create', '1') == '1'
    name = html.var('name')

    if create:
        import views
        url = html.makeuri([('back', html.makeuri([]))], filename = "create_view_dashlet_infos.py")
        views.page_create_view(next_url=url)

    else:
        # Choose an existing view from the list of available views
        choose_view(name)

def page_create_view_dashlet_infos():
    import views
    ds_name = html.var('datasource')
    if ds_name not in views.multisite_datasources:
        raise MKGeneralException(_('The given datasource is not supported'))

    # Create a new view by choosing the datasource and the single object types
    visuals.page_create_visual('views', views.multisite_datasources[ds_name]['infos'],
        next_url = html.makeuri_contextless([
            ('name', html.var('name')),
            ('type', 'view'),
            ('datasource', ds_name),
            ('back', html.makeuri([])),
            ('next', html.makeuri_contextless([('name', html.var('name')), ('edit', '1')],'dashboard.py')),
        ], filename = 'edit_dashlet.py'))

def choose_view(name):
    import views
    views.load_views()
    vs_view = DropdownChoice(
        title = _('View Name'),
        choices = views.view_choices,
        sorted = True,
    )

    html.header(_('Create Dashlet from existing View'), stylesheets=["pages"])
    html.begin_context_buttons()
    back_url = html.var("back", "dashboard.py?edit=1&name=%s" % html.urlencode(html.var('name')))
    html.context_button(_("Back"), back_url, "back")
    html.end_context_buttons()

    if html.var('save') and html.check_transaction():
        try:
            view_name = vs_view.from_html_vars('view')
            vs_view.validate_value(view_name, 'view')

            load_dashboards()
            dashboard = available_dashboards[name]

            # Add the dashlet!
            dashlet = default_dashlet_definition('view')

            # save the original context and override the context provided by the view
            dashlet_id = len(dashboard['dashlets'])
            load_view_into_dashlet(dashlet, dashlet_id, view_name)
            add_dashlet(dashlet, dashboard)

            html.http_redirect('edit_dashlet.py?name=%s&id=%d' % (name, dashlet_id))
            return

        except MKUserError, e:
            html.write("<div class=error>%s</div>\n" % e.message)
            html.add_user_error(e.varname, e.message)

    html.begin_form('choose_view')
    forms.header(_('Select View'))
    forms.section(vs_view.title())
    vs_view.render_input('view', '')
    html.help(vs_view.help())
    forms.end()

    html.button('save', _('Continue'), 'submit')

    html.hidden_fields()
    html.end_form()
    html.footer()

def page_edit_dashlet():
    if not config.may("general.edit_dashboards"):
        raise MKAuthException(_("You are not allowed to edit dashboards."))

    board = html.var('name')
    if not board:
        raise MKGeneralException(_('The name of the dashboard is missing.'))

    ty = html.var('type')

    if html.has_var('id'):
        try:
            ident = int(html.var('id'))
        except ValueError:
            raise MKGeneralException(_('Invalid dashlet id'))
    else:
        ident = None

    if ident == None and not ty:
        raise MKGeneralException(_('The ident of the dashlet is missing.'))

    load_dashboards()

    if board not in available_dashboards:
        raise MKGeneralException(_('The requested dashboard does not exist.'))
    dashboard = available_dashboards[board]

    if ident == None:
        mode         = 'add'
        title        = _('Add Dashlet')
        dashlet_type = dashlet_types[ty]
        # Initial configuration
        dashlet = {
            'position'     : (1, 1),
            'size'         : dashlet_type.get('size', dashlet_min_size),
            'single_infos' : dashlet_type.get('single_infos', []),
            'type'         : ty,
        }
        ident   =  len(dashboard['dashlets'])
        dashboard['dashlets'].append(dashlet)

        single_infos_raw = html.var('single_infos')
        single_infos = []
        if single_infos_raw:
            single_infos = single_infos_raw.split(',')
            for key in single_infos:
                if key not in visuals.infos:
                    raise MKUserError('single_infos', _('The info %s does not exist.') % key)

        if not single_infos:
            single_infos = dashlet_types[ty].get('single_infos', [])

        dashlet['single_infos'] = single_infos
    else:
        mode    = 'edit'
        title   = _('Edit Dashlet')

        try:
            dashlet = dashboard['dashlets'][ident]
        except IndexError:
            raise MKGeneralException(_('The dashlet does not exist.'))

        ty           = dashlet['type']
        dashlet_type = dashlet_types[ty]
        single_infos = dashlet['single_infos']

    html.header(title, stylesheets=["pages","views"])

    html.begin_context_buttons()
    back_url = html.var('back', 'dashboard.py?name=%s&edit=1' % board)
    next_url = html.var('next', back_url)
    html.context_button(_('Back'), back_url, 'back')
    html.end_context_buttons()

    vs_general = Dictionary(
        title = _('General'),
        render = 'form',
        optional_keys = ['title', 'title_url'],
        elements = [
            ('type', FixedValue(ty,
                totext = dashlet_type['title'],
                title = _('Dashlet Type'),
            )),
            ('single_infos', FixedValue(single_infos,
                title = _('Show information of single'),
                totext = single_infos and ', '.join(single_infos) \
                                      or _('Not showing information for a specific object.'),
            )),
            ('background', Checkbox(
                title = _('Colored Background'),
                label = _('Render background'),
                help = _('Render gray background color behind the dashlets content.'),
                default_value = True,
            )),
            ('show_title', Checkbox(
                title = _('Show Title'),
                label = _('Render the titlebar above the dashlet'),
                help = _('Render the titlebar including title and link above the dashlet.'),
                default_value = True,
            )),
            ('title', TextUnicode(
                title = _('Custom Title') + '<sup>*</sup>',
                help = _('Most dashlets have a hard coded default title. For example the view snapin '
                         'has even a dynamic title which defaults to the real title of the view. If you '
                         'like to use another title, set it here.'),
                size = 50,
            )),
            ('title_url', TextUnicode(
                title = _('Link of Title'),
                help = _('The URL of the target page the link of the dashlet should link to.'),
                size = 50,
            )),
        ],
    )

    context_specs = visuals.get_context_specs(dashlet,
        info_handler=lambda dashlet: dashlet_types[dashlet['type']].get('infos'))

    vs_type = None
    params = dashlet_type.get('parameters')
    render_input_func = None
    handle_input_func = None
    if type(params) == list:
        vs_type = Dictionary(
            title = _('Properties'),
            render = 'form',
            optional_keys = dashlet_type.get('opt_params'),
            validate = dashlet_type.get('validate_params'),
            elements = params,
        )
    elif type(params) == type(lambda x: x):
        # It's a tuple of functions which should be used to render and parse the params
        render_input_func, handle_input_func = params()

    if html.var('save') and html.transaction_valid():
        try:
            general_properties = vs_general.from_html_vars('general')
            vs_general.validate_value(general_properties, 'general')
            dashlet.update(general_properties)
            # Remove unset optional attributes
            if 'title' not in general_properties and 'title' in dashlet:
                del dashlet['title']

            if vs_type:
                type_properties = vs_type.from_html_vars('type')
                vs_type.validate_value(type_properties, 'type')
                dashlet.update(type_properties)

            elif handle_input_func:
                dashlet = handle_input_func(ident, dashlet)

            if context_specs:
                dashlet['context'] = visuals.process_context_specs(context_specs)

            visuals.save('dashboards', dashboards)

            html.immediate_browser_redirect(1, next_url)
            if mode == 'edit':
                html.message(_('The dashlet has been saved.'))
            else:
                html.message(_('The dashlet has been added to the dashboard.'))
            html.reload_sidebar()
            html.footer()
            return

        except MKUserError, e:
            html.write("<div class=error>%s</div>\n" % e.message)
            html.add_user_error(e.varname, e.message)

    html.begin_form("dashlet", method="POST")
    vs_general.render_input("general", dashlet)

    if vs_type:
        vs_type.render_input("type", dashlet)
    elif render_input_func:
        render_input_func(dashlet)

    visuals.render_context_specs(dashlet, context_specs)

    forms.end()
    url = "wato.py?mode=edit_configvar&varname=user_localizations"
    html.message("<sup>*</sup>" + _("These texts may be localized depending on the users' "
          "language. You can configure the localizations <a href=\"%s\">in the global settings</a>.") % url)
    html.button("save", _("Save"))
    html.hidden_fields()
    html.end_form()

    html.footer()

def page_delete_dashlet():
    if not config.may("general.edit_dashboards"):
        raise MKAuthException(_("You are not allowed to edit dashboards."))

    board = html.var('name')
    if not board:
        raise MKGeneralException(_('The name of the dashboard is missing.'))

    try:
        ident = int(html.var('id'))
    except ValueError:
        raise MKGeneralException(_('Invalid dashlet id'))

    load_dashboards()

    if board not in available_dashboards:
        raise MKGeneralException(_('The requested dashboard does not exist.'))
    dashboard = available_dashboards[board]

    try:
        dashlet = dashboard['dashlets'][ident]
    except IndexError:
        raise MKGeneralException(_('The dashlet does not exist.'))

    html.header(_('Confirm Dashlet Deletion'), stylesheets=["pages","views"])

    html.begin_context_buttons()
    back_url = html.var('back', 'dashboard.py?name=%s&edit=1' % board)
    html.context_button(_('Back'), back_url, 'back')
    html.end_context_buttons()

    result = html.confirm(_('Do you really want to delete this dashlet?'), method='GET', add_transid=True)
    if result == False:
        html.footer()
        return # confirm dialog shown
    elif result == True: # do it!
        try:
            dashboard['dashlets'].pop(ident)
            dashboard['mtime'] = int(time.time())
            visuals.save('dashboards', dashboards)

            html.message(_('The dashlet has been deleted.'))
        except MKUserError, e:
            html.write("<div class=error>%s</div>\n" % html.attrencode(e.message))
            return

    html.immediate_browser_redirect(1, back_url)
    html.reload_sidebar()
    html.footer()

#.
#   .--Ajax Updater--------------------------------------------------------.
#   |       _     _              _   _           _       _                 |
#   |      / \   (_) __ ___  __ | | | |_ __   __| | __ _| |_ ___ _ __      |
#   |     / _ \  | |/ _` \ \/ / | | | | '_ \ / _` |/ _` | __/ _ \ '__|     |
#   |    / ___ \ | | (_| |>  <  | |_| | |_) | (_| | (_| | ||  __/ |        |
#   |   /_/   \_\/ |\__,_/_/\_\  \___/| .__/ \__,_|\__,_|\__\___|_|        |
#   |          |__/                   |_|                                  |
#   +----------------------------------------------------------------------+
#   |                                                                      |
#   '----------------------------------------------------------------------'

def check_ajax_update():
    if not config.may("general.edit_dashboards"):
        raise MKAuthException(_("You are not allowed to edit dashboards."))

    board = html.var('name')
    if not board:
        raise MKGeneralException(_('The name of the dashboard is missing.'))

    ident = int(html.var('id'))

    load_dashboards()

    if board not in available_dashboards:
        raise MKGeneralException(_('The requested dashboard does not exist.'))
    dashboard = available_dashboards[board]

    try:
        dashlet = dashboard['dashlets'][ident]
    except IndexError:
        raise MKGeneralException(_('The dashlet does not exist.'))

    return dashlet, dashboard

def ajax_dashlet_pos():
    dashlet, board = check_ajax_update()

    board['mtime'] = int(time.time())

    dashlet['position'] = saveint(html.var('x')), saveint(html.var('y'))
    dashlet['size']     = saveint(html.var('w')), saveint(html.var('h'))
    visuals.save('dashboards', dashboards)
    html.write('OK %d' % board['mtime'])

#.
#   .--Dashlet Popup-------------------------------------------------------.
#   |   ____            _     _      _     ____                            |
#   |  |  _ \  __ _ ___| |__ | | ___| |_  |  _ \ ___  _ __  _   _ _ __     |
#   |  | | | |/ _` / __| '_ \| |/ _ \ __| | |_) / _ \| '_ \| | | | '_ \    |
#   |  | |_| | (_| \__ \ | | | |  __/ |_  |  __/ (_) | |_) | |_| | |_) |   |
#   |  |____/ \__,_|___/_| |_|_|\___|\__| |_|   \___/| .__/ \__,_| .__/    |
#   |                                                |_|         |_|       |
#   +----------------------------------------------------------------------+
#   |                                                                      |
#   '----------------------------------------------------------------------'

def popup_list_dashboards():
    if not config.may("general.edit_dashboards"):
        return []

    load_dashboards()
    return [ (name, board["title"])
             for (name, board)
             in available_dashboards.items() ]

def default_dashlet_definition(ty):
    return {
        'type'       : ty,
        'position'   : (1, 1),
        'size'       : dashlet_types[ty].get('size', dashlet_min_size),
        'show_title' : True,
    }

def add_dashlet(dashlet, dashboard):
    dashboard['dashlets'].append(dashlet)
    dashboard['mtime'] = int(time.time())
    visuals.save('dashboards', dashboards)

def popup_add_dashlet(dashboard_name, dashlet_type, context, params):
    if not config.may("general.edit_dashboards"):
	# Exceptions do not work here.
	return

    load_dashboards()

    if dashboard_name not in available_dashboards:
	return
    dashboard = load_dashboard_with_cloning(dashboard_name)
    dashlet = default_dashlet_definition(dashlet_type)

    dashlet["context"] = context
    if dashlet_type == 'view':
        view_name = params['name']
    else:
        dashlet.update(params)


    # When a view shal be added to the dashboard, load the view and put it into the dashlet
    if dashlet_type == 'view':
        # save the original context and override the context provided by the view
        context = dashlet['context']
        load_view_into_dashlet(dashlet, len(dashboard['dashlets']), view_name)
        dashlet['context'] = context

    add_dashlet(dashlet, dashboard)

    # Directly go to the dashboard in edit mode. We send the URL as an answer
    # to the AJAX request
    html.write('dashboard.py?name=' + dashboard_name + '&edit=1')<|MERGE_RESOLUTION|>--- conflicted
+++ resolved
@@ -503,16 +503,9 @@
 calculate_dashboard();
 window.onresize = function () { calculate_dashboard(); }
 dashboard_scheduler(1);
-<<<<<<< HEAD
-    """ % (MAX, GROW, raster, header_height, screen_margin, title_height,
-           dashlet_padding, dashlet_min_size, corner_overlap,
-           ','.join(refresh_dashlets), ','.join(on_resize),
+    """ % (MAX, GROW, raster, header_height, screen_margin, dashlet_padding, dashlet_min_size,
+           corner_overlap, ','.join(refresh_dashlets), ','.join(on_resize),
            name, board['mtime'], repr(dashlets_js)))
-=======
-    """ % (MAX, GROW, raster, header_height, screen_margin, dashlet_padding, dashlet_min_size,
-           corner_overlap, ','.join(refresh_dashlets), ','.join(on_resize), name, board['mtime'],
-           html.makeuri([('edit', '1')]), repr(dashlets_js)))
->>>>>>> f7736039
 
     if mode == 'edit':
         html.javascript('toggle_dashboard_edit(true)')
