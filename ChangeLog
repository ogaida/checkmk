--- conflicted
+++ resolved
@@ -16,11 +16,8 @@
             NOTE: Please refer to the migration notes!
     * 0802 ibm_svc_nodestats.iops, ibm_svc_systemstats.iops: new checks for IO operations/sec on IBM SVC / V7000 devices
     * 0602 cmciii.humidity: new check for Rittals CMC III humidity sensors
-<<<<<<< HEAD
+    * 0829 oracle_tablespaces: improved formatting of levels text in check output...
     * 0757 Linux multipath check can now use the alias instead of the UUID as item...
-=======
-    * 0829 oracle_tablespaces: improved formatting of levels text in check output...
->>>>>>> 7c84300b
     * 0777 FIX: special agent emcvnx: did not work with security file authentication...
     * 0786 FIX: zfsget: fixed compatibility with older Solaris agents...
     * 0809 FIX: brocade_fcport: Fixed recently introduced problem with port speed detection
