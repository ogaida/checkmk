1.2.1i4:
    Core:
    * Better exception handling when executing "Check_MK"-Check. Printing python
      exception to status output and traceback to long output now.
    * Added HOSTTAGS to notification macros which contains all Check_MK-Tags
      separated by spaces

    Notifications:
    * Fix flexible notifications on non-OMD systems
    
    Checks & Agents:
    * Linux Agent, mk_postgres: Supporting pgsql and postgres as user
    * Linux Agent, mk_postgres: Fixed database stats query to be compatible
      with more versions of postgres
    * apache_status: Modified to be usable on python < 2.6 (eg RHEL 5.x)
    * FIX: postgres_sessions: handle case of no active/no idle sessions
    * FIX: correct backslash representation of windows logwatch files
    * Add: New Check for Rittal CMC PSM-M devices
    * Smart plugin: Only use relevant numbers of serial
    * FIX: postgres_sessions: handle case of no active/no idle sessions
    * Add: ibm_xraid_pdisks - new check for agentless monitoring of disks on IBM SystemX servers.
    * Add: hp_proliant_da_cntlr check for disk controllers in HP Proliant servers
    * Add: Check to monitor Storage System Drive Box Groups attached to HP servers
    * Add: check to monitor the summary status of HP EML tape libraries
    * Add: apc_rackpdu_status - monitor the power consumption on APC rack PDUs
    * Add: sym_brightmail_queues - monitor the queue levels on Symantec Brightmail mail scanners.
    * Add: plesk_domains - List domains configured in plesk installations
    * Add: plesk_backups - Monitor backup spaces configured for domains in plesk
    * FIX: zfsget: fix exception on snapshot volumes (where available is '-')
<<<<<<< HEAD
    * FIX: loading notification scripts in local directory for real
=======
    * FIX: oracle_version: return valid check result in case of missing agent info
    * FIX: apache_status: fixed bug with missing 'url', wrote man page
>>>>>>> 874cc919

    Multisite:
    * Implemented LDAP integration of Multisite. You can now authenticate your
      users using the form based authentication with LDAP. It is also possible
      to synchronize some attributes like mail addresses, names and roles from
      LDAP into multisite.
    * Modularized the authentication and user management code in WATO
    * Restructured cookie auth cookies (all auth cookies will be invalid
      after update -> all users have to login again)
    * Modularized login and cookie validation
    * Logwatch: Added buttons to acknowledge all logs of all hosts or really
      all logs which currently have a problem
    * Check reschedule icon now works on services containing an \
    * Now showing correct representation of SI unit kilo ( k )
    * if perfometer now differs between byte and bit output
    * FIX: warn / crit levels in if-check when using "bit" as unit
    * Use pprint when writing global settings (makes files more readable)
    * New script for settings/removing downtimes: doc/treasures/downtime
    * New option when setting host downtimes for also including child hosts
    * FIX: Fixed changing own password when notifications are disabled
    * FIX: On page reload, now updating the row field in the headline
    
    WATO:
    * FIX: Fixed generated manual check definitions for checks without items
      like ntp_time and tcp_conn_stats
    * FIX: Persisting changing of folder titles when only the title has changed

    Event Console:
    * FIX: fix exception in rules that use facility local7
    * FIX: fix event icon in case of using TCP access to EC
    * FIX: Allowing ":" in application field (e.g. needed for windows logfiles)
    * Replication slave can now copy rules from master into local configuration
      via a new button in WATO.
    * Speedup access to event history by earlier filtering and prefiltering with grep
    * New builtin syslog server! Please refer to online docu for details.
    * Icon to events of host links to view that has context button to host

1.2.1i3:
    Core:
    * added HOST/SERVICEPROBLEMID to notification macros
    * New configuration check_periods for limiting execution of
      Check_MK checks to a certain time period.

    Checks & Agents:
    * Windows agent: persist offsets for logfile monitoring

    Notifications:
    * fix two errors in code that broke some service notifications

    Event Console:
    * New performance counter for client request processing time
    * FIX: fixed bug in rule optimizer with ranges of syslog priorities

    WATO:
    * Cloning of contact/host/service groups (without members)

    Checks & Agents:
    * logwatch: Fixed confusion with ignore/ok states of log messages
    * AIX Agent: now possible to specify -d flag. Please test :)

1.2.1i2:
    Core:
    * Improved validation of inventory data reported by checks
    * Added -d option to precompiled checks to enable debug mode
    * doc/treasures: added script for printing RRD statistics

    Notifications:
    * New system of custom notification, with WATO support

    Event Console:
    * Moved source of Event Console into Check_MK project 
    * New button for resetting all rule hits counters
    * When saving a rule then its hits counter is always reset
    * New feature of hiding certain actions from the commands in the status GUI
    * FIX: rule simulator ("Try out") now handles cancelling rules correctly
    * New global option for enabling log entries for rule hits (debugging)
    * New icon linking to event views for the event services
    * check_mkevents outputs last worst line in service output
    * Max. number of queued connections on status sockets is configurable now
    * check_mkevents: new option -a for ignoring acknowledged events
    * New sub-permissions for changing comment and contact while updating an event
    * New button for generating test events directly via WATO
    * Allow Event Console to replicate from another (master) console for
      fast failover.
    * Allow event expiration also on acknowledged events (configurable)

    Multisite:
    * Enable automation login with _username= and _secret=, while
      _secret is the content of var/check_mk/web/$USER/automation.secret
    * FIX: Fixed releasing of locks and livestatus connections when logging out
    * FIX: Fixed login/login confusions with index page caching
    * FIX: Speed-o-meter: Fixed calculation of Check_MK passive check invervals
    * Removed focus of "Full name" attribute on editing a contact
    * Quicksearch: Convert search text to regex when accessing livestatus
    * FIX: WATO Folder filter not available when WATO disabled
    * WATO Folder Filter no longer available in single host views
    * Added new painters "Service check command expanded" and
      "Host check command expanded"
    * FIX: Corrected garbled description for sorter "Service Performance data" 
    * Dashboard globes can now be filtered by host_contact_group/service_contact_group
    * Dashboard "iframe" attribute can now be rendered dynamically using the
      "iframefunc" attribute in the dashlet declaration
    * Dashboard header can now be hidden by setting "title" to None
    * Better error handling in PNP-Graph hover menus in case of invalid responses

    Livestatus:
    * Added new table statehist, used for SLA queries
    * Added new column check_command_expanded in table hosts
    * Added new column check_command_expanded in table services
    * New columns livestatus_threads, livestatus_{active,queued}_connections

    BI:
    * Added missing localizations
    * Added option bi_precompile_on_demand to split compilations of
      the aggregations in several fragments. If possible only the needed
      aggregations are compiled to reduce the time a user has to wait for
      BI based view. This optimizes BI related views which display
      information for a specific list of hosts or aggregation groups.
    * Added new config option bi_compile_log to collect statistics about
      aggregation compilations
    * Aggregations can now be part of more than one aggregation group
      (just configure a list of group names instead of a group name string)
    * Correct representation of (!), (!!) and (?) markers in check output
    * Corrected representation of assumed state in box layout
    * Feature: Using parameters for hosttags

    WATO:
    * Added progress indicator in single site WATO "Activate Changes"
    * Users & Contacts: Case-insensitive sorting of 'Full name' column
    * ntp/ntp.time parameters are now configurable via WATO
    * FIX: Implemented basic non HTTP 200 status code response handling in interactive
           progress dialogs (e.g. bulk inventory mode)
    * FIX: Fixed editing of icon_image rules
    * Added support of locked hosts and folders ( created by CMDB )
    * Logwatch: logwatch agents/plugins now with ok pattern support 
    * Valuespec: Alternative Value Spec now shows helptext of its elements
    * Valuespec: DropdownChoice, fixed exception on validate_datatype

    Checks & Agents:
    * New check mssql_counters.locks: Monitors locking related information of
      MSSQL tablespaces
    * Check_MK service is now able to output additional performance data
      user_time, system_time, children_user_time, children_system time
    * windows_updates agent plugin: Fetching data in background mode, caching
      update information for 30 minutes
    * Windows agent: output ullTotalVirtual and ullAvailVirtual (not yet
      being used by check)
    * Solaris agent: add <<<uptime>>> section (thanks to Daniel Roettgermann)
    * Added new WATO configurable option inventory_services_rules for the
      windows services inventory check
    * Added new WATO configurable option inventory_processes_rules for the
      ps and ps.perf inventory
    * FIX: mssql_counters checks now really only inventorize percentage based
      counters if a base value is set
    * win_dhcp_pools: do not inventorize empty pools any more. You can switch
      back to old behaviour with win_dhcp_pools_inventorize_empty = True
    * Added new Check for Eaton UPS Devices
    * zfsget: new check for monitoring ZFS disk usage for Linux, Solaris, FreeBSD
      (you need to update your agent as well)
    * Added new Checks for Gude PDU Units
    * logwatch: Working around confusion with OK/Ignore handling in logwatch_rules
    * logwatch_ec: Added new subcheck to forward all incoming logwatch messages
      to the event console. With this check you can use the Event Console 
      mechanisms and GUIs instead of the classic logwatch GUI. It can be 
      enabled on "Global Settings" page in WATO for your whole installation.
      After enabling it you need to reinventorize your hosts.
    * Windows Update Check: Now with caching, Thanks to Phil Randal and Patrick Schlüter
    * Windows Check_MK Agent: Now able to parse textfiles for logwatch output
    * Added new Checks sni_octopuse_cpu, sni_octopuse_status, sni_octopuse_trunks: These
      allow monitoring Siemens HiPath 3000/5000 series PBX.
    * if-checks now support "bit" as measurement unit
    * winperf_phydisk: monitor average queue length for read/write

1.2.0p4:
    WATO:
    * FIX: fixed detection of existing groups when creating new groups
    * FIX: allow email addresses like test@test.test-test.com

    Checks & Agents:
    * FIX: postgres_sessions: handle case of no active/no idle sessions

    Multisite:
    * FIX: performeter_temparature now returns unicode string, because of °C
    * FIX: output_format json in webservices now using " as quotes

1.2.0p3:
    Mulitisite
    * Added "view" parameter to dashlet_pnpgraph webservice
    * FIX: BI: Assuming "OK" for hosts is now possible
    * FIX: Fixed error in makeuri() calls when no parameters in URL
    * FIX: Try out mode in view editor does not show context buttons anymore
    * FIX: WATO Folder filter not available when WATO disabled
    * FIX: WATO Folder Filter no longer available in single host views
    * FIX: Quicksearch converts search text to regex when accessing livestatus
    * FIX: Fixed "access denied" problem with multisite authorization in PNP/NagVis
           in new OMD sites which use the multisite authorization
    * FIX: Localize option for not OMD Environments

    WATO:
    * FIX: Users & Contacts uses case-insensitive sorting of 'Full name' column  
    * FIX: Removed focus of "Full name" attribute on editing a contact
    * FIX: fix layout bug in ValueSpec ListOfStrings (e.g. used in
           list of explicit host/services in rules)
    * FIX: fix inheritation of contactgroups from folder to hosts
    * FIX: fix sorting of users, fix lost user alias in some situations
    * FIX: Sites not using distritubed WATO now being skipped when determining
           the prefered peer
    * FIX: Updating internal variables after moving hosts correctly
      (fixes problems with hosts tree processed in hooks)

    BI:
    * FIX: Correct representation of (!), (!!) and (?) markers in check output

    Livestatus:
    * FIX: check_icmp: fixed calculation of remaining length of output buffer
    * FIX: check_icmp: removed possible buffer overflow on do_output_char()
    
    Livecheck:
    * FIX: fixed problem with long plugin output
    * FIX: added /0 termination to strings
    * FIX: changed check_type to be always active (0)
    * FIX: fix bug in assignment of livecheck helpers 
    * FIX: close inherited unused filedescriptors after fork()
    * FIX: kill process group of called plugin if timeout is reached
           -> preventing possible freeze of livecheck
    * FIX: correct escaping of character / in nagios checkresult file
    * FIX: fixed SIGSEGV on hosts without defined check_command
    * FIX: now providing correct output buffer size when calling check_icmp 

    Checks & Agents:
    * FIX: Linux mk_logwatch: iregex Parameter was never used
    * FIX: Windows agent: quote '%' in plugin output correctly
    * FIX: multipath check now handles '-' in "user friendly names"
    * New check mssql_counters.locks: Monitors locking related information of
      MSSQL tablespaces
    * FIX: mssql_counters checks now really only inventorize percentage based
      counters if a base value is set
    * windows_updates agent plugin: Fetching data in background mode, caching
      update information for 30 minutes
    * FIX: netapp_vfiler: fix inventory function (thanks to Falk Krentzlin)
    * FIX: netapp_cluster: fix inventory function
    * FIX: ps: avoid exception, when CPU% is missing (Zombies on Solaris)
    * FIX: win_dhcp_pools: fixed calculation of perc_free

1.2.0p3:
    Multisite:
    * Added "view" parameter to dashlet_pnpgraph webservice

    WATO:
    * FIX: It is now possible to create clusters in empty folders
    * FIX: Fixed problem with complaining empty ListOf() valuespecs

    Livestatus:
    * FIX: comments_with_info in service table was always empty

1.2.1i1:
    Core:
    * Allow to add options to rules. Currently the options "disabled" and
      "comment" are allowed. Options are kept in an optional dict at the
      end of each rule.
    * parent scan: skip gateways that are reachable via PING
    * Allow subcheck to be in a separate file (e.g. foo.bar)
    * Contacts can now define *_notification_commands attributes which can now
      override the default notification command check-mk-notify
    * SNMP scan: fixed case where = was contained in SNMP info
    * check_imap_folder: new active check for searching for certain subjects
      in an IMAP folder
    * cmk -D shows multiple agent types e.g. when using SNMP and TCP on one host

    Checks & Agents:
    * New Checks for Siemens Blades (BX600)
    * New Checks for Fortigate Firewalls
    * Netapp Checks for CPU Util an FC Port throughput
    * FIX: megaraid_pdisks: handle case where no enclosure device exists
    * FIX: megaraid_bbu: handle the controller's learn cycle. No errors in that period.
    * mysql_capacity: cleaned up check, levels are in MB now
    * jolokia_info, jolokia_metrics: new rewritten checks for jolokia (formerly
      jmx4perl). You need the new plugin mk_jokokia for using them
    * added preliminary agent for OpenVMS (refer to agents/README.OpenVMS) 
    * vms_diskstat.df: new check file usage of OpenVMS disks
    * vms_users: new check for number of interactive sessions on OpenVMS
    * vms_cpu: new check for CPU utilization on OpenVMS
    * vms_if: new check for network interfaces on OpenVMS
    * vms_system.ios: new check for total direct/buffered IOs on OpenVMS
    * vms_system.procs: new check for number of processes on OpenVMS
    * vms_queuejobs: new check for monitoring current VMS queue jobs
    * FIX: mssql_backup: Fixed problems with datetime/timezone calculations
    * FIX: mssql agent: Added compatibility code for MSSQL 9
    * FIX: mssql agent: Fixed connection to default instances ("MSSQLSERVER")
    * FIX: mssql agent: Fixed check of databases with names starting with numbers
    * FIX: mssql agent: Fixed handling of databases with spaces in names
    * f5_bigip_temp: add performance data
    * added perf-o-meters for a lot of temperature checks
    * cmctc_lcp.*: added new checks for Rittal CMC-TC LCP
    * FIX: diskstat (linux): Don't inventorize check when data empty
    * Cisco: Added Check for mem an cpu util
    * New check for f5 bigip network interfaces
    * cmctc.temp: added parameters for warn/crit, use now WATO rule
      "Room temperature (external thermal sensors)"
    * cisco_asa_failover: New Check for clustered Cisco ASA Firewalls 
    * cbl_airlaser.status: New Check for CBL Airlaser IP1000 laser bridge.
    * cbl_airlaser.hardware: New Check for CBL Airlaser IP1000 laser bridge.
      Check monitors the status info and allows alerting based on temperature.
    * df, hr_fs, etc.: Filesystem checks now support grouping (pools)
      Please refer to the check manpage of df for details
    * FIX: windows agent: try to fix crash in event log handling
    * FreeBSD Agent: Added swapinfo call to mem section to make mem check work again
    * windows_multipath: Added the missing check for multipath.vbs (Please test)
    * carel_uniflair_cooling: new check for monitoring datacenter air conditioning by "CAREL"
    * Added Agent for OpenBSD
    * Added Checks for UPS devices
    * cisco_hsrp: New Check for monitoring HSRP groups on Cisco Routers. (SMIv2 version)
    * zypper: new check and plugin mk_zypper for checking zypper updates.
    * aironet_clients: Added support for further Cisco WLAN APs (Thanks to Stefan Eriksson for OIDs)
    * aironet_errors: Added support for further Cisco WLAN APs
    * apache_status: New check to monitor apache servers which have the status-module enabled.
      This check needs the linux agent plugin "apache_status" installed on the target host.

    WATO:
    * Added permission to control the "clone host" feature in WATO
    * Added new role/permission matrix page in WATO to compare
      permissions of roles
    * FIX: remove line about number of rules in rule set overview
      (that garbled the logical layout)
    * Rules now have an optional comment and an URL for linking to 
      documntation
    * Rule now can be disabled without deleting them.
    * Added new hook "sites-saved"
    * Allow @ in user names (needed for some Kerberos setups)
    * Implemented new option in WATO attributes: editable
      When set to False the attribute can only be changed during creation
      of a new object. When editing an object this attribute is only displayed.
    * new: search for rules in "Host & Service Configuration"
    * parent scan: new option "ping probes", that allows skipping 
      unreachable gateways.
    * User managament: Added fields for editing host/service notification commands
    * Added new active check configuration for check_smtp
    * Improved visualization of ruleset lists/dictionaries
    * Encoding special chars in RegExp valuespec (e.g. logwatch patterns)
    * Added check_interval and retry_interval rules for host checks
    * Removed wmic_process rule from "inventory services" as the check does not support inventory
    * Made more rulegroup titles localizable
    * FIX: Fixed localization of default permissions
    * FIX: Removed double collect_hosts() call in activate changes hook
    * FIX: Fixed double hook execution when using localized multisite
    * FIX: User list shows names of contactgroups when no alias given
    * FIX: Reflecting alternative mode of check_http (check ssl certificate
    age) in WATO rule editor
    * FIX: Fixed monitoring of slave hosts in master site in case of special
      distributed wato configurations
    * FIX: Remove also user settings and event console rule on factory reset
    * FIX: complex list widgets (ListOf) failed back to old value when
           complaining
    * FIX: complex list widgets (ListOf) lost remaining entries after deleting one
    * FIX: Fixed error in printer_supply valuespec which lead to an exception
           when defining host/service specific rules
    * FIX: Fixed button url icon in docu-url link

    BI:
    * Great speed up of rule compilation in large environments

    Multisite:
    * Added css class="dashboard_<name>" to the dashboard div for easier
    customization of the dashboard style of a special dashboard
    * Dashboard: Param wato_folder="" means WATO root folder, use it and also
      display the title of this folder
    * Sidebar: Sorting aggregation groups in BI snapin now
    * Sidebar: Sorting sites in master control snapin case insensitive
    * Added some missing localizations (error messages, view editor)
    * Introducted multisite config option hide_languages to remove available
      languages from the multisite selection dialogs. To hide the builtin
      english language simply add None to the list of hidden languages.
    * FIX: fixed localization of general permissions
    * FIX: show multisite warning messages even after page reload
    * FIX: fix bug in Age ValueSpec: days had been ignored
    * FIX: fixed bug showing only sidebar after re-login in multisite
    * FIX: fixed logwatch loosing the master_url parameter in distributed setups
    * FIX: Fixed doubled var "site" in view editor (site and siteopt filter)
    * FIX: Don't crash on requests without User-Agent HTTP header
    * Downtimes: new conveniance function for downtime from now for ___ minutes.
      This is especially conveniant for scripting.
    * FIX: fixed layout of login dialog when showing up error messages
    * FIX: Fixed styling of wato quickaccess snapin preview
    * FIX: Made printer_supply perfometer a bit more robust against bad perfdata
    * FIX: Removed duplicate url parameters e.g. in dashboard (display_options)
    * FIX: Dashboard: If original request showed no "max rows"-message, the
           page rendered during reload does not show the message anymore
    * FIX: Fixed bug in alert statistics view (only last 1000 lines were
           processed for calculating the statistics)
    * FIX: Added missing downtime icon for comment view
    * FIX: Fixed handling of filter configuration in view editor where filters
           are using same variable names. Overlaping filters are now disabled
	   in the editor.
    * FIX: Totally hiding hidden filters from view editor now

    Livecheck:
    * FIX: Compile livecheck also if diet libc is missing

1.2.0p2:
    Core:
    * simulation_mode: legacy_checks, custom_checks and active_checks
      are replaced with dummy checks always being OK
    * FIX: Precisely define order of reading of configuration files. This
      fixes a WATO rule precedence problem

    Checks & Agents:
    * FIX: Fixed syntax errors in a bunch of man pages
    * if_lancom: silently ignore Point-To-Point interfaces
    * if_lancom: add SSID to logical WLAN interface names
    * Added a collection of MSSQL checks for monitoring MSSQL servers
      (backups, tablespaces, counters)
    * New check wut_webio_io: Monitor the IO input channels on W&T Web-IO 
      devices
    * nfsmounts: reclassify "Stale NFS handle" from WARN to CRIT
    * ORACLE agent/checks: better error handling. Let SQL errors get
      through into check output, output sections even if no database
      is running.
    * oracle_version: new check outputting the version of an ORACLE
      database - and using uncached direct SQL output.
    * ORACLE agent: fix handling of EXCLUDE, new variable ONLY_SIDS
      for explicitely listing SIDs to monitor
    * mk_logwatch on Linux: new options regex and iregex for file selection
    * remove obsolete ORACLE checks where no agent plugins where available
    * FIX: printer_supply: Fix problem on DELL printers with "S/N" in output
      (thanks to Sebastian Talmon)
    * FIX: winperf_phydisk: Fix typo (lead to WATO rule not being applied)
    * Windows agent: new [global] option crash_debug (see online docu)
    * AIX agent: new check for LVM volume status in rootvg.
    * PostgreSQL plugin: agent is now modified to work with PostgreSQL 
      versions newer than 8.1. (multiple reports, thanks!)

    Multisite:
    * Show number of rows and number of selected rows in header line
      (also for WATO hosts table)
    * FIX: fix problem in showing exceptions (due to help function)
    * FIX: fixed several localization problems in view/command processing
    * FIX: fixed duplicated settings in WATO when using localisation
    * FIX: fixed exception when refering to a language which does not exist
    * FIX: Removing all downtimes of a host/service is now possible again
    * FIX: The refresh time in footer is updated now when changing the value
    * FIX: view editor shows "(Mobile)" hint in view titles when linking to views

    WATO: 
    * Main menu of ruleeditor (Host & Service Parameters) now has
      a topic for "Used rules" - a short overview of all non-empty
      rulesets.
    * FIX: add missing context help to host details dialog
    * FIX: set new site dirty is host move due to change of
      folder attributes
    * FIX: fix exception on unknown value in DropdownChoice
    * FIX: add service specification to ruleset Delay service notifications
    * FIX: fixed problem with disabled sites in WATO
    * FIX: massive speedup when changing roles/users and activing changes
      (especially when you have a larger number of users and folders)
    * Add variable CONTACTPAGER to allowed macros in notifications
    * FIX: fixed default setting if "Hide names of configuration variables"
      in WATO
    * FIX: ListOfString Textboxes (e.g. parents of folders) do now extend in IE
    * FIX: fixed duplicated sections of permissions in rule editor

    BI:
    * New iterators FOREACH_CHILD and FOREACH_PARENT
    * FIX: fix handling of FOREACH_ in leaf nodes (remove hard coded
      $HOST$, replace with $1$, $2$, ..., apply argument substitution)
    * New logical datatable for aggregations that have the same name
      as a host. Converted view "BI Boxes" to this new table. This allows
      for Host-Aggregations containing data of other hosts as well.
    * count_ok: allow percentages, e.g. "count_ok!70%!50%"

1.2.0p1:
    Core:
    * Added macros $DATE$, $SHORTDATETIME$ and $LONGDATETIME$' to
      notification macros

    Checks & Agents:
    * FIX: diskstat: handle output 'No Devices Found' - avoiding exception
    * 3ware_units: Following states now lead to WARNING state instead of
      CRITICAL: "VERIFY-PAUSED", "VERIFYING", "REBUILDING"
    * New checks tsm_stagingpools, tsm_drive and tsm_storagepools
      Linux/UNIX
    * hpux_fchba: new check for monitoring FibreChannel HBAs und HP-UX

    Multisite:
    * FIX: fix severe exception in all views on older Python versions
      (like RedHat 5.5).

    WATO:
    * FIX: fix order of rule execution: subfolders now take precedence
      as they should.

1.2.0:
    Setup:
    * FIX: fix building of RPM packages (due to mk_mysql, mk_postgres)

    Core:
    * FIX: fix error message in case of duplicate custom check

    WATO:
    * FIX: add missing icon on cluster hosts to WATO in Multisite views
    * FIX: fix search field in host table if more than 10 hosts are shown
    * FIX: fix bulk edit and form properties (visibility of attributes was broken)
    * FIX: fix negating hosts in rule editor

    Checks & Agents: 
    * fileinfo: added this check to Linux agent. Simply put your
      file patterns into /etc/check_mk/fileinfo.cfg for configuration.
    * mysql.sessions: New check for MySQL sessions (need new plugin mk_mysql)
    * mysql.innodb_io: New check for Disk-IO of InnoDB
    * mysql_capacity: New check for used/free capacity of MySQL databases
    * postgres_sessions: New check for PostgreSQL number of sessions
    * postgres_stat_database: New check for PostgreSQL database statistics
    * postgres_stat_database.size: New check for PostgreSQL database size
    * FIX: hpux_if: convert_to_hex was missing on non-SNMP-hosts -replace
      with inline implementation
    * tcp_conn_stats: handle state BOUND (found on Solaris)
    * diskstat: support for checking latency, LVM and VxVM on Linux (needs 
      updated agent)
    * avoid duplicate checks cisco_temp_perf and cisco_sensor_temp

1.2.0b6:
    Multisite:
    * FIX: Fixed layout of some dropdown fields in view filters
    * Make heading in each page clickable -> reload page
    * FIX: Edit view: couldn't edit filter settings
    * FIX: Fixed styling of links in multisite context help
    * FIX: Fixed "select all" button for IE
    * FIX: Context links added by hooks are now hidden by the display
           option "B" again
    * FIX: preselected "refresh" option did not reflect view settings
           but was simply the first available option - usually 30.
    * FIX: fixed exception with custom views created by normal users

    WATO:
    * FIX: Fixed "select all" button in hosts & folders for IE
    * Optically mark modified variables in global settings
    * Swapped icons for rule match and previous rule match (makes for sense)

    Core:
    * FIX: Fixed "make_utf is not defined" error when having custom
           timeperiods defined in WATO

    Checks & Agents: 
    * MacOS X: Agent for MacOS (Thanks to Christian Zigotzky)
    * AIX: New check aix_multipath: Supports checking native AIX multipathing from AIX 5.2 onward
    * Solaris: New check solaris_multipath: Supports checking native Solaris multipath from Solaris10 and up.
    * Solaris: The ZFS Zpool status check now looks more closely at the reported messages. (It's also tested to work on Linux now)

1.2.0b5:
    Core:
    * FIX: handle UTF-8 encoded binary strings correctly (e.g. in host alias)
    * FIX: fix configuration of passive checks via custom_checks
    * Added NOTIFICATIONTYPE to host/service mail bodies

    WATO:
    * Site management: "disabled" only applies to Livestatus now
    * FIX: fix folding problems with dependent host tags
    * FIX: Detecting duplicate tag ids between regular tags and auxtags
    * FIX: Fixed layout problem of "new special rule" button in rule editor
    * FIX: Fixed layout problem on "activate changes" page
    * FIX: Added check if contacts belong to contactgroup before contactgroup deletion
    * FIX: fix site configuration for local site in Multisite environments
    * FIX: "(no not monitor)" setting in distributed WATO now works
    * FIX: Site management: replication setting was lost after re-editing
    * FIX: fixed problems after changing D/WATO-configuration
    * FIX: D/WATO: mark site dirty after host deletion
    * FIX: D/WATO: replicate auth.secret, so that login on one site also
           is valid on the replication slaves
    * FIX: implement locking in order to prevent data corruption on
           concurrent changes
    * FIX: Fixed handling of validation errors in cascading dropdown fields
    * FIX: fix cloning of users
    * Keep track of changes made by other users before activating changes,
      let user confirm this, new permission can be used to prevent a user
      from activating foreign changes.
    * FIX: Allowing german umlauts in users mail addresses
    * Allow list of aux tags to be missing in host tag definitions. This
      makes migration from older version easier.
    * FIX: user management modules can now deal with empty lines in htpasswd
    * FIX: Fixed js error on hostlist page with search form

    Multisite:
    * New display type 'boxes-omit-root' for BI views
    * Hostgroup view BI Boxes omits the root level
    * Finalized layout if view options and commands/filters/painteroptions.
    * Broken plugins prevent plugin caching now
    * FIX: remove refresh button from dashboard.
    * FIX: remove use of old option defaults.checkmk_web_uri
    * FIX: fixed outgoing bandwidth in fc port perfometer
    * FIX: remove nasty JS error in sidebar
    * FIX: fix folding in custom links (directories would not open)
    * FIX: animation of rotation treeangle in trees works again
    * FIX: Logwatch: Changed font color back to black
    * FIX: show toggle button for checkboxes in deactivated state
    * FIX: fix repeated stacked refresh when toggling columns
    * FIX: disable checkbox button in non-checkboxable layouts
    * FIX: fix table layout for views (gaps where missing sometimes)
    * FIX: Fixed sorting views by perfdata values which contain floats
    * FIX: fix sometimes-broken sizing of sidebar and dashboard on Chrome
    * FIX: fix dashboard layout on iPad
    * FIX: Fixed styling issues of sidebar in IE7
    * FIX: fix problem where filter settings (of checkboxes) are not effective
           when it comes to executing commands
    * FIX: Fixed styling issues of view filters with dropdown fields
    * FIX: multisite login can now deal with empty lines in htpasswd
    * FIX: Fixed a bunch of js/css errors

    Mobile:
    * FIX: Fixed logtime filter settings in all mobile views
    * FIX: fix some layout problems

    BI:
    * New aggregation function count_ok, that counts the number
      of nodes in state OK.
    * FIX: Removed debug output int count_ok aggregation

    Checks & Agents:
    * Linux: Modified cluster section to allow pacemaker/corosync clusters without heartbeat
    * AIX: convert NIC check to lnx_if (now being compatible with if/if64)
    * AIX: new check for CPU utilization (using section lparstat_aix)
    * ntp checks: Changed default value of time offsets to be 200ms (WARN) / 500ms (CRIT)
    * aironet_{errors,clients}: detect new kinds of devices (Thanks to Tiago Sousa)
    * check_http, check_tcp: allow to omit -I and use dynamic DNS name instead

1.2.0b4:
    Core:
    * New configuration variable snmp_timing, allowing to 
      configure timeout and retries for SNMP requests (also via WATO)
    * New configuration variable custom_checks. This is mainly for
      WATO but also usable in main.mk It's a variant of legacy_checks that
      automatically creates the required "define command" sections.

    WATO:
    * ps and ps.perf configurable via WATO now (without inventory)
    * New layout of main menu and a couple of other similar menus
    * New layout of ruleset overviews
    * Hide check_mk variable names per default now (change via global settings)
    * New layout of global settings
    * Folder layout: show contact groups of folder
    * Folder movement: always show complete path to target folder
    * Sidebar snapin: show pending changes
    * New rule for configuring custom_checks - allowing to run arbitrary
      active checks even if not yet formalized (like HTTP and TCP)
    * Added automation_commands to make automations pluginable
    * New layout and new internal implementation of input forms
    * New layout for view overview and view editor
    * Split up host search in two distinct pages
    * Use dynamic items in rule editor for hosts and items (making use
      of ListOfStrings())
    * FIX: audit log was not shown if no entry for today existed
    * FIX: fix parent scan on single site installations
    * FIX: fix folder visibility permission handling
    * FIX: honor folder-permissions when creating, deleting 
           and modifiying rules
    * FIX: detect non-local site even if unix: is being used
    * FIX: better error message if not logged into site during 
           action that needs remote access
    * FIX: send automation data via POST not GET. This fixes inventory
           on hosts with more than 500 services.
    * FIX: make config options directly active after resetting them
           to their defaults (didn't work for start_url, etc.
    * FIX: Fixed editing of ListOf in valuespec editors (e.g. used in logwatch
    pattern editor)
    * FIX: Reimplemented correct behaviour of the logwatch pattern "ignore"
    state which is used to drop the matching log lines

    Multisite:
    * FIX: fixed filter of recent event views (4 hours didn't catch)
    * FIX: convert more buttons to new graphical style
    * FIX: Logwatch handles logs with only OK lines in it correctly in logfile list views
    * FIX: Fixed syntax error in "Single-Host Problems" view definition
    * New help button at top right of each page now toggles help texts
    * Snapin Custom Links allows to specify HTTP link target
    * Redesign of bar with Display/Filter/Commands/X/1,2,3,4,6,8/30,60,90/Edit

    Mobile GUI:
    * FIX: commands can be executed again
    * FIX: fixed styling of buttons

    Checks & Agents:
    * FIX: Logwatch: fixed missing linebreak during reclassifing lines of logfiles
    * FIX: Logwatch: Logwatch services in rules configured using WATO must be
      given as item, not as whole service name
    * New active check via WATO: check_ldap
    * printer_alerts: new configuration variable printer_alerts_text_map. Make
      'Energiesparen' on Brother printers an OK state.
    * services: This check can now be parameterized in a way that it warn if
      a certain service is running. WATO formalization is available.

    BI:
    * FIX: make rotating folding arrows black (white was not visible)
    * Display format 'boxes' now in all BI views available
    * Display format 'boxes' now persists folding state

1.2.0b3:
    Core:
    * FIX: fixed SNMP info declaration in checks: could be garbled
      up in rare cases
    * avoid duplicate parents definition, when using 'parents' and
      extra_host_conf["parents"] at the same time. The later one has
      precedence.

    Multisite:
    * Logwatch: Colorizing OK state blocks correctly
    * FIX: allow web plugins to be byte compiled (*.pyc). Those
      are preferred over *.py if existing
    * View Editor: Fixed jump to top of the page after moving painters during
      editing views
    * FIX: Fixed login redirection problem after relogging
    * Filter for times now accept ranges (from ... until)
    * New view setting for page header: repeat. This repeats the
      column headers every 20'th row.
    * FIX: Fixed problem with new eval/pickle
    * FIX: Fixed commands in host/service search views

    Checks & Agents:
    * FIX: Made logwatch parsing mechanism a little more robust
      (Had problems with emtpy sections from windows agent)
    * FIX: brocade_fcport: Configuration of portsates now possible  
    * if_lancom: special version for if64 for LANCOM devices (uses
      ifName instead of ifDescr)


    WATO:
    * Reimplemented folder listing in host/folders module
    * Redesigned the breadcrumb navigation
    * Global settings: make boolean switches directly togglable
    * New button "Recursive Inventory" on folder: Allows to do
      a recursive inventory over all hosts. Also allows to selectively
      retry only hosts that have failed in a previous inventory.
    * You can configure parents now (via a host attribute, no rules are
      neccessary).
    * You can now do an automated scan for parents and layer 3 (IP)
    * You can configure active checks (check_tcp, ...) via WATO now
    * FIX: fix page header after confirmation dialogs
    * FIX: Fixed umlaut problem in host aliases and ip addresses created by WATO
    * FIX: Fixed exception caused by validation problems during editing tags in WATO
    * FIX: create sample config only if both rules.mk and hosttags.mk are missing
    * FIX: do not loose host tags when both using WATO-configured and 
      manual ones (via multisite.mk)
    * Timeperiods: Make list of exceptions dynamic, not fixed to 10 entries
    * Timeperiods: Configure exclusion of other timeperiods
    * Configuration of notification_delay and notification_interval

1.2.0b2:
    Core:
    * FIX: Cluster host checks were UNKNOWN all the time
    * FIX: reset counter in case of (broken) future time
    * FIX: Automation try-inventory: Fixed problem on where checks which
      produce equal service descriptions could lead to invalid inventory
      results on cluster hosts.
    * FIX: do not create contacts if they won't be assigned to any host
      or service. Do *not* assign to dummy catch-all group "check_mk".

    WATO:
    * Added new permission "move hosts" to allow/deny moving of hosts in WATO
    * Also write out contact definitions for users without contactgroups to
      have the mail addresses and other notification options persisted
    * FIX: deletion of automation accounts now works
    * FIX: Disabling notifications for users does work now
    * New main overview for rule editor
    * New multisite.mk option wato_hide_varnames for hiding Check_MK 
      configuration variable names from the user
    * New module "Logwatch Pattern Analyzer" to verify logwatch rules
    * Added new variable logwatch_rules which can also be managed through the
      WATO ruleset editor (Host/Service Parameters > Parameters and rules for
      inventorized checks > Various applications > Logwatch Patterns)
    * Users & Contacts: Added new option wato_hidden_users which holds a list
      of userids to hide the listed users from the WATO user management GUI.
    * WATO API: Added new method rewrite_configuration to trigger a rewrite of
      all host related wato configuration files to distribute changed tags
    * Added new internal hook pre-activate-changes to execute custom
      code BEFORE Check_MK is called to restart Nagios
    * FIX: Only showing sudo hint message on sudo error message in automation
      command
    * FIX: Fixed js eror in IE7 on WATO host edit page
    * FIX: Using pickle instead of repr/eval when reading data structures from
      urls to prevent too big security issues
    * Rule editor: improve sorting of groups and rulesets
    * FIX: Escaping single quotes in strings when writing auth.php
    * FIX: Fix resorting of host tags (was bug in ListOf)

    Multisite
    * Added config option default_ts_format to configure default timestamp
      output format in multisite
    * Layout and design update
    * Quicksearch: display site name if more than one different site
      is present in the current search result list
    * FIX: Fixed encoding problem in "custom notification" message
    * New configuration parameter page_heading for the HTML page heads
      of the main frameset (%s will be replaced with OMD site name)
    * FIX: Fix problem where snapins where invisible
    * FIX: Fixed multisite timeout errors when nagios not running
    * Sidebar: some new layout improvements
    * Login page is not shown in framesets anymore (redirects framed page to
      full screen login page)
    * FIX: fix exception when disallowing changing display options
    * FIX: Automatically redirect from login page to target page when already
      logged in
    * FIX: Updating the dashboard header time when the dashlets refresh

    BI:
    * Added new painter "affected hosts (link to host page)" to show all
      host names with links to the "hosts" view
    * FIX: Fixed filtering of Single-Host Aggregations
    * New sorter for aggregation group
    * FIX: fix sorting of Single-Host Aggregations after group
    * Avoid duplicate rule incarnations when using FOREACH_*
    * BI Boxes: allow closing boxes (not yet persisted)
    * New filter for services (not) contained in any aggregate
    * Configure sorting for all BI views

    Checks & Agents:
    * FIX: snmp_uptime handles empty snmp information without exception
    * FIX: Oracle checks try to handle ORA-* errors reported by the agent
      All oracle checks will return UNKNOWN when finding an ORA-* message
    * FIX: filesystem levels set via WATO didn't work, but do now
    * FIX: Group filters can handle groups without aliases now
    * nfsmounts: Added nfs4 support thanks to Thorsten Hintemann
    * megaraid_pdisks megaraid_ldisks: Support for Windows.  Thanks to Josef Hack

1.2.0b1:
    Core, Setup, etc.:
    * new tool 'livedump' for dumping configuration and status
      information from one monitoring core and importing this
      into another.
    * Enable new check registration API (not yet used in checks)
    * FIX: fix handling of prefix-tag rules (+), needed for WATO
    * FIX: handle buggy SNMP devices with non-consecutive OIDS
      (such as BINTEC routers)
    * Check API allows a check to get node information
    * FIX: fix problem with check includes in subchecks
    * Option --checks now also applies to ad-hoc check (e.g.
      cmk --checks=mrpe,df -v somehost)
    * check_mk_templates.cfg: added s to notification options
      of host and service (= downtime alerts)

    WATO:
    * Hosttag-editor: allow reordering of tags
    * Create very basic sample configuration when using
      WATO the first time (three tag groups, two rules)
    * Much more checks are configurable via WATO now
    * Distributed WATO: Made all URL calls using curl now
    * FIX: fix bug in inventory in validate_datatype()
    * Better output in case of inventory error
    * FIX: fix bug in host_icon rule on non OMD
    * FIX: do not use isdisjoint() (was in rule editor on Lenny)
    * FIX: allow UTF-8 encoded permission translations
    * FIX: Fixed several problems in OMD apache shared mode
    * FIX: Do not use None$ as item when creating new rules
    * FIX: Do load *all* users from htpasswd, so passwords from
      users not created via WATO will not be lost.
    * FIX: honor site disabling in replication module
    * FIX: honor write permissions on folder in "bulk delete"
    * FIX: honor permissions for "bulk cleanup" and "bulk edit"
    * FIX: honor write permissions and source folder when moving hosts
    * FIX: honor permissions on hosts also on bulk inventory
    * Only create contacts in Nagios if they are member of at
      least one contact group.
    * It is now possible to configure auxiliary tags via WATO
      (formerly also called secondary tags)
    * FIX: Fixed wrong label "Main Overview" shown for moved WATO folders
      in foldertree snapin
    * FIX: Fixed localization of empty host tags
    * FIX: User alias and notification enabling was not saved

    Checks & Agents:
    * hpux_if: fix missing default parameter errors
    * hpux_if: make configurable via WATO
    * if.include: fix handling of NIC with index 0
    * hpux_lunstats: new check for disk IO on HP-UX
    * windows - mk_oracle tablespace: Added missing sid column
    * diskstat: make inventory mode configurable via WATO
    * added new checks for Fujitsu ETERNUS DX80 S2 
      (thanks to Philipp Höfflin)
    * New checks: lgp_info, lgp_pdu_info and lgp_pdu_aux to monitor Liebert
      MPH/MPX devices
    * Fix Perf-O-Meter of fileage
    * hpux_snmp_cs.cpu: new SNMP check for CPU utilization
      on HP-UX.
    * if/if64: inventory also picks up type 62 (fastEther). This
      is needed on Cisco WLC 21xx series (thanks to Ralf Ertzinger)
    * FIX: fix inventory of f5_bigip_temp
    * mk_oracle (lnx+win): Fixed TEMP tablespace size calculations
    * ps: output node process is running on (only for clusters)
    * FIX: Linux Agent: Fixed ipmi-sensors handling of Power_Unit data
    * hr_mem: handle rare case where more than one entry is present
      (this prevents an exception of pfSense)
    * statgrab_load: level is now checked against 15min average - 
      in order to be consistent with the Linux load check
    * dell_powerconnect_cpu: hopefully correctly handle incomplete
      output from agent now.
    * ntp: do not check 'when' anymore since it can produce false
      alarms.
    * postfix_mailq: handle output with 'Total requests:' in last line
    * FIX: check_mk-hp_blade_psu.php: allow more than 4 power supplies
    * FIX: smart plugin: handle cases with missing vendor (thanks
      to Stefan Kärst)
    * FIX: megaraid_bbu: fix problem with alternative agent output
      (thanks to Daniel Tuecks)
    * mk_oracle: fix quoting problem, replace sessions with version,
      use /bin/bash instead of /bin/sh

    Multisite:
    * Added several missing localization strings
    * IE: Fixed problem with clicking SELECT fields in the new wato foldertree snapin
    * Fixed problem when trying to visit dashboards from new wato foldertree snapin
    * Chrome: Fixed styling problem of foldertree snapin
    * Views: Only show the commands and row selection options for views where
      commands are possible
    * The login mask honors the default_language definition now
    * check_bi_local.py: works now with cookie based authentication
    * FIX: Fixed wrong redirection after login in some cases
    * FIX: Fixed missing stats grouping in alert statistics view
    * FIX: Fixed preview table styling in view editor
    * FIX: Multisite authed users without permission to multisite are
      automatically logged out after showing the error message
    * Retry livestatus connect until timeout is used up. This avoids
      error messages when the core is being restarted
    * Events view now shows icon and text for "flapping" events
    * Use buffer for HTML creation (this speeds up esp. HTTPS a lot)
    * FIX: Fixed state filter in log views

    Livestatus:
    * Add missing column check_freshness to services table

    BI:
    * New column (painter) for simplistic box display of tree.
      This is used in a view for a single hostgroup.

1.1.13i3:
    Core, Setup, etc.:
    * *_contactgroups lists: Single group rules are all appended. When a list
      is found as a value this first list is used exclusively. All other
      matching rules are ignored
    * cmk -d does now honor --cache and --no-tcp
    * cmk -O/-R now uses omd re{start,load} core if using OMD
    * FIX: setup.sh now setups up permissions for conf.d/wato
      correctly
    * cmk --localize update supports an optional ALIAS which is used as
      display string in the multisite GUI
    * FIX: Fixed encoding problems with umlauts in group aliases
    * FIX: honor extra_summary_host_conf (was ignored)
    * new config variable snmpv2c_hosts that allows to enable SNMP v2c
      but *not* bulkwalk (for some broken devices). bulkwalk_hosts still
      implies v2c.

    Checks & Agents:
    * Windows agent: output eventlog texts in UTF-8 encoding. This
      should fix problems with german umlauts in message texts.
    * Windows agent: Added installer for the windows agent (install_agent.exe)
    * Windows agent: Added dmi_sysinfo.bat plugin (Thanks to Arne-Nils Kromer for sharing)
    * Disabled obsolete checks fc_brocade_port and fc_brocade_port_detailed.
      Please use brocade_fcport instead.
    * aironet_errors, statgrab_disk, statgrab_net: Performance data has
      been converted from counters to rates. You might need to delete your
      existing RRDs of these checks. Sorry, but these have been that last
      checks still using counters...
    * ibm_imm_health: added last missing scan function
    * Filesystem checks: trend performance data is now normalized to MB/24h.
      If you have changed the trend range, then your historic values will
      be displayed in a wrong scale. On the other hand - from now on changes
      in the range-setting will not affect the graph anymore.
    * if/if64/lnx_if: pad port numbers with zeros in order to sort correctly.
      This can be turned off with if_inventory_pad_portnumbers = False.
    * Linux agent: wrap freeipmi with lock in order to avoid cache corruption
    * New check: megaraid_bbu - check existance & status of LSI MegaRaid BBU module
    * HP-UX Agent: fix mrpe (remove echo -e and test -e, thanks to Philipp Lemke)
    * FIX: ntp checks: output numeric data also if stratum too high
    * Linux agent: new check for dmraid-based "bios raid" (agent part as plugin)
    * FIX: if64 now uses ifHighSpeed instead of ifSpeed for determining the
      link speed (fixes speed of 10GBit/s and 20GBit/s ports, thanks Marco Poet)
    * cmctc.temp: serivce has been renamed from "CMC Temperature %s" to just
      "Temperature %s", in order to be consistent with the other checks.
    * mounts: exclude changes of the commit option (might change on laptops),
      make only switch to ro critical, other changes warning.
    * cisco_temp_sensor: new check for temperature sensors of Cisco NEXUS
      and other new Cisco devices
    * oracle_tablespace: Fixed tablespace size/free space calculations
    * FIX: if/if64: omit check result on counter wrap if bandwidth traffic levels
      are used.

    Multisite:
    * Improve transaction handling and reload detection: user can have 
      multiple action threads in parallel now
    * Sounds in views are now enabled per default. The new configuration
      variable enable_sounds can be set to False in multisite.mk in order
      to disable sounds.
    * Added filter for log state (UP,DOWN,OK,CRIT...) to all log views
    * New painter for normal and retry check interval (added to detail views)
    * Site filter shows "(local)" in case of non multi-site setup
    * Made "wato folder" columns sortable
    * Hiding site filter in multisite views in single site setups
    * Replaced "wato" sidebar snapin which mixed up WATO and status GUIs with
      the new "wato_foldertree" snapin which only links to the status views
      filtered by the WATO folder.
    * Added "Dashboard" section to views snapin which shows a list of all dashboards
    * FIX: Fixed auth problem when following logwatch icon links while using
      the form based auth
    * FIX: Fix problem with Umlaut in contact alias
    * FIX: Creating auth.php file on first login dialog based login to ensure
      it exists after login when it is first needed
    * Dashboard: link problem views to *unhandled* views (this was
      inconsistent)
    * Localization: Fixed detection of gettext template file when using the
      local/ hierarchy in OMD

    Mobile:
    * Improved sorting of views in main page 
    * Fix: Use all the availiable space in header
    * Fix: Navigation with Android Hardwarekeys now working
    * Fix: Links to pnp4nagios now work better
    * Fix: Host and Service Icons now finger friendly
    * Fix: Corrected some buildin views

    WATO:
    * Removed IP-Address attribute from folders
    * Supporting localized tag titles
    * Using Username as default value for full names when editing users
    * Snapshot/Factory Reset is possible even with a broken config
    * Added error messages to user edit dialog to prevent notification problems
      caused by incomplete configuration
    * Activate Changes: Wato can also reload instead of restarting nagios
    * Replication: Can now handle replication sites which use the form based auth
    * Replication: Added option to ignore problems with the ssl certificates
                   used in ssl secured replications
    * WATO now supports configuring Check_MK clusters
    * FIX: Fixed missing folders in "move to" dropdown fields
    * FIX: Fixed "move to target folders" after CSV import
    * FIX: Fixed problem with duplicate extra_buttons when using the i18n of multiisite
    * FIX: Fixed problem with duplicate permissions when using the i18n of multiisite
    * FIX: Writing single host_contactgroups rules for each selected
      contactgroup in host edit dialog
    * FIX: Fixed wrong folder contacgroup related permissions in auth.php api
    * FIX: Fixed not up-to-date role permission data in roles_saved hook
    * FIX: Fixed duplicate custom columns in WATO after switching languages

    BI:
    * improve doc/treasures/check_bi_local.py: local check that creates
      Nagios services out of BI aggregates

    Livestatus:
    * ColumnHeaders: on is now able to switch column header on even if Stats:
      headers are used. Artifical header names stats_1, stats_2, etc. are
      begin used. Important: Use "ColumnHeaders: on" after Columns: and 
      after Stats:.

1.1.13i2:
    Core, Setup, etc.:
    * cmk -I: accept host tags and cluster names

    Checks & Agents:
    * linux agent - ipmi: Creating directory of cache file if not exists
    * dell_powerconnect_cpu: renamed service from CPU to "CPU utilization", in
      order to be consistent with other checks
    
    Multisite:
    * Several cleanups to prevent css/js warning messages in e.g. Firefox
    * Made texts in selectable rows selectable again
    * Adding reschedule icon to all Check_MK based services. Clicks on these
      icons will simply trigger a reschedule of the Check_MK service
    * FIX: ship missing CSS files for mobile GUI
    * FIX: rename check_mk.js into checkmk.js in order to avoid browser
      caching problems during version update

    WATO:
    * Optimized wraps in host lists tag column
    * Bulk inventory: Remove leading pipe signs in progress bar on main
      folder inventory
    * NagVis auhtorization file generation is also executed on activate_changes
    * Implemented a new inclusion based API for using multisite permissions
      in other addons
    * Inventory of SNMP devices: force implicit full scan if no services
      are configured yet
    * FIX: Calling activate_changes hook also in distributed WATO setups
    * FIX: Fixed display bug in host tags drop down menu after POST of form
    * FIX: Fixed javascript errors when doing replication in distributed
      wato environments when not having the sidebar open
    * FIX: Fixed search form dependant attribute handling
    * FIX: Fixed search form styling issues
    * You can now move folders to other folders
    * FIX: Distributed WATO: Supressing site sync progress output written in
      the apache error log

1.1.13i1:
    Multisite:
    * New nifty sidebar snapin "Speed-O-Meter"
    * Implemented new cookie based login mechanism including a fancy login GUI
    * Implemented logout functionality for basic auth and the new cookie based auth
    * Implemented user profile management page for changing the user password and
      the default language (if available)
    * New filter for the (new) state in host/service alerts
    * New command for sending custom notifications
    * FIX: Fixed encoding problem when opening dashboard
    * New icon on a service whos host is in downtime
    * Only show most frequently used context buttons (configurable
      in multisite.mk via context_buttons_to_show)
    * Show icon if user has modified a view's filter settings
    * New config option debug_livestatus_queries, normal debug
      mode does not include this anymore
    * Icons with link to page URL at bottom of each page
    * Logwatch: Switched strings in logwatch to i18n strings
    * Logwatch: Fixed styling of context button when acknowleding log messages
    * Logwatch: Implemented overview page to show all problematic logfiles
    * Add Snapin page: show previews of all snapins
    * Add Snapin page: Trying to prevent dragging confusions by using other click event
    * New (hidden) button for reloading a snapin (left to the close button)
    * Automatically falling back to hardcoded default language if configured
    language is not available
    * Repair layout of Perf-O-Meter in single dataset layout
    * FIX: Fixed duplicate view plugin loading when using localized multisite
    * FIX: Host-/Servicegroup snapin: Showing group names when no alias is available
    * FIX: Removed double "/" from pnp graph image urls in views

    BI:
    * Host/Service elements are now iterable via FOREACH_HOST, e.g.
      (FOREACH_HOST, ['server'], ALL_HOSTS, "$HOST$", "Kernel" ),
    * FIX: Assuming host states is possible again (exception: list index "3")

    WATO:
    * Evolved to full featured monitoring configuration tool!
    * Major internal code cleanup
    * Hosts can now be created directly in folders. The concept of host lists
      has been dropped (see migration notes!)
    * Configuration of global configuration variables of Check_MK via WATO
    * Configuration of main.mk rules
    * Configuration of Nagios objects and attributes
    * Configuration of users and roles
    * Configuration of host tags
    * Distributed WATO: replication of the configuration to slaves and peers
    * Added missing API function update_host_attributes() to change the
      attributes of a host
    * Added API function num_hosts_in_folder() to count the number of hosts
      below the given folder
    * Added option to download "latest" snapshot
    * extra_buttons can now register a function to gather the URL to link to
    * Implemented NagVis Authorisation management using WATO users/permissions

    Livestatus:
    * Experimental feature: livecheck -> super fast active check execution
      by making use of external helper processes. Set livecheck=PATH_TO_bin/livecheck
      in nagios.cfg where you load Livestatus. Optional set num_livecheck_helpers=NUM
      to set number of processes. Nagios will not fork() anymore for check exection.
    * New columns num_hosts and num_services in status table
    * New aggregation functions suminv and avginv (see Documentation)

    Core, Setup, etc.:
    * New configuration variable static_checks[] (used by WATO)
    * New configuration variable checkgroup_parameters (mainly for WATO)
    * check_submission defaults now to "file" (was "pipe")
    * Added pre-configured notification via cmk --notify
    * Drop RRA-configuration files for PNP4Nagios completely
    * New configuration variable ping_levels for configuring parameters
      for the host checks.
    * cmk --notify: new macros $MONITORING_HOST$, $OMD_ROOT$ and $OMD_SITE$
    * make ping_levels also apply to PING services for ping-only hosts
      (thanks to Bernhard Schmidt)

    Checks & Agents:
    * if/if64: new ruleset if_disable_if64_hosts, that force if on
      hosts the seem to support if64
    * Windows agent: new config variable "sections" in [global], that
      allows to configure which sections are being output.
    * Windows agent: in [logwatch] you can now configure which logfiles
      to process and which levels of messages to send.
    * Windows agent: new config variable "host" in all sections that
      restricts the folling entries to certain hosts.
    * Windows agent: finally implemented <<<mrpe>>. See check_mk.ini
      for examples.
    * Windows agent: do not execute *.txt and *.dir in <<<plugins>>> and
      <<<local>>>
    * Windows agent: make extensions to execute configurable (see
      example check_mk.ini)
    * Windows agent: agent now reuses TCP port even when taskkill'ed, so
      a system reboot is (hopefully) not neccessary anymore
    * Windows agent: section <<<df>>> now also outputs junctions (windows
      mount points). No external plugin is needed.
    * Windows agent: new section <<<fileinfo>>> for monitoring file sizes
      (and later possible ages)
    * logwatch: allow to classify messages based on their count (see
      man page of logwatch for details)
    * fileinfo: new check for monitoring age and size of files
    * heartbeat_crm: apply patches from Václav Ovsík, so that the check
      should work on Debian now.
    * ad_replication: added warninglevel 
    * fsc_*: added missing scan functions
    * printer_alerts: added further state codes (thanks to Matthew Stew)
    * Solaris agent: changed shell to /usr/bin/bash (fixes problems with LC_ALL=C)

1.1.12p7:
    Multisite:
    * FIX: detail view of host was missing column headers
    * FIX: fix problem on IE with background color 'white'
    * FIX: fix hitting enter in host search form on IE
    * FIX: fix problem in ipmi_sensors perfometer

    Checks & Agents:
    * FIX: fixed man pages of h3c_lanswitch_sensors and statgrab_cpu
    * FIX: netapp_volumes: added raid4 as allowed state (thanks to Michaël Coquard)

    Livestatus
    * FIX: fix type column in 'GET columns' for dict-type columns (bug found
      by Gerhard Lausser)

1.1.12p6:
    Checks & Agents:
    * FIX: lnx_if: remove debug output (left over from 1.1.12p5)
    
1.1.12p5:
    Multisite:
    * FIX: fix hitting enter in Quicksearch on IE 8
    * FIX: event/log views: reverse sorting, so that newest entries
      are shown first
    * FIX: fix dashboard dashlet background on IE
    * FIX: fix row highlight in status GUI on IE 7/8
    * FIX: fix row highlight after status page reload
    * FIX: single dataset layout honors column header settings
    * FIX: quote '#' in PNP links (when # is contained in services)
    * FIX: quote '#' in PNP image links also
    * FIX: add notifications to host/service event view

    Checks & Agents:
    * FIX: lnx_if: assume interfaces as up if ethtool is missing or
      not working but interface has been used since last reboot. This
      fixes the problem where interface are not found by inventory.
    * FIX: snmp_uptime: handels alternative timeformat
    * FIX: netapp_*: scan functions now detect IBM versions of firmware
    * FIX: bluecoat_diskcpu: repair scan function
    * FIX: mem.vmalloc: fix default levels (32 and 64 was swapped)
    * FIX: smart: make levels work (thanks to Bernhard Schmidt)
    * FIX: PNP template if if/if64: reset LC_ALL, avoids syntax error
    * FIX: dell_powerconnect_cpu: handle sporadic incomplete output
      from SNMP agent

1.1.12p4:
    Multisite:
    * FIX: sidebar snapin Hostgroups and Servicegroups sometimes
           failed with non-existing "available_views".
    * FIX: Fix host related WATO context button links to point to the hosts site
    * FIX: Fixed view editor redirection to new view after changing the view_name
    * FIX: Made icon painter usable when displaying hostgroup rows
    * Logwatch: Switched strings in logwatch to i18n strings
    * Logwatch: Fixed styling of context button when acknowleding log messages
    * Logwatch: Implemented overview page to show all problematic logfiles

    WATO:
    * FIX: add missing icon_csv.png
    * FIX: WATO did not write values of custom macros to extra_host_conf definitions

1.1.12p3:
    Core, Setup, etc.:
    * FIX: really suppress precompiling on PING-only hosts now

1.1.12p2:
    Core, Setup, etc.:
    * FIX: fix handling of empty suboids
    * FIX: do not create precomiled checks for host without Check_MK services

    Checks & Agents:
    * FIX: mem.win: Default levels now works, check not always OK
    * FIX: blade_health: fix OID specification
    * FIX: blade_bays: fix naming of item and man page

    Multisite:
    * FIX: Fixed styling of view header in older IE browsers
    * FIX: Do not show WATO button in views if WATO is disabled
    * FIX: Remove WATO Folder filter if WATO is disabled 
    * FIX: Snapin 'Performance': fix text align for numbers
    * FIX: Disallow setting downtimes that end in the past
    * FIX: Fix links to downtime services in dashboard
    * FIX: Fix popup help of reschedule icon

1.1.12p1:
    Core, Setup, etc.:
    * FIX: fix aggregate_check_mk (Summary host agent status)

    Checks & Agents:
    * FIX: mk_oracle now also detects XE databases
    * FIX: printer_alerts: handle 0-entries of Brother printers
    * FIX: printer_supply: fix Perf-O-Meter if no max known
    * FIX: Added id parameter to render_statistics() method to allow more than
      one pie dashlet for host/service stats
    * FIX: drbd: fixed inventory functions
    * FIX: printer_supply: handle output of Brother printers
    * FIX: ps.perf PNP template: show memory usage per process and not
      summed up. This is needed in situations where one process forks itself
      in irregular intervals and rates but you are interested just in the
      memory usage of the main process.

    Multisite:
    * FIX: finally fixed long-wanted "NagStaMon create hundreds
      of Apache processes" problem!
    * FIX: query crashed when sorting after a join columns without
      an explicit title.
    * FIX: filter for WATO file/folder was not always working.
    * Added filter for hard services states to search and service
      problems view
    * FIX: dashboard problem views now ignore notification period,
      just as tactical overview and normal problem views do
    * FIX: Loading dashboard plugins in dashboard module
 

1.1.12:
    Checks & Agents:
    * dell_powerconnect_*: final fixed, added PNP-templates
    * ps.perf: better error handling in PNP template

    Multisite:
    * Dashboard: fix font size of service statistics table
    * Dashboard: insert links to views into statistics
    * Dashboard: add links to PNP when using PNP graphs
    
1.1.12b2:
    Core, Setup, etc.:
    * FIX: fix crash with umlauts in host aliases
    * FIX: remove duplicate alias from Nagios config

    Checks & Agents:
    * services: better handling of invalid patterns
    * FIX: multipath: fix for another UUID format
    * AIX agent: fix implementation of thread count
    * blade_bays: detect more than 16 bays
    * statgrab_*: added missing inventory functions
    * FIX: fix smart.temp WARN/CRIT levels were off by one degree

    Multisite:
    * Remove Check_MK logo from default dashboard
    * Let dashboard use 10 more pixels right and bottom
    * FIX: do not show WATO icon if no WATO permission
    * Sidebar sitestatus: Sorting sites by sitealias
    * FIX: removed redundant calls of view_linktitle()

    WATO:
    * FIX: fix update of file/folder title after title property change

    Livestatus:
    * FIX: fix crash on imcomplete log lines (i.e. as
      as result of a full disk)
    * FIX: Livestatus-API: fix COMMAND via persistent connections
	

1.1.12b1:
    Core, Setup, etc.:
    * FIX: fix cmk -D on cluster hosts
    * Made profile output file configurable (Variable: g_profile_path)

    Checks & Agents:
    * FIX: j4p_performance: fix inventory functions 
    * FIX: mk_oracle: fix race condition in cache file handling (agent data
      was missing sections in certain situations)
    * mrpe: make check cluster-aware and work as clustered_service
    * cups_queues: Run agent part only on directly on CUPS servers,
      not on clients
    * FIX: mbg_lantime_state: Fixed output UOM to really be miliseconds
    * FIX: ntp: Handling large times in "poll" column correctly
    * New check dmi_sysinfo to gather basic hardware information
    * New check bintec_info to gather the software version and serial number
    of bintec routers

    Multisite:
    * FIX: fix rescheduling of host check
    * FIX: fix exception when using status_host while local site is offline
    * FIX: Fixed not updating pnp graphs on dashboard in some browsers (like chrome)
    * FIX: fix URL-too-long in permissions page
    * FIX: fix permission computation
    * FIX: fixed sorting of service perfdata columns
    * FIX: fixed sorting of multiple joined columns in some cases
    * FIX: fixed some localisation strings
    * Cleanup permissions page optically, add comments for views and snapins
    * Added some missing i18n strings in general HTML functions
    * Added display_option "w" to disable limit messages and livestatus errors in views
    * Service Perfdata Sorters are sorting correctly now
    * Added "Administration" snapin to default sidebar
    * Tactical Overview: make link clickable even if count is zero
    * Minor cleanup in default dashboard
    * Dashboard: new dashlet attribute title_url lets you make a title into a link
    * Dashboard: make numbers match "Tactical Overview" snapin

    Livestatus:
    * Write messages after initialization into an own livestatus.log

    WATO:
    * FIX: "bulk move to" at the top of wato hostlists works again
    * FIX: IE<9: Fixed problem with checkbox events when editing a host
    * FIX: "move to" dropdown in IE9 works again

1.1.11i4:
    Core, Setup, etc.:
    * FIX: use hostgroups instead of host_groups in Nagios configuration.
      This fixes a problem with Shinken
    * --scan-parents: detected parent hosts are now tagged with 'ping', so
      that no agent will be contacted on those hosts

    Checks & Agents:
    * Added 4 new checks dell_powerconnect_* by Chris Bowlby
    * ipmi_sensors: correctly handle further positive status texts
      (thanks to Sebastian Talmon)
    * FIX: nfsmounts handles zero-sized volumes correctly
    * AIX agent now outputs the user and performance data in <<<ps>>>

    Multisite:
    * FIX: WATO filtered status GUIs did not update the title after changing
      the title of the file/folder in WATO
    * FIX: Removed new python syntax which is incompatible with old python versions
    * FIX: Made bulk inventory work in IE
    * FIX: Fixed js errors in IE when having not enough space on dashboard 
    * FIX: fix error when using non-Ascii characters in view title
    * FIX: fix error on comment page caused by missing sorter
    * FIX: endless javascript when fetching pnp graphs on host/service detail pages
    * FIX: Not showing the action form in "try" mode of the view editor
    * FIX: Preventing up-then-over effect while loading the dashboard in firefox
    * Added missing i18n strings in command form and list of views
    * Views are not reloaded completely anymore. The data tables are reloaded
      on their own.
    * Open tabs in views do not prevent reloading the displayed data anymore
    * Added display_option "L" to enable/disable column title sortings
    * Sorting by joined columns is now possible
    * Added missing sorters for "service nth service perfdata" painters
    * Implemented row selection in views to select only a subset of shown data
      for actions
    * Sort titles in views can be enabled by clicking on the whole cells now
    * Submitting the view editor via ENTER key saves the view now instead of try mode
    * Host comments have red backgrounded rows when host is down
    * Implemented hook api to draw custom link buttons in views

    WATO:
    * Changed row selection in WATO to new row selection mechanism
    * Bulk action buttons are shown at the top of hostlists too when the lists
      have more than 10 list items
    * New function for backup and restore of the configuration

    Livestatus:
    * FIX: fix compile error in TableLog.cc by including stddef.h
    * FIX: tables comments and downtimes now honor AuthUser
    * Table log honors AuthUser for entries that belong to hosts
      (not for external commands, though. Sorry...)
    * FIX: fix Stats: sum/min/max/avg for columns of type time

1.1.11i3:
    Core, Setup, etc.:
    * FIX: allow host names to have spaces
    * --snmpwalk: fix missing space in case of HEX strings
    * cmk --restore: be aware of counters and cache being symbolic links
    * do_rrd_update: direct RRD updates have completely been removed.
      Please use rrdcached in case of performance problems.
    * install_nagios.sh has finally been removed (was not maintained anyway).
      Please use OMD instead.
    * Inventory functions now only take the single argument 'info'. The old
      style FUNC(checkname, info) is still supported but deprecated.
    * Show datasource program on cmk -D
    * Remove .f12 compile helper files from agents directory
    * Output missing sections in case of "WARNING - Only __ output of __..."
    * Remove obsolete code of snmp_info_single
    * Remove 'Agent version (unknown)' for SNMP-only hosts
    * Options --version, --help, --man, --list-checks and --packager now
      work even with errors in the configuration files
    * Minor layout fix in check man-pages

    Checks & Agents:
    * FIX: hr_mem: take into account cache and buffers
    * FIX: printer_pages: workaround for trailing-zero bug in HP Jetdirect
    * mk_logwatch: allow to set limits in processing time and number of
      new log messages per log file
    * Windows Agent: Now supports direct execution of powershell scripts
    * local: PNP template now supports multiple performance values
    * lnx_if: make lnx_if the default interface check for Linux
    * printer_supply: support non-Ascii characters in items like
      "Resttonerbehälter". You need to define snmp_character_encodings in main.mk
    * mem.win: new dedicated memory check for Windows (see Migration notes)
    * hr_mem: added Perf-O-Meter
    * Renamed all temperature checks to "Temperature %s". Please
      read the migration notes!
    * df and friends: enabled trend performance data per default. Please
      carefully read the migration notes!
    * diskstat: make summary mode the default behavious (one check per host)

    MK Livestatus:
    * WaitObject: allow to separate host name and service with a semicolon.
      That makes host names containing spaces possible.
    * Better error messages in case of unimplemented operators

    Multisite:
    * FIX: reschedule now works for host names containing spaces
    * FIX: correctly sort log views in case of multi site setups
    * FIX: avoid seven broken images in case of missing PNP graphs
    * FIX: Fixed javascript errors when opening dashboard in IE below 9
    * FIX: Views: Handling deprecated value "perpage" for option
      column_headers correctly
    * FIX: Fixed javascript error when saving edited views without sidebar
    * FIX: Showing up PNP hover menus above perfometers
    * Host/Service Icon column is now modularized and can be extended using
      the multisite_icons list.
    * New sorters for time and line number of logfile entries
    * Bookmarks snapin: save relative URLs whenever possible
    * Man-Pages of Check_MK checks shown in Multisite honor OMD's local hierarchy
    * nicer output of substates, translate (!) and (!!) into HTML code
    * new command for clearing modified attributes (red cross, green checkmark)
    * Perf-O-Meters: strip away arguments from check_command (e.g.
      "check-foo!17!31" -> "check-foo").
    * Added several missing i18n strings in view editor
    * Views can now be sorted by the users by clicking on the table headers.
      The user sort options are not persisted.
    * Perf-O-Meters are now aware if there really is a PNP graph

    WATO:
    * Show error message in case of empty inventory due to agent error
    * Commited audit log entries are now pages based on days
    * Added download link to download the WATO audit log in CSV format

1.1.11i2:
    Core, Setup, etc.:
    * FIX: sort output of cmk --list-hosts alphabetically
    * FIX: automatically remove leading and trailing space from service names
      (this fixes a problem with printer_pages and an empty item)
    * Great speed up of cmk -N/-C/-U/-R, especially when number of hosts is
      large.
    * new main.mk option delay_precompile: if True, check_mk will skip Python 
      precompilation during cmk -C or cmk -R, but will do this the first 
      time the host is checked.  This speeds up restarts. Default is False.
      Nagios user needs write access in precompiled directory!
    * new config variable agent_ports, allowing to specify the agent's
      TCP port (default is 6556) on a per-host basis.
    * new config variable snmp_ports, allowing to specify the UDP port
      to used with SNMP, on a per-host basis.
    * new config variable dyndns_hosts. Hosts listed in this configuration
      list (compatible to bulkwalk_hosts) use their hostname as IP address.
    
    Checks & Agents:
    * FIX: AIX agent: output name of template in case of MRPE
    * FIX: cisco_temp: skip non-present sensors at inventory
    * FIX: apc_symmetra: fix remaining runtime calculation (by factor 100)
    * FIX: Added PNP-template for winperf_phydisk
    * FIX: if64: fix UNKNOWN in case of non-unique ifAlias
    * FIX: lnx_if/if/if64: ignore percentual traffic levels on NICs without
           speed information.
    * FIX: cisco_temp_perf: add critical level to performance data
    * FIX: windows agent: hopefully fix case with quotes in directory name
    * FIX: printer_supply: fixed logic of Perf-O-Meter (mixed up crit with ok)
    * FIX: Solaris agent: reset localization to C, fixes problems with statgrab
    * FIX: blade_*: fix SNMP scan function for newer firmwares (thanks to Carlos Peón)
    * snmp_uptime, snmp_info: added scan functions. These checks will now
      always be added. Please use ingored_checktypes to disable, if non needed.
    * brocade_port: check for Brocade FC ports has been rewritten with
      lots of new features.
    * AIX agent now simulates <<<netctr>>> output (by Jörg Linge)
    * mbg_lantime_state: Handling refclock offsets correctly now; Changed
      default thresholds to 5/10 refclock offset
    * brocade_port: parameter for phystate, opstate and admstate can now
      also be lists of allowed states.
    * lnx_if: treat interfaces without information from ethtool as
      softwareLoopback interface. The will not be found by inventory now.
    * vbox_guest: new check for checking guest additions of Linux virtual box hosts
    * if/if64: Fixed bug in operstate detection when using old tuple based params
    * if/if64: Fixed bug in operstate detection when using tuple of valid operstates
    * mk_oracle: Added caching of results to prevent problems with long
    running SQL queries. Cache is controlled by CACHE_MAXAGE var which is preset to
    120 seconds 
    * mk_oracle: EXCLUDE_<sid>=ALL or EXCLUDE_<sid>=oracle_sessions can be
    used to exclude specific checks now
    * mk_oracle: Added optional configuration file to configure the new options
    * j4p_performance agent plugin: Supports basic/digest auth now
    * New checks j4p_performance.threads and j4p_performance.uptime which
      track the number of threads and the uptime of a JMX process
    * j4p_performance can fetch app and servlet specific status data. Fetching
      the running state, number of sessions and number of requests now. Can be
      extended via agent configuration (j4p.cfg).
    * Added some preflight checks to --scan-parents code
    * New checks netapp_cluster, netapp_vfiler for checking NetAPP filer 
      running as cluster or running vfilers.
    * megaraid_pdisks: Better handling of MegaCli output (Thanks to Bastian Kuhn)
    * Windows: agent now also sends start type (auto/demand/disabled/boot/system)
    * Windows: inventory_services now allowes regexes, depends and state/start type
      and also allows host tags.

    Multisite:
    * FIX: make non-Ascii characters in services names work again
    * FIX: Avoid exceptions in sidebar on Nagios restart
    * FIX: printer_supply perfometer: Using white font for black toners
    * FIX: ipmi: Skipping items with invalid data (0.000 val, "unspecified" unit) in summary mode
    * FIX: ipmi: Improved output formating in summary mode
    * FIX: BI - fixed wrong variable in running_on aggregation function
    * FIX: "view_name" variable missing error message when opening view.py
      while using the "BI Aggregation Groups" and "Hosts" snapins in sidebar
    * FIX: Fixed styling of form input elements in IE + styling improvements
    * FIX: Fixed initial folding state on page loading on pages with multiple foldings opened
    * Introduced basic infrastructure for multilanguage support in Multisite
    * Make 'Views' snapin foldable
    * Replace old main view by dashboard
    * Sidebar: Snapins can register for a triggered reload after a nagios
      restart has been detected. Check interval is 30 seconds for now.
    * Quicksearch snapin: Reloads host lists after a detected nagios restart.
    * New config directory multisite.d/ - similar to conf.d/
    * great speed up of HTML rendering
    * support for Python profiling (set profile = True in multisite.mk, profile
      will be in var/check_mk/web)
    * WATO: Added new hook "active-changes" which calls the registered hosts
      with a dict of "dirty" hosts
    * Added column painter for host contacts
    * Added column painters for contact groups, added those to detail views
    * Added filters for host and service contact groups
    * Detail views of host/service now show contacts
    * Fix playing of sounds: All problem views now have play_sounds activated,
      all other deactivated.
    * Rescheduling of Check_MK: introduce a short sleep of 0.7 sec. This increases
      the chance of the passive services being updated before the repaint.
    * Added missing i18n strings in filter section of view editor
    * Added filter and painter for the contact_name in log table
    * Added several views to display the notification logs of Nagios

    WATO:
    * Configration files can now be administered via the WEB UI
      (config_files in multisite.mk is obsolete)
    * Snapin is tree-based and foldable
    * Bulk operation on host lists (inventory, tags changed, etc)
    * Easy search operation in host lists
    * Dialog for global host search
    * Services dialog now tries to use cached data. On SNMP hosts
      no scan will be done until new button "Full Scan" is pressed.

    BI:
    * FIX: Fixed displaying of host states (after i18n introduction)h
    * FiX: Fixed filter for aggregation group
    * FIX: Fixed assumption button for services with non-Ascii-characters

    MK Livestatus:
    * FIX: fix compile problem on Debian unstable (Thanks to Sven Velt)
    * Column aggregation (Stats) now also works for perf_data
    * New configuration variable data_encoding and full UTF-8 support.
    * New column contact_groups in table hosts and services (thanks to
      Matthew Kent)
    * New headers Negate:, StatsNegate: and WaitConditionNegate:

1.1.11i1:
    Core, Setup, etc.:
    * FIX: Avoid duplicate SNMP scan of checktypes containing a period
    * FIX: honor ignored_checktypes also on SNMP scan
    * FIX: cmk -II also refreshes cluster checks, if all nodes are specified
    * FIX: avoid floating points with 'e' in performance data
    * FIX: cmk -D: drop obsolete (and always empty) Notification:
    * FIX: better handling of broken checks returning empty services
    * FIX: fix computation of weight when averaging
    * FIX: fix detection of missing OIDs (led to empty lines) 
    * SNMP scan functions can now call oid(".1.3.6.1.4.1.9.9.13.1.3.1.3.*")
      That will return the *first* OID beginning with .1.3.6.1.4.1.9.9.13.1.3.1.3
    * New config option: Set check_submission = "file" in order to write
      check result files instead of using Nagios command pipe (safes
      CPU ressources)
    * Agent simulation mode (for internal use and check development)
    * Call snmpgetnext with the option -Cf (fixes some client errors)
    * Call snmp(bulk)walk always with the option -Cc (fixes problems in some
      cases where OIDs are missing)
    * Allow merging of dictionary based check parameters
    * --debug now implies -v
    * new option --profile: creates execution profile of check_mk itself
    * sped up use of stored snmp walks
    * find configuration file in subdirectories of conf.d also
    * check_mk_templates.cfg: make check-mk-ping take arguments

    Multisite:
    * FIX: Display limit-exceeded message also in multi site setups
    * FIX: Tactical Overview: fix unhandled host problems view
    * FIX: customlinks snapin: Suppressing exception when no links configured
    * FIX: webservice: suppress livestatus errors in multi-site setups
    * FIX: install missing example icons in web/htdocs/images/icons
    * FIX: Nagios-Snapin: avoid duplicate slash in URL
    * FIX: custom_style_sheet now also honored by sidebar
    * FIX: ignore case when sorting groups in ...groups snapin
    * FIX: Fixed handling of embedded graphs to support the changes made to
    * FIX: avoid duplicate import of plugins in OMD local installation
    the PNP webservice
    * FIX: Added host_is_active and host_flapping columns for NagStaMon views
    * Added snmp_uptime, uptime and printer_supply perfometers
    * Allow for displaying service data in host tables
    * View editor foldable states are now permament per user
    * New config variable filter_columns (default is 2)

    BI:
    * Added new component BI to Multisite.

    WATO:
    * FIX: fix crash when saving services after migration from old version
    * Allow moving hosts from one to another config file

    Checks & Agents:
    * FIX: hr_mem: ignore devices that report zero memory
    * FIX: cisco_power: fix syntax error in man page (broke also Multisite)
    * FIX: local: fixed search for custom templates PNP template
    * FIX: if/if64: always generate unique items (in case ifAlias is used)
    * FIX: ipmi: fix ugly ouput in case of warning and error
    * FIX: vms_df: fix, was completely broken due to conversion to df.include
    * FIX: blade_bays: add missing SNMP OIDs (check was always UNKNOWN)
    * FIX: df: fix layout problems in PNP template
    * FIX: df: fix trend computation (thanks to Sebastian Talmon)
    * FIX: df: fix status in case of critical trend and warning used
    * FIX: df: fix display of trend warn/crit in PNP-graph
    * FIX: cmctc: fix inventory in case of incomplete entries
    * FIX: cmctc: add scan function
    * FIX: ucd_cpu_load and ucd_cpu_util: make scan function find Rittal
    * FIX: ucd_cpu_util: fix check in case of missing hi, si and st
    * FIX: mk_logwatch: improve implementation in order to save RAM
    * FIX: mk_oracle: Updated tablespace query to use 'used blocks' instead of 'user blocks'
    * FIX: mk_oracle: Fixed computation for TEMP table spaces
    * FIX: bluecoat_sensors: Using scale parameter provided by the host for reported values
    * FIX: fjdarye60_devencs, fjdarye60_disks.summary: added snmp scan functions
    * FIX: decru_*: added snmp scan functions
    * FIX: heartbeat_rscstatus handles empty agent output correctly
    * FIX: hp_procurve_cpu: fix synatx error in man page
    * FIX: hp_procurve_memory: fix syntax error in man page
    * FIX: fc_brocade_port_detailed: fix PNP template in MULTIPLE mode
    * FIX: ad_replication.bat only generates output on domain controllers now.
           This is useful to prevent checks on non DC hosts (Thanks to Alex Greenwood)
    * FIX: cisco_temp_perf: handle sensors without names correctly
    * printer_supply: Changed order of tests. When a printer reports -3 this
      is used before the check if maxlevel is -2.
    * printer_supply: Skipping inventory of supplies which have current value
    and maxlevel both set to -2.
    * cisco_locif: The check has been removed. Please switch to if/if64
      has not the index 1
    * cisco_temp/cisco_temp_perf: scan function handles sensors not beginning
      with index 1
    * df: split PNP graphs for growth/trend into two graphs
    * omd_status: new check for checking status of OMD sites
    * printer_alerts: Added new check for monitoring alert states reported by
      printers using the PRINTER-MIB
    * diskstat: rewritten check: now show different devices, r+w in one check
    * canon_pages: Added new check for monitoring processed pages on canon
    printer/multi-function devices
    * strem1_sensors: added check to monitor sensors attached to Sensatorinc EM1 devices
    * windows_update: Added check to monitor windows update states on windows
      clients. The check monitors the number of pending updates and checks if
      a reboot is needed after updates have been installed.
    * lnx_if: new check for Linux NICs compatible with if/if64 replacing 
      netif.* and netctr.
    * if/if64: also output performance data if operstate not as expected
    * if/if64: scan function now also detects devices where the first port
    * if/if64: also show perf-o-meter if speed is unknown
    * f5_bigip_pool: status of F5 BIP/ip load balancing pools
    * f5_bigip_vserver: status of F5 BIP/ip virtual servers
    * ipmi: new configuration variable ipmi_ignored_sensors (see man page)
    * hp_procurve_cpu: rename services description to CPU utilization
    * ipmi: Linux agent now (asynchronously) caches output of ipmitool for 20 minutes
    * windows: agent has new output format for performance counters
    * winperf_process.util: new version of winperf.cpuusage supporting new agent
    * winperf_system.diskio: new version of winperf.diskstat supporting new agent
    * winperf_msx_queues: new check for MS Exchange message queues
    * winperf_phydisk: new check compatible with Linux diskstat (Disk IO per device!)
    * smart.temp/smart.stats: added new check for monitoring health of HDDs
      using S.M.A.R.T
    * mcdata_fcport: new check for ports of MCData FC Switches
    * hp_procurve_cpu: add PNP template
    * hp_procurve_cpu: rename load to utilization, rename service to CPU utilizition
    * df,df_netapp,df_netapp32,hr_fs,vms_df: convert to mergeable dictionaries
    * mbg_lantime_state,mbg_lantime_refclock: added new checks to monitor 
      Meinberg LANTIME GPS clocks

    Livestatus:
    * Updated Perl API to version 0.74 (thanks to Sven Nierlein)

1.1.10:
    Core, Setup, etc.:
    * --flush now also deletes all autochecks 
    
    Checks & Agents:
    * FIX: hr_cpu: fix inventory on 1-CPU systems (thanks to Ulrich Kiermayr)


1.1.10b2:
    Core, Setup, etc.:
    * FIX: setup.sh on OMD: fix paths for cache and counters
    * FIX: check_mk -D did bail out if host had no ip address
    * cleanup: all OIDs in checks now begin with ".1.3.6", not "1.3.6"

    WATO:
    * FIX: Fixed bug that lost autochecks when using WATO and cmk -II together

    Checks & Agents:
    * Added check man pages for systemtime, multipath, snmp_info, sylo,
      ad_replication, fsc_fans, fsc_temp, fsc_subsystems
    * Added SNMP uptime check which behaves identical to the agent uptime check


1.1.10b1:
    Core, Setup, etc.:
    * FIX: do not assume 127.0.0.1 as IP address for usewalk_hosts if
      they are not SNMP hosts.
    * FIX: precompile: make sure check includes are added before actual
      checks
    * FIX: setup.sh: do not prepend current directory to url_prefix
    * FIX: output agent version also for mixed (tcp|snmp) hosts
    * RPM: use BuildArch: noarch in spec file rather than as a command
      line option (thanks to Ulrich Kiermayr)
    * setup.sh: Allow to install Check_MK into existing OMD site (>= 0.46).
      This is still experimental!

    Checks & Agents:
    * FIX: Windows agent: fix output of event ID of log messages
    * FIX: if/if64: output speed correctly (1.50MB/s instead of 1MB/s)
    * FIX: drbd now handles output of older version without an ep field
    * FIX: repaired df_netapp32
    * FIX: Added SNMP scan function of df_netapp and df_netapp32
    * FIX: repaired apc_symmetra (was broken due to new option -Ot 
      for SNMP)
    * FIX: df, hr_fs and other filesystem checks: fix bug if using
      magic number. levels_low is now honored.
    * FIX: scan function avoids hr_cpu and ucd_cpu_utilization
      at the same time
    * FIX: HP-UX agent: fixed output of df for long mount points
      (thanks to Claas Rockmann-Buchterkirche)
    * FIX: df_netapp/32: fixed output of used percentage (was always
      0% due to integer division)
    * FIX: fixed manual of df (magic_norm -> magic_normsize)
    * FIX: removed filesystem_trend_perfdata. It didn't work. Use
      now df-parameter "trend_perfdata" (see new man page of df)
    * FIX: cisco_temp_perf: fix return state in case of WARNING (was 0 = OK)
    * FIX: repair PNP template for df when using trends
    * FIX: cisco_qos: fix WATO exception (was due to print command in check)
    * FIX: check_mk check: fixed template for execution time
    * FIX: blade_health, fc_brocade_port_detailed removed debug outputs
    * FIX: netapp_volumes: The check handled 64-bit aggregates correctly
    * FIX: netapp_volumes: Fixed snmp scan function
    * FIX: blade_*: Fixed snmp scan function
    * FIX: nfsmount: fix exception in check in case of 'hanging'
    * systemtime: new simple check for time synchronization on Windows
      (needs agent update)
    * Added Perf-O-Meter for non-df filesystem checks (e.g. netapp)
    * hp_proliant_*: improve scan function (now just looks for "proliant")

    Multisite:
    * FIX: fix json/python Webservice

1.1.9i9:
    Core, Setup, etc.:
    * FIX: check_mk_templates.cfg: add missing check_period for hosts
      (needed for Shinken)
    * FIX: read *.include files before checks. Fixes df_netapp not finding
      its check function
    * FIX: inventory checks on SNMP+TCP hosts ignored new TCP checks
    * local.mk: This file is read after final.mk and *not* backup up
      or restored
    * read all files in conf.d/*.mk in alphabetical order now.
    * use snmp commands always with -Ot: output time stamps as UNIX epoch
      (thanks to Ulrich Kiermayr)

    Checks & Agents:
    * ucd_cpu_load: new check for CPU load via UCD SNMP agent
    * ucd_cpu_util: new check for CPU utilization via UCD SNMP agent
    * steelhead_status: new check for overall health of Riverbed Steelhead appliance
    * steelhead_connections: new check for Riverbed Steelhead connections
    * df, df_netapp, df_netapp32, hr_fs, vms_df: all filesystem checks now support
      trends. Please look at check manpage of df for details.
    * FIX: heartbeat_nodes: Fixed error handling when node is active but at least one link is dead
    * 3ware_units: Handling INITIALIZING state as warning now
    * FIX: 3ware_units: Better handling of outputs from different tw_cli versions now
    * FIX: local: PNP template for local now looks in all template directories for
      specific templates (thanks to Patrick Schaaf)

    Multisite:
    * FIX: fix "too many values to unpack" when editing views in single layout
      mode (such as host or service detail)
    * FIX: fix PNP icon in cases where host and service icons are displayed in 
      same view (found by Wolfgang Barth)
    * FIX: Fixed view column editor forgetting pending changes to other form
           fields
    * FIX: Customlinks snapin persists folding states again
    * FIX: PNP timerange painter option field takes selected value as default now
    * FIX: Fixed perfometer styling in single dataset layouts
    * FIX: Tooltips work in group headers now
    * FIX: Catching exceptions caused by unset bandwidth in interface perfometer

    WATO:
    * FIX: fix problem with vanishing services on Windows. Affected were services
      containing colons (such as fs_C:/).

    Livestatus:
    * FIX: fix most compiler warnings (thanks to patch by Sami Kerola)
    * FIX: fix memory leak. The leak caused increasing check latency in some
      situations
    
1.1.9i8:
    Multisite:
    * New "web service" for retrieving data from views as JSON or 
      Python objects. This allows to connect with NagStaMon 
      (requires patch in NagStaMon). Simply add &output_format=json
      or &output_format=python to your view URL.
    * Added two builtin views for NagStaMon.
    * Acknowledgement of problem now has checkboxes for sticky,
      send notification and persisten comment
    * Downtimes: allow to specify fixed/flexible downtime
    * new display_options d/D for switching on/off the tab "Display"
    * Improved builtin views for downtimes
    * Bugfix: Servicegroups can be searched with the quicksearch snapin using
      the 'sg:' prefix again

    WATO:
    * Fixed problem appearing at restart on older Python version (RH)

1.1.9i7:
    Core, Setup, etc.:
    * Fix crash on Python 2.4 (e.g. RedHat) with fake_file
    * Fixed clustering of SNMP hosts
    * Fix status output of Check_MK check in mixed cluster setups

    Checks & Agents:
    * PNP templates for if/if64: fix bugs: outgoing packets had been
      same as incoming, errors and discards were swapped (thanks to 
      Paul Freeman)
    * Linux Agent: Added suport for vdx and xvdx volumes (KVM+Virtio, XEN+xvda)

    Multisite:
    * Fix encoding problem when host/service groups contain non-ascii
      characters.

    WATO:
    * Fix too-long-URL problem in cases of many services on one host


1.1.9i6:
    INCOMPATIBLE CHANGES:
    * Removed out-dated checks blade_misc, ironport_misc and snia_sml. Replaced
      with dummy checks begin always UNKNOWN.

    Core, Setup, etc.:
    * cmk -D: show ip address of host 
    * Fix SNMP inventory find snmp misc checks inspite of negative scan function
    * Fix output of MB and GB values (fraction part was zero)

    Checks & Agents:
    * megaraid_ldisks: remove debug output
    * fc_brocade_port: hide on SNMP scan, prefer fc_brocade_port_detailed
    * fc_brocade_port_detailed: improve scan function, find more devices
    * New agent for HP-UX
    * hpux_cpu: new check for monitoring CPU load average on HP-UX
    * hpux_if: New check for monitoring NICs on HP-UX (compatible to if/if64)
    * hpux_multipath: New check for monitoring Multipathing on HP-UX
    * hpux_lvm: New check for monitoring LVM mirror state on HP-UX
    * hpux_serviceguard: new check for monitoring HP-UX Serviceguard
    * drbd: Fixed var typo which prevented inventory of drbd general check
      (Thanks to Andreas Behler)
    * mk_oracle: new agent plugin for monitoring ORACLE (currently only
      on Linux and HP-UX, but easily portable to other Unices)
    * oracle_sessions: new check for monitoring the current number of active
      database sessions.
    * oracle_logswitches: new check for monitoring the number of logswitches
      of an ORACLE instances in the last 60 minutes.
    * oracle_tablespaces: new check for monitoring size, state and autoextension
      of ORACLE tablespaces.
    * h3c_lanswitch_cpu: new check for monitoring CPU usage of H3C/HP/3COM switches
    * h3c_lanswitch_sensors: new check for monitoring hardware sensors of H3C/HP/3COM switches
    * superstack3_sensors: new check for monitoring hardware sensors of 3COM Superstack 3 switches

    Multisite:
    * Fixed aligns/widths of snapin contents and several small styling issues
    * Fixed links and border-styling of host matrix snapin
    * Removed jQuery hover menu and replaced it with own code

1.1.9i5:
    Multisite:
    * custom notes: new macros $URL_PREFIX$ and $SITE$, making 
      multi site setups easier
    * new intelligent logwatch icon, using url_prefix in multi site
      setups


1.1.9i4:
    Core, Setup, etc.:
    * added missing 'register 0' to host template
    * setup: fix creation of symlink cmk if already existing

    Multisite:
    * New reschedule icon now also works for non-local sites.
    * painter options are now persisted on a per-user-base
    * new optional column for displaying host and service comments
      (not used in shipped views but available in view editor)

    Livestatus:
    * Check for buffer overflows (replace strcat with strncat, etc.)
    * Reduce number of log messages (reclassify to debug)

    Checks & Agents:
    * apc_symmetra: handle empty SNMP variables and treat as 0.


1.1.9i3:
    INCOMPATIBLE CHANGES:
    * You need a current version of Livestatus for Multisite to work!
    * Multisite: removed (undocumented) view parameters show_buttons and show_controls.
      Please use display_options instead.
    * Finally removed deprecated filesystem_levels. Please use check_parameters instead.
    * Livestatus: The StatsGroupBy: header is still working but now deprecated.
      Please simply use Columns: instead. If your query contains at least one Stats:-
      header than Columns: has the meaning of the old StatsGroupBy: header

    Core, Setup, etc.:
    * Create alias 'cmk' for check_mk in bin/ (easier typing)
    * Create alias 'mkp' for check_mk -P in bin/ (easier typing) 

    Multisite:
    * Each column can now have a tooltip showing another painter (e.g.
      show the IP address of a host when hovering over its name)
    * Finally show host/services icons from the nagios value "icon_image".
      Put your icon files in /usr/share/check_mk/web/htdocs/images/icons.
      OMD users put the icons into ~/local/share/check_mk/web/htdocs/images/icons.
    * New automatic PNP-link icons: These icons automatically appear, if
      the new livestatus is configured correctly (see below). 
    * new view property "hidebutton": allow to hide context button to a view.
    * Defaults views 'Services: OK', 'Services: WARN, etc. do now not create
      context buttons (cleans up button bar).
    * new HTML parameter display_options, which allows to switch off several
      parts of the output (e.g. the HTML header, external links, etc).
    * View hoststatus: show PNP graph of host (usually ping stats)
    * new tab "Display": here the user can choose time stamp
      display format and PNP graph ranges
    * new column "host_tags", showing the Check_MK host tags of a host
    * new datasource "alert_stats" for computing alert statistics
    * new view "Alert Statistics" showing alert statistics for all hosts
      and services
    * Sidebar: Fixed snapin movement to the bottom of the snapin list in Opera
    * Sidebar: Fixed scroll position saving in Opera
    * Fixed reloading button animation in Chrome/IE (Changed request to async mode)
    * Sidebar: Removed scrollbars of in older IE versions and IE8 with compat mode
    * Sidebar: Fixed scrolling problem in IE8 with compat mode (or maybe older IE versions)
      which broke the snapin titles and also the tactical overview table
    * Sidebar: Fixed bulletlist positioning
    * Sidebar: The sidebar quicksearch snapin is case insensitive again
    * Fixed header displaying on views when the edit button is not shown to the user
    * View pages are not refreshed when at least one form (Filter, Commands,
      Display Options) is open
    * Catching javascript errors when pages from other domain are opened in content frame
    * Columns in view editor can now be added/removed/moved easily

    Checks & Agents:
    * Fixed problem with OnlyFrom: in Linux agent (df didn't work properly)
    * cups_queues: fixed plugin error due to invalid import of datetime,
      converted other checks from 'from datetime import...' to 'import datetime'.
    * printer_supply: handle the case where the current value is missing
    * megaraid_ldisks: Fixed item detection to be compatible with different versions of megaraid
    * Linux Agent: Added new 3ware agent code to support multiple controllers
      (Re-inventory of 3ware checks needed due to changed check item names)

    Livestatus:
    * new column pnpgraph_present in table host and service. In order for this
      column to work you need to specify the base directory of the PNP graphs
      with the module option pnp_path=, e.g. pnp_path=/omd/sites/wato/var/pnp4nagios/perfdata
    * Allow more than one column for StatsGroupBy:
    * Do not use function is_contact_member_of_contactgroup anymore (get compatible
      with Nagios CVS)
    * Livestatus: log timeperiod transitions (active <-> inactive) into Nagios
      log file. This will enable us to create availability reports more simple
      in future.

    Multisite:
    * allow include('somefile.mk') in multisite.mk: Include other files.
      Paths not beginning with '/' are interpreted relative to the directory
      of multisite.mk

    Livestatus:
    * new columns services_with_info: similar to services_with_state but with
      the plugin output appended as additional tuple element. This tuple may
      grow in future so do not depend on its length!

1.1.9i2:
    Checks & Agents:
    * ibm_imm_health: fix inventory function
    * if/if64: fix average line in PNP-template, fix display of speed for 20MBit
      lines (e.g. Frame Relay)

    Multisite:
    * WATO: Fixed omd mode/site detection and help for /etc/sudoers
    * WATO: Use and show common log for pending changes 
    * Sidebar Quicksearch: Now really disabling browser built-in completion
      dropdown selections
    
1.1.9i1:
    INCOMPATIBLE CHANGES:
    * TCP / SNMP: hosts using TCP and SNMP now must use the tags 'tcp'
      and 'snmp'. Hosts with the tag 'ping' will not inventorize any
      service. New configuration variable tcp_hosts.
    * Inventory: The call syntax for inventory has been simplified. Just
      call check_mk -I HOSTNAME now. Omit the "tcp" or "snmp". If you
      want to do inventory just for certain check types, type "check_mk --checks=snmp_info,if -I hostnames..."
      instead
    * perfdata_format now defaults to "pnp". Previous default was "standard".
      You might have to change that in main.mk if you are not using PNP (only
      relevant for MRPE checks)
    * inventory_check_severity defaults to 1 now (WARNING)
    * aggregation_output_format now defaults to "multiline"
    * Removed non_bulkwalk_hosts. You can use bulkwalk_hosts with NEGATE
      instead (see docu)
    * snmp_communites is now initialized with [], not with {}. It cannot
      be a dict any longer.
    * bulkwalk_hosts is now initizlized with []. You can do += here just
      as with all other rule variables.
    * Configuration check (-X) is now always done. It is now impossible to
      call any Check_MK action with an invalid configuration. This saves
      you against mistyped variables.
    * Check kernel: converted performance data from counters to rates. This
      fixes RRD problems (spikes) on reboots and also allows better access 
      to the peformance data for the Perf-O-Meters.  Also changed service 
      descriptions. You need to reinventurize the kernel checks. Your old
      RRDs will not be deleted, new ones will be created.
    * Multisite: parameters nagios_url, nagios_cgi_url and pnp_url are now
      obsolete. Instead the new parameter url_prefix is used (which must
      end with a /).

    Core, Setup, etc.:
    * Improve error handling: if hosts are monitored with SNMP *and* TCP,
      then after an error with one of those two agents checks from the
      other haven't been executed. This is fixed now. Inventory check
      is still not complete in that error condition.
    * Packages (MKP): Allow to create and install packages within OMD!
      Files are installed below ~/local/share/check_mk. No root permissions
      are neccessary
    * Inventory: Better error handling on invalid inventory result of checks
    * setup.sh: fix problem with missing package_info (only appears if setup
      is called from another directory)
    * ALL_SERVICES: Instead of [ "" ] you can now write ALL_SERVICES
    * debug_log: also output Check_MK version, check item and check parameters
    * Make sure, host has no duplicate service - this is possible e.g. by
      monitoring via agent and snmp in parallel. duplicate services will
      make Nagios reject the configuration.
    * --snmpwalk: do not translate anymore, use numbers. All checks work
      with numbers now anyway.
    * check_mk -I snmp will now try all checktypes not having an snmp scan
      function. That way all possible checks should be inventorized.
    * new variable ignored_checks: Similar to ignored_checktypes, but allows
      per-host configuration
    * allow check implementations to use common include files. See if/if64
      for an example
    * Better handling for removed checks: Removed exceptions in check_mk calls
      when some configured checks have been removed/renamed

    Checks & Agents:
    * Renamed check functions of imm_health check from test_imm to imm_health
      to have valid function and check names. Please remove remove from
      inventory and re-inventory those checks.
    * fc_brocade_port_detailed: allow to specify port state combinations not 
      to be critical
    * megaraid_pdisks: Using the real enclosure number as check item now
    * if/if64: allow to configure averaging of traffic over time (e.g. 15 min) 
      and apply traffic levels and averaged values. Also allow to specify relative
      traffic levels. Allow new parameter configuration via dictionary. Also
      allow to monitor unused ports and/or to ignore link status.
    * if/if64: Added expected interface speed to warning output
    * if/if64: Allow to ignore speed setting (set target speed to None)
    * wut_webtherm: handle more variants of WuT Webtherms (thanks to Lefty)
    * cisco_fan: Does not inventorize 'notPresent' sensors anymore. Improved output
    * cisco_power: Not using power source as threshold anymore. Improved output
    * cisco_fan: Does not inventorize 'notPresent' sensors anymore. Improved output
    * cisco_power: Not using power source as threshold anymore. Improved output
    * cisco_power: Excluding 'notPresent' devices from inventory now
    * cisco_temp_perf: Do not crash if device does not send current temperature
    * tcp_conn_stats: new check for monitoring number of current TCP connections
    * blade_*: Added snmp scan functions for better automatic inventory
    * blade_bays: Also inventorizes standby blades and has a little more
                  verbose output.
    * blade_blowers: Can handle responses without rpm values now. Improved output
    * blade_health: More detailed output on problems
    * blade_blades: Added new check for checking the health-, present- and
                    power-state of IBM Bladecenter blades
    * win_dhcp_pools: Several cleanups in check
    * Windows agent: allow restriction to ip addresses with only_hosts (like xinetd)
    * heartbeat_rscstatus: Catching empty output from agent correctly
    * tcp_conn_stats: Fixed inventory function when no conn stats can be inventoried
    * heartbeat_nodes: fix Linux agent for hostname with upper case letters (thanks to
            Thorsten Robers)
    * heartbeat_rscstatus: Catching empty output from agent correctly
    * heartbeat_rscstatus: Allowing a list as expected state to expect multiple OK states
    * win_dhcp_pools agent plugin: Filtering additional error message on
      systems without dhcp server
    * j4p_performance: Added experimental agent plugin fetching data via 
      jmx4perl agent (does not need jmx4perl on Nagios)
    * j4p_performance.mem: added new experimental check for memory usage via JMX.
    * if/if64: added Perf-O-Meter for Multisite
    * sylo: fix performance data: on first execution (counter wrap) the check did
      output only one value instead of three. That lead to an invalid RRD.
    * Cleaned up several checks to meet the variable naming conventions
    * drbd: Handling unconfigured drbd devices correctly. These devices are
      ignored during nventory
    * printer_supply: In case of OKI c5900 devices the name of the supply units ins not
      unique. The color of the supply unit is reported in a dedicated OID and added to the
      check item name to have a unique name now.
    * printer_supply: Added simple pnp template to have better graph formating for the check results
    * check_mk.only_from: new check for monitoring the IP address access restriction of the
      agent. The current Linux and Windows agents provide this information.
    * snmp_info check: Recoded not to use snmp_info_single anymore
    * Linux Agent: Fixed <<<cpu>>> output on SPARC machines with openSUSE
    * df_netapp/df_netapp32: Made check inventory resistant against empty size values
    * df_netapp32: Added better detection for possible 32bit counter wrap
    * fc_brocade_port_detailed: Made check handle phystate "noSystemControlAccessToSlot" (10)
      The check also handles unknown states better now
    * printer_supply: Added new parameter "printer_supply_some_remaining_status" to
      configure the reported state on small remaining capacity.
    * Windows agent: .vbs scripts in agents plugins/ directory are executed
      automatically with "cscript.exe /Nologo" to prevent wrong file handlers
    * aironet_clients: Only counting clients which don't have empty values for strength
    * statgrab_disk: Fixed byte calculation in plugin output
    * statgrab_disk: Added inventory function
    * 3ware_disks: Ignoring devices in state NOT-PRESENT during inventory

    Multisite:
    * The custom open/close states of custom links are now stored for each
      user
    * Setting doctype in sidebar frame now
    * Fixed invalid sidebar css height/width definition
    * Fixed repositioning the sidebar scroll state after refreshing the page
    * Fixed mousewheel scrolling in opera/chrome
    * Fixed resize bug on refresh in chrome
    * New view for all services of a site
    * Sidebar snapin site_status: make link target configurable
    * Multisite view "Recently changed services": sort newest first
    * Added options show_header and show_controls to remove the page headers
      from views
    * Cool: new button for an immediate reschedule of a host or service
      check: the view is redisplayed exactly at the point of time when
      Nagios has finished the check. This makes use of MK Livestatus'
      unique waiting feature.

   Livestatus:
    * Added no_more_notifications and check_flapping_recovery_notification
      fields to host table and no_more_notifications field to service table.
      Thanks to Matthew Kent

1.1.8:
    Core, Setup, etc.:
    * setup.sh: turn off Python debugging
    * Cleaned up documentation directory
    * cluster host: use real IP address for host check if cluster has
      one (e.g. service IP address)

    Checks & Agents:
    * Added missing PNP template for check_mk-hr_cpu
    * hr_fs: inventory now ignores filesystem with size 0,
      check does not longer crash on filesystems with size 0
    * logwatch: Fixed typo in 'too many unacknowledged logs' error message
    * ps: fix bug: inventory with fixed user name now correctly puts
      that user name into the resulting check - not None.
    * ps: inventory with GRAB_USER: service description may contain
      %u. That will be replaced with the user name and thus makes the
      service description unique.
    * win_dhcp_pools: better handle invalid agent output
    * hp_proliant_psu: Fixed multiple PSU detection on one system (Thanks to Andreas Döhler)
    * megaraid_pdisks: Fixed coding error
    * cisco_fan: fixed check bug in case of critical state
    * nfsmounts: fix output (free and used was swapped), make output identical to df

    Livestatus:
    * Prohibit { and } in regular expressions. This avoids a segmentation
      fault caused by regcomp in glibc for certain (very unusual) regular
      expressions.
    * Table status: new columns external_command_buffer_slots,
      external_command_buffer_usage and external_command_buffer_max
      (this was implemented according to an idea and special request of
       Heinz Fiebig. Please sue him if this breaks anything for you. I was
       against it, but he thinks that it is absolutely neccessary to have
       this in version 1.1.8...)
    * Table status: new columns external_commands and external_commands_rate
      (also due to Mr. Fiebig - he would have quit our workshop otherwise...)
    * Table downtimes/comments: new column is_service

    Multisite:
    * Snapin Performance: show external command per second and usage and
      size of external command buffer
    * Downtimes view: Group by hosts and services - just like comments
    * Fix links for items containing + (e.g. service descriptionen including
      spaces)
    * Allow non-ASCII character in downtimes and comments
    * Added nagvis_base_url to multisite.mk example configuration
    * Filter for host/service groups: use name instead of alias if 
      user has no permissions for groups

1.1.8b3:
    Core, Setup, etc.:
    * Added some Livestatus LQL examples to documentation
    * Removed cleanup_autochecks.py. Please use check_mk -u now.
    * RRA configuration for PNP: install in separate directory and do not
      use per default, since they use an undocumented feature of PNP.

    Checks & Agents:
    * postfix_mailq: Changed limit last 6 lines which includes all needed
		information
    * hp_proliant_temp/hp_proliant_fans: Fixed wrong variable name
    * hp_procurve_mem: Fixed wrong mem usage calculation
    * ad_replication: Works no with domain controller hostnames like DC02,DC02
    * aironet_client: fix crash on empty variable from SNMP output
    * 3ware_disks, 3ware_units: hopefully repaired those checks
    * added rudimentary agent for HP-UX (found in docs/)

    Multisite:
    * added Perf-O-Meter to "Problems of Host" view
    * added Perf-O-Meter to "All Services" view
    * fix bug with cleaning up persistent connections
    * Multisite now only fetches the available PNP Graphs of hosts/services
    * Quicksearch: limit number of items in dropdown to 80
      (configurable via quicksearch_dropdown_limit)
    * Views of hosts: make counts of OK/WARN/CRIT klickable, new views
      for services of host in a certain state
    * Multisite: sort context buttons in views alphabetically
    * Sidebar drag scrolling: Trying to compensate lost mouse events when
	leaving the sidebar frame while dragging

    Livestatus:
    * check for event_broker_options on start
    * Fix memory leakage caused by Filter: headers using regular expressions
    * Fix two memory leaks in logfile parser

1.1.8b2:
    Core, Setup, etc.:
    * Inventory: skip SNMP-only hosts on non-SNMP checktypes (avoids timeouts)
    * Improve error output for invalid checks
    
    Checks & Agents:
    * fix bug: run local and plugins also when spaces are in path name
      (such as C:\Program Files\Check_MK\plugins
    * mem.vmalloc: Do not create a check for 64 bit architectures, where
      vmalloc is always plenty
    * postfix_mailq: limit output to 1000 lines
    * multipath: handle output of SLES 11 SP1 better
    * if/if64: output operstatus in check output
    * if/if64: inventory now detects type 117 (gigabitEthernet) for 3COM
    * sylo: better handling of counter wraps.

    Multisite:
    * cleanup implementation of how user settings are written to disk
    * fix broken links in 'Edit view -> Try out' situation
    * new macros $HOSTNAME_LOWER$, $HOSTNAME_UPPER$ and $HOSTNAME_TITLE$ for
      custom notes

1.1.8b1:
    Core, Setup, etc.:
    * SNMPv3: allow privProtocol and privPassword to be specified (thanks
      to Josef Hack)
    * install_nagios.sh: fix problem with broken filenames produced by wget
    * install_nagios.sh: updated software to newest versions
    * install_nagios.sh: fix Apache configuration problem
    * install_nagios.sh: fix configuration vor PNP4Nagios 0.6.6
    * config generation: fix host check of cluster hosts
    * config generation: add missing contact groups for summary hosts
    * RPM package of agent: do not overwrite xinetd.d/check_mk, but install
      new version with .rpmnew, if admin has changed his one
    * legacy_checks: fix missing perfdata, template references where in wrong
      direction (thanks Daniel Nauck for his precise investigation)

    Checks & Agents:
    * New check imm_health by Michael Nieporte
    * rsa_health: fix bug: detection of WARNING state didn't work (was UNKNOWN
            instead)
    * check_mk_agent.solaris: statgrab now excludes filesystems. This avoids hanging
      in case of an NFS problem. Thanks to Divan Santana.
    * multipath: Handle new output of multipath -l (found on SLES11 SP1)
    * ntp: fix typo in variable ntp_inventory_mode (fixes inventory problem)
    * if64: improve output formatting of link speed
    * cisco_power: inventory function now ignores non-redundant power supplies
    * zpool_status: new check from Darin Perusich for Solaris zpools

    Multisite:
    * fix several UTF-8 problems: allow non-ascii characters in host names
      (must be UTF 8 encoded!)
    * improve compatibility with Python 2.3
    * Allow loading custom style sheet overriding Check_MK styles by setting
      custom_style_sheet in multisite.mk
    * Host icons show link to detail host, on summary hosts.
    * Fix sidebar problem: Master Control did not display data correctly
    * status_host: honor states even if sites hosting status hosts is disabled
      (so dead-detection works even if local site is disabled)
    * new config variable start_url: set url for welcome page
    * Snapin Quicksearch: if no host is matching, automatically search for
      services
    * Remove links to legacy Nagios GUI (can be added by user if needed)
    * Sidebar Quicksearch: fix several annoyances
    * Views with services of one host: add title with host name and status

    Livestatus:
    * fix memory leak: lost ~4K on memory on each StatsAnd: or StatsOr:
      header (found by Sven Nierlein)
    * fix invalid json output for empty responses (found by Sven Nierlein)
    * fix Stats: avg ___ for 0 matching elements. Output was '-nan' and is
      now '0.0'
    * fix output of floating point numbers: always use exponent and make
      sure a decimal point is contained (this makes JSON/Python detect
      the correct type)

1.1.7i5:
    Core, Setup, etc.:
    * SNMP: do not load any MIB files (speeds up snmpwalk a lot!)
    * legacy_checks: new config variable allowing creating classical
      non-Check_MK checks while using host tags and config options
    * check_mk_objects.cfg: beautify output, use tabs instead of spaces
    * check_mk -II: delete only specified checktypes, allow to reinventorize
      all hosts
    * New option -O, --reload: Does the same as -R, but reloads Nagios
      instead of restarting it.
    * SNMP: Fixed string detection in --snmpwalk calls
    * SNMP: --snmpwalk does walk the enterprises tree correctly now
    * SNMP: Fixed missing OID detection in SNMP check processing. There was a problem
      when the first column had OID gaps in the middle. This affected e.g. the cisco_locif check.
    * install_nagios.sh: correctly detect Ubuntu 10.04.1
    * Config output: make order of service deterministic
    * fix problem with missing default hostgroup

    Multisite:
    * Sidebar: Improved the quicksearch snapin. It can search for services, 
      servicegroups and hostgroups now. Simply add a prefix "s:", "sg:" or "hg:"
      to search for other objects than hosts.
    * View editor: fix bug which made it impossible to add more than 10 columns
    * Service details: for Check_MK checks show description from check manual in
      service details
    * Notes: new column 'Custom notes' which allows customizable notes
      on a per host / per service base (see online docu for details)
    * Configuration: new variable show_livestatus_errors which can be set
      to False in order to hide error about unreachable sites
    * hiding views: new configuration variables hidden_views and visible_views
    * View "Service problems": hide problems of down or unreachable hosts. This
      makes the view consistant with "Tactical Overview"

    Checks & Agents:
    * Two new checks: akcp_sensor_humidity and akcp_sensor_temp (Thanks to Michael Nieporte)
    * PNP-template for kernel: show average of displayed range
    * ntp and ntp.time: Inventory now per default just creates checks for ntp.time (summary check).
      This is controlled by the new variable ntp_inventory_mode (see check manuals).
    * 3ware: Three new checks by Radoslav Bak: 3ware_disks, 3ware_units, 3ware_info
    * nvidia: agent now only queries GPUCoreTemp and GPUErrors. This avoids
      a vmalloc leakage of 32kB per call (bug in NVIDIA driver)
    * Make all SNMP based checks independent of standard MIB files
    * ad_replication: Fixed syntax errors and unhandled date output when
      not replicated yet
    * ifoperstatus: Allowing multiple target states as a list now
    * cisco_qos: Added new check to monitor traffic in QoS classes on Cisco routers
    * cisco_power: Added scan function
    * if64/if/cisco_qos: Traffic is displayed in variable byte scales B/s,KB/s,MB/s,GB/s
      depending on traffic amount.
    * if64: really using ifDescr with option if_inventory_uses_description = True
    * if64: Added option if_inventory_uses_alias to using ifAlias for the item names
    * if64/if: Fixed bug displaying the out traffic (Perfdata was ok)
    * if64/if: Added WARN/CRIT thresholds for the bandwidth usage to be given as rates
    * if64/if: Improved PNP-Templates
    * if64/if: The ifoperstatus check in if64/if can now check for multiple target states
    * if64/if: Removing all null bytes during hex string parsing (These signs Confuse nagios pipe)
    * Fixed hr_mem and hr_fs checks to work with new SNMP format
    * ups_*: Inventory works now on Riello UPS systems
    * ups_power: Working arround wrong implemented RFC in some Riello UPS systems (Fixing negative power
      consumption values)
    * FreeBSD Agent: Added sections: df mount mem netctr ipmitool (Thanks to Florian Heigl)
    * AIX: exclude NFS and CIFS from df (thanks to Jörg Linge)
    * cisco_locif: Using the interface index as item when no interface name or description are set

    Livestatus:
    * table columns: fix type of num_service_* etc.: was list, is now int (thanks to Gerhard Laußer)
    * table hosts: repair semantics of hard_state (thanks to Michael Kraus). Transition was one
      cycle to late in certain situations.

1.1.7i4:
    Core, Setup, etc.:
    * Fixed automatic creation of host contactgroups
    * templates: make PNP links work without rewrite

    Multisite:
    * Make page handler modular: this allows for custom pages embedded into
      the Multisite frame work and thus using Multisite for other tasks as
      well.
    * status_host: new state "waiting", if status host is still pending
    * make PNP links work without rewrite
    * Fix visibility problem: in multisite setups all users could see
      all objects.

1.1.7i3:
    Core, Setup, etc.:
    * Fix extra_nagios_conf: did not work in 1.1.7i2
    * Service Check_MK now displays overall processing time including
      agent communication and adds this as performance data
    * Fix bug: define_contactgroups was always assumed True. That led to duplicate
      definitions in case of manual definitions in Nagios 

    Checks & Agents:
    * New Check: hp_proliant_da_phydrv for monitoring the state of physical disks
      in HP Proliant Servers
    * New Check: hp_proliant_mem for monitoring the state of memory modules in
      HP Proliant Servers
    * New Check: hp_proliant_psu for monitoring the state of power supplies in
      HP Proliant Servers
    * PNP-templates: fix several templates not working with MULTIPLE rrds
    * new check mem.vmalloc for monitoring vmalloc address space in Linux kernel.
    * Linux agent: add timeout of 2 secs to ntpq 
    * wmic_process: make check OK if no matching process is found

    Livestatus:
    * Remove obsolete parameter 'accept_timeout'
    * Allow disabling idle_timeout and query_timeout by setting them to 0.

    Multisite:
    * logwatch page: wrap long log lines

1.1.7i2:
    Incompatible Changes:
    * Remove config option define_timeperiods and option --timeperiods.
      Check_MK does not longer define timeperiod definitions. Please
      define them manually in Nagios.
    * host_notification_period has been removed. Use host_extra_conf["notification_period"]
      instead. Same holds for service_notification_periods, summary_host_notification_periods
      and summary_service_notification_periods.
    * Removed modes -H and -S for creating config data. This now does
      the new option -N. Please set generate_hostconf = False if you
      want only services to be defined.

    Core, Setup, etc.:
    * New config option usewalk_hosts, triggers --usewalk during
      normal checking for selected hosts.
    * new option --scan-parents for automatically finding and 
      configuring parent hosts (see online docu for details)
    * inventory check: put detailed list of unchecked items into long
      plugin output (to be seen in status details)
    * New configuration variable check_parameters, that allows to
      override default parameters set by inventory, without defining 
      manual checks!

    Checks & Agents:
    * drbd: changed check parameters (please re-inventorize!)
    * New check ad_replication: Checks active directory replications
      of domain controllers by using repadm
    * New check postifx_mailq: Checks mailqueue lengths of postifx mailserves
    * New check hp_procurve_cpu: Checks the CPU load on HP Procurve switches
    * New check hp_procurve_mem: Checks the memory usage on HP Procurve switches
    * New check hp_procurve_sensors: Checks the health of PSUs, FANs and
      Temperature on HP Procurve switches
    * New check heartbeat_crm: Monitors the general state of heartbeat clusters
      using the CRM
    * New check heartbeat_crm_resources: Monitors the state of resources and nodes
      in heartbeat clusters using the CRM
    * *nix agents: output AgentOS: in header
    * New agent for FreeBSD: It is based on the linux agent. Most of the sections
      could not be ported easily so the FreeBSD agent provides information for less
      checks than the linux agent.
    * heartbeat_crm and heartbeat_crm.resources: Change handling of check parameters.
      Please reinvenurize and read the updated man page of those checks
    * New check hp_proliant_cpu: Check the physical state of CPUs in HP Proliant servers
    * New check hp_proliant_temp: Check the temperature sensors of HP Proliant servers
    * New check hp_proliant_fans: Check the FAN sensors of HP Proliant servers

    Multisite:
    * fix chown problem (when nagios user own files to be written
      by the web server)
    * Sidebar: Fixed snapin movement problem using older firefox
      than 3.5.
    * Sidebar: Fixed IE8 and Chrome snapin movement problems
    * Sidebar: Fixed IE problem where sidebar is too small
    * Multisite: improve performance in multi site environments by sending
      queries to sites in parallel
    * Multisite: improve performance in high latency situations by
      allowing persistent Livestatus connections (set "persist" : True 
      in sites, use current Livestatus version)

    Livestatus:
    * Fix problems with in_*_period. Introduce global
      timeperiod cache. This also improves performance
    * Table timeperiods: new column 'in' which is 0/1 if/not the
      timeperiod is currently active
    * New module option idle_timeout. It sets the time in ms
      Livestatus waits for the next query. Default is 300000 ms (5 min).
    * New module option query_timeout. It limits the time between
      two lines of a query (in ms). Default is 10000 ms (10 sec).

1.1.7i1: Core, Setup, etc.:
    * New option -u for reordering autochecks in per-host-files
      (please refer to updated documentation about inventory for
       details)
    * Fix exception if check_mk is called without arguments. Show
      usage in that case.
    * install_nagios.sh: Updated to NagVis 1.5 and fixed download URL
    * New options --snmpwalk and --usewalk help implemeting checks
      for SNMP hardware which is not present
    * SNMP: Automatically detect missing entries. That fixes if64
      on some CISCO switches.
    * SNMP: Fix hex string detection (hopefully)
    * Do chown only if running as root (avoid error messages)
    * SNMP: SNMPv3 support: use 4-tuple of security level, auth protocol,
      security name and password instead of a string in snmp_communities
      for V3 hosts.
    * SNMP: Fixed hexstring detection on empty strings
    * New option -II: Is like -I, but removes all previous autochecks
      from inventorized hosts
    * install_nagios.sh: Fix detection of PNP4Nagios URL and URL of
      NagVis
    * Packager: make sanity check prohibiting creating of package files
      in Check MK's directories
    * install_nagios.sh: Support Ubuntu 10.04 (Thanks to Ben)
      
    Checks & Agents:
    * New check ntp.time: Similar to 'ntp' but only honors the system peer
      (that NTP peer where ntpq -p prints a *).
    * wmic_process: new check for ressource consumption of windows processes
    * Windows agent supports now plugins/ and local/ checks
    * [FIX] ps.perf now correctly detects extended performance data output
      even if number of matching processes is 0
    * renamed check cisco_3640_temp to cisco_temp, renamed cisco_temp
      to cisco_temp_perf, fixed snmp detection of those checks
    * New check hr_cpu - checking the CPU utilization via SNMP
    * New check hr_fs - checking filesystem usage via SNMP
    * New check hr_mem - checking memory usage via SNMP
    * ps: inventory now can configured on a per host / tag base
    * Linux: new check nvidia.temp for monitoring temperature of NVIDIA graphics card
    * Linux: avoid free-ipmi hanging forever on hardware that does not support IPMI
    * SNMP: Instead of an artificial index column, which some checks use, now
      the last component of the OID is used as index. That means that inventory
      will find new services and old services will become UNKNOWN. Please remove
      the outdated checks.
    * if: handle exception on missing OIDs
    * New checks hp_blade* - Checking health of HP BladeSystem Enclosures via SNMP
    * New check drbd - Checking health of drbd nodes
    * New SNMP based checks for printers (page counter, supply), contributed
      by Peter Lauk (many thanks!)
    * New check cups_queues: Checking the state of cups printer queues
    * New check heartbeat_nodes: Checking the node state and state of the links
      of heartbeat nodes
    * New check heartbeat_rscstatus: Checks the local resource status of
      a heartbeat node
    * New check win_dhcp_pools: Checks the usage of Windows DHCP Server lease pools
    * New check netapp_volumes: Checks on/offline-condition and states of netapp volumes 

    Multisite:
    * New view showing all PNP graphs of services with the same description
    * Two new filters for host: notifications_enabled and acknowledged
    * Files created by the webserver (*.mk) are now created with the group
      configured as common group of Nagios and webserver. Group gets write
      permissions on files and directories.
    * New context view: all services of a host group
    * Fix problems with Umlauts (non-Ascii-characters) in performance data
    * New context view: all services of a host group
    * Sidebar snapins can now fetch URLs for the snapin content instead of
      building the snapin contents on their own.
    * Added new nagvis_maps snapin which displays all NagVis maps available
      to the user. Works with NagVis 1.5 and newer.

1.1.6:
    Core, Setup, etc.:
    * Service aggregation: new config option aggregation_output_format.
      Settings this to "multiline" will produce Nagios multiline output
      with one line for each individual check.

    Multisite:
    * New painter for long service plugin output (Currently not used
      by any builtin view)

    Checks & Agents:
    * Linux agent: remove broken check for /dev/ipmi0

1.1.6rc3:
    Core, Setup, etc.:
    * New option --donate for donating live host data to the community.
      Please refer to the online documentation for details.
    * Tactical Overview: Fixed refresh timeout typo
      (Was 16 mins instead of 10 secs)

    Livestatus:
    * Assume strings are UTF-8 encoded in Nagios. Convert from latin-1 only
      on invalid UTF-8 sequences (thanks to Alexander Yegorov)

    Multisite:
    * Correctly display non-ascii characters (fixes exception with 'ascii codec')
      (Please also update Livestatus to 1.1.6rc3)

1.1.6rc2:
    Multisite:
    * Fix bug in Master control: other sites vanished after klicking buttons.
      This was due to connection error detection in livestatus.py (Bug found
      by Benjamin Odenthal)
    * Add theme and baseurl to links to PNP (using features of new PNP4Nagios
      0.6.4)

    Core, Setup, etc.:
    * snmp: hopefully fix HEX/string detection now

    Checks & Agents:
    * md: fix inventory bug on resync=PENDING (Thanks to Darin Perusich)

1.1.6rc1:
    Multisite:
    * Repair Perf-O-Meters on webkit based browsers (e.g. Chrome, Safari)
    * Repair layout on IE7/IE8. Even on IE6 something is working (definitely
      not transparent PNGs though). Thanks to Lars.
    * Display host state correct if host is pending (painter "host with state")
    * Logfile: new filter for plugin output
    * Improve dialog flow when cloning views (button [EDIT] in views snapin)
    * Quicksearch: do not open search list if text did not change (e.g. Shift up),
      close at click into field or snapin.

    Core, Setup, etc.:
    * Included three patched from Jeff Dairiki dealing with compile flags
      and .gitignore removed from tarballs
    * Fix problem with clustered_services_of[]: services of one cluster
      appeared also on others
    * Packager: handle broken files in package dir
    * snmp handling: better error handling in cases where multiple tables
      are merged (e.g. fc_brocade_port_detailed)
    * snmp: new handling of unprintable strings: hex dumps are converted
      into binary strings now. That way all strings can be displayed and
      no information is lost - nevertheless.
      
    Checks & Agents:
    * Solaris agent: fixed rare df problems on Solaris 10, fix problem with test -f
      (thanks to Ulf Hoffmann)
    * Converted all PNP templates to format of 0.6.X. Dropped compatibility
      with 0.4.X.
    * Do not use ipmi-sensors if /dev/ipmi0 is missing. ipmi-sensors tries
      to fiddle around with /dev/mem in that case and miserably fails
      in some cases (infinite loop)
    * fjdary60_run: use new binary encoding of hex strings
    * if64: better error handling for cases where clients do not send all information
    * apc_symmetra: handle status 'smart boost' as OK, not CRITICAL

    Livestatus:
    * Delay starting of threads (and handling of socket) until Nagios has
      started its event loop. This prevents showing services as PENDING 
      a short time during program start.

1.1.6b3:
    Multisite:
    * Quicksearch: hide complete host list if field is emptied via Backspace or Del.
      Also allow handle case where substring match is unique.

1.1.6b2:
    Core, Setup, etc.:
    * Packager: fix unpackaged files (sounds, etc)

    Multisite:
    * Complete new design (by Tobias Roeckl, Kopf & Herz)
    * New filters for last service check and last service state change
    * New views "Recently changed services" and "Unchecked services"
    * New page for adding sidebar snapins
    * Drag & Drop for sidebar snapins (thanks to Lars)
    * Grab & Move for sidebar scrolling (thanks to Lars)
    * Filter out summary hosts in most views.
    * Set browser refresh to 30 secs for most views
    * View host status: added a lot of missing information
    * View service status: also added information here
    * Make sure, enough columns can be selected in view editor
    * Allow user to change num columns and refresh directly in view
    * Get back to where you came after editing views
    * New sidebar snapin "Host Matrix"
    * New feature "status_host" for remote sites: Determine connection
      state to remote side by considering a certain host state. This
      avoids livestatus time outs to dead sites.
    * Sidebar snapin site status: fix reload problem
    * New Perf-O-Meters displaying service performance data
    * New snapin "Custom Links" where you easily configure your own
      links via multisite.mk (see example in new default config file)
    * Fixed problem when using only one site and that is not local

    Livestatus:
    * new statistics columns: log_messages and log_messages_rate
    * make statistics average algorithm more sluggish

1.1.5i3:
     Core, Setup, etc.:
     * New Check_MK packager (check_mk -P)

1.1.5i2:
     Core, Setup, etc.:
     * install_nagios.sh: add missing package php5-iconv for SLES11

     Checks & Agents:
     * if64: new SNMP check for network interfaces. Like if, but uses 64 bit
       counters of modern switches. You might need to configure bulkwalk_hosts.
     * Linux agent: option -d enabled debug output
     * Linux agent: fix ipmi-sensors cache corruption detection
     * New check for temperature on Cisco devices (cisco_3640_temp)
     * recompiled waitmax with dietlibc (fixed incompatibility issues
       on older systems)

     Multisite:
     * Filters for groups are negateable.

1.1.5i1:
     Checks & Agents:
     * uptime: new check for system uptime (Linux)
     * if: new SNMP check for network interfaces with very detailed traffic,
       packet and error statistics - PNP graphs included

     Multisite:
     * direct integration of PNP graphs into Multisite views
     * Host state filter: renamed HTML variables (collision with service state). You
       might need to update custom views using a filter on host states.
     * Tactical overview: exclude services of down hosts from problems, also exclude
       summary hosts
     * View host problems/service problems: exclude summary hosts, exclude services
       of down hosts
     * Simplified implementation of sidebar: sidebar is not any longer embeddeable.
     * Sidebar search: Added host site to be able to see the context links on
       the result page
     * Sidebar search: Hitting enter now closes the hint dropdown in all cases

1.1.5i0:
      Core, Setup, etc.:
      * Ship check-specific rra.cfg's for PNP4Nagios (save much IO and disk space)
      * Allow sections in agent output to apear multiple times
      * cleanup_autochecks.py: new option -f for directly activating new config
      * setup.sh: better detection for PNP4Nagios 0.6
      * snmpwalk: use option -Oa, inhibit strings to be output as hex if an umlaut
        is contained.

      Checks & Agents:
      * local: allow more than once performance value, separated by pipe (|)
      * ps.perf: also send memory and CPU usage (currently on Linux and Solaris)
      * Linux: new check for filesystems mount options
      * Linux: new very detailed check for NTP synchronization
      * ifoperstatus: inventory honors device type, per default only Ethernet ports
        will be monitored now
      * kernel: now inventory is supported and finds pgmajfault, processes (per/s)
        and context switches
      * ipmi_sensors: Suppress performance data for fans (save much IO/space)
      * dual_lan_check: fix problem which using MRPE
      * apc_symmetra: PNP template now uses MIN for capacity (instead of AVERAGE)
      * fc_brocade_port_detailed: PNP template now uses MAX instead of AVERAGE
      * kernel: fix text in PNP template
      * ipmi_sensors: fix timeout in agent (lead to missing items)
      * multipath: allow alias as item instead of uuid
      * caching agent: use /var/cache/check_mk as cache directory (instead of /etc/check_mk)
      * ifoperstatus: is now independent of MIB

      Multisite:
      * New column host painter with link to old Nagios services
      * Multisite: new configuration parameter default_user_role
      
      Livestatus:
      * Add missing LDFLAGS for compiling (useful for -g)

1.1.4:
      Summary:
      * A plentitude of problem fixes (including MRPE exit code bug)
      * Many improvements in new Multisite GUI
      * Stability and performance improvements in Livestatus

      Core, Setup, etc.:
      * Check_MK is looking for main.mk not longer in the current and home
        directory
      * install_nagios.sh: fix link to Check_MK in sidebar
      * install_nagios.sh: switch PNP to version 0.6.3
      * install_nagios.sh: better Apache-Config for Multisite setup
      * do not search main.mk in ~ and . anymore (brought only trouble) 
      * clusters: new variable 'clustered_services_of', allowing for overlapping
         clusters (as proposed by Jörg Linge)
      * install_nagios.sh: install snmp package (needed for snmp based checks)
      * Fix ower/group of tarballs: set them to root/root
      * Remove dependency from debian agent package    
      * Fixed problem with inventory when using clustered_services
      * tcp_connect_timeout: Applies now only for connect(), not for
        time of data transmission once a connection is established
      * setup.sh now also works for Icinga
      * New config parameter debug_log: set this to a filename in main.mk and you
        will get a debug log in case if 'invalid output from plugin...'
      * ping-only-hosts: When ping only hosts are summarized, remove Check_MK and
        add single PING to summary host.
      * Service aggregation: fix state relationship: CRIT now worse than UNKNOWN 
      * Make extra_service_conf work also for autogenerated PING on ping-only-hosts
        (groups, contactgroups still missing)

      Checks & Agents:
      * mrpe in Linux agent: Fix bug introduced in 1.1.3: Exit status of plugins was
        not honored anymore (due to newline handling)
      * mrpe: allow for sending check_command to PNP4Nagios (see MRPE docu)
      * Logwatch GUI: fix problem on Python 2.4 (thanks to Lars)
      * multipath: Check is now less restrictive when parsing header lines with
        the following format: "<alias> (<id>)"
      * fsc_ipmi_mem_status: New check for monitoring memory status (e.g. ECC)
         on FSC TX-120 (and maybe other) systems.
      * ipmi_sensors in Linux agent: Fixed compatibility problem with new ipmi
        output. Using "--legacy-output" parameter with newer freeipmi versions now.
      * mrpe: fix output in Solaris agent (did never work)
      * IBM blade center: new checks for chassis blowers, mediatray and overall health
      * New caching agent (wrapper) for linux, supporting efficient fully redundant
        monitoring (please read notes in agents/check_mk_caching_agent)
      * Added new smbios_sel check for monitoring the System Event Log of SMBIOS.
      * fjdarye60_rluns: added missing case for OK state
      * Linux agent: The xinetd does not log each request anymore. Only
        failures are logged by xinetd now. This can be changed in the xinetd
	configuration files.
      * Check df: handle mountpoints containing spaces correctly 
        (need new inventorization if you have mountpoints with spaces)
      * Check md on Linux: handle spare disks correctly
      * Check md on Linux: fix case where (auto-read-only) separated by space
      * Check md on Linux: exclude RAID 0 devices from inventory (were reported as critical)
      * Check ipmi: new config variable ipmi_ignore_nr
      * Linux agent: df now also excludes NFSv4
      * Wrote man-page for ipmi check
      * Check mrpe: correctly display multiline output in Nagios GUI
      * New check rsa_health for monitoring IBM Remote Supervisor Adapter (RSA)
      * snmp scan: suppress error messages of snmpget
      * New check: cpsecure_sessions for number of sessions on Content Security Gateway
      * Logwatch GUI: move acknowledge button to top, use Multisite layout,
         fix several layout problem, remove list of hosts
      * Check logwatch: limit maximum size of stored log messages (configurable
        be logwatch_max_filesize)
      * AIX agent: fix output of MRPE (state and description was swapped)
      * Linux agent: fixed computation of number of processors on S390
      * check netctr: add missing perfdata (was only sent on OK case)
      * Check sylo: New check for monitoring the sylo state
      
      Livestatus:
      * Table hosts: New column 'services' listing all services of that host
      * Column servicegroups:members: 'AuthUser' is now honored
      * New columns: hosts:services_with_state and servicegroups:members_with_state
      * New column: hostgroup:members_with_state
      * Columns hostgroup:members and hostgroup:members_with_state honor AuthUser
      * New rudimentary API for C++
      * Updates API for Python
      * Make stack size of threads configurable
      * Set stack size of threads per default o 64 KB instead of 8 MB
      * New header Localtime: for compensating time offsets of remote sites
      * New performance counter for fork rate
      * New columns for hosts: last_time_{up,down,unreachable}
      * New columns for services: last_time_{ok,warning,critical,unknown}
      * Columns with counts honor now AuthUser
      * New columns for hosts/services: modified_attributes{,_list}
      * new columns comments_with_info and downtimes_with_info
      * Table log: switch output to reverse chronological order!
      * Fix segfault on filter on comments:host_services
      * Fix missing -lsocket on Solaris
      * Add missing SUN_LEN (fixed compile problem on Solaris)
      * Separators: remote sanitiy check allowing separators to be equal
      * New output format "python": declares strings as UTF-8 correctly
      * Fix segault if module loaded without arguments

      Multisite:
      * Improved many builtin views
      * new builtin views for host- and service groups
      * Number of columns now configurable for each layout (1..50)
      * New layout "tiled"
      * New painters for lists of hosts and services in one column
      * Automatically compensate timezone offsets of remote sites
      * New datasources for downtimes and comments
      * New experimental datasource for log
      * Introduce limitation, this safes you from too large output
      * reimplement host- and service icons more intelligent
      * Output error messages from dead site in Multisite mode
      * Increase wait time for master control buttons from 4s to 10s
      * Views get (per-view) configurable browser automatic reload interval
      * Playing of alarm sounds (configurable per view)
      * Sidebar: fix bookmark deletion problem in bookmark snapin
      * Fixed problem with sticky debug
      * Improve pending services view
      * New column with icon with link to Nagios GUI
      * New icon showing items out of their notification period.
      * Multisite: fix bug in removing all downtimes
      * View "Hostgroups": fix color and table heading
      * New sidebar snapin "Problem hosts"
      * Tactical overview: honor downtimes
      * Removed filter 'limit'. Not longer needed and made problems
        with new auto-limitation.
      * Display umlauts from Nagios comments correctly (assuming Latin-1),
         inhibit entering of umlauts in new comments (fixes exception)
      * Switched sidebar from synchronous to asynchronous requests
      * Reduced complete reloads of the sidebar caused by user actions
      * Fix reload problem in frameset: Browser reload now only reloads
        content frames, not frameset.


1.1.3:

      Core, Setup, etc.:
      * Makefile: make sure all files are world readable
      * Clusters: make real host checks for clusters (using check_icmp with multiple IP addresses)
      * check_mk_templates: remove action_url from cluster and summary hosts (they have no performance data)
      * check_mk_template.cfg: fix typo in notes_url
      * Negation in binary conf lists via NEGATE (clustered_services, ingored_services,
	bulkwalk_hosts, etc).
      * Better handling of wrapping performance counters
      * datasource_programs: allow <HOST> (formerly only <IP>)
      * new config variable: extra_nagios_conf: string simply added to Nagios
        object configuration (for example for define command, etc.)
      * New option --flush: delete runtime data of some or all hosts
      * Abort installation if livestatus does not compile.
      * PNP4Nagios Templates: Fixed bug in template file detection for local checks
      * nagios_install.sh: Added support for Ubuntu 9.10
      * SNMP: handle multiline output of snmpwalk (e.g. Hexdumps)
      * SNMP: handle ugly error output of snmpwalk
      * SNMP: allow snmp_info to fetch multiple tables
      * check_mk -D: sort hostlist before output
      * check_mk -D: fix output: don't show aggregated services for non-aggregated hosts
      * check_mk_templates.cfg: fix syntax error, set notification_options to n

      Checks & Agents:
      * logwatch: fix authorization problem on web pages when acknowledging
      * multipath: Added unhandled multipath output format (UUID with 49 signs)
      * check_mk-df.php: Fix locale setting (error of locale DE on PNP 0.6.2)
      * Make check_mk_agent.linux executable
      * MRPE: Fix problems with quotes in commands
      * multipath: Fixed bug in output parser
      * cpu: fixed bug: apply level on 15min, not on 1min avg
      * New check fc_brocade_port_detailed
      * netctrl: improved handling of wrapped counters
      * winperf: Better handling of wrapping counters
      * aironet_client: New check for number of clients and signal
        quality of CISCO Aironet access points
      * aironet_errors: New check for monitoring CRC errors on
        CISCO Aironet access points
      * logwatch: When Agent does not send a log anymore and no local logwatch
                  file present the state will be UNKNOWN now (Was OK before).
      * fjdarye60_sum: New check for summary status of Fidary-E60 devices
      * fjdarye60_disks: New check for status of physical disks
      * fjdarye60_devencs: New check for status of device enclosures
      * fjdarye60_cadaps: New check for status of channel adapters
      * fjdarye60_cmods: New check for status of channel modules
      * fjdarye60_cmods_flash: New check for status of channel modules flash
      * fjdarye60_cmods_mem: New check for status of channel modules memory
      * fjdarye60_conencs: New check for status of controller enclosures
      * fjdarye60_expanders: New check for status of expanders
      * fjdarye60_inletthmls: New check for status of inlet thermal sensors
      * fjdarye60_thmls: New check for status of thermal sensors
      * fjdarye60_psus: New check for status of PSUs
      * fjdarye60_syscaps: New check for status of System Capacitor Units
      * fjdarye60_rluns: New check for RLUNs
      * lparstat_aix: New check by Joerg Linge
      * mrpe: Handles multiline output correctly (only works on Linux,
	      Agents for AIX, Solaris still need fix).
      * df: limit warning and critical levels to 50/60% when using a magic number
      * fc_brocade_port_detailed: allow setting levels on in/out traffic, detect
         baudrate of inter switch links (ISL). Display warn/crit/baudrate in
	 PNP-template

      MK Livestatus:
      * fix operators !~ and !~~, they didn't work (ever)
      * New headers for waiting (please refer to online documentation)
      * Abort on errors even if header is not fixed16
      * Changed response codes to better match HTTP
      * json output: handle tab and other control characters correctly
      * Fix columns host:worst_service_state and host:worst_service_hard_state
      * New tables servicesbygroup, servicesbyhostgroup and hostsbygroup
      * Allow to select columns with table prefix, e.g. host_name instead of name
        in table hosts. This does not affect the columns headers output by
	ColumnHeaders, though.
      * Fix invalid json output of group list column in tables hosts and services
      * Fix minor compile problem.
      * Fix hangup on AuthUser: at certain columns
      * Fix some compile problems on Solaris

      Multisite:
      * Replaced Multiadmin with Multisite.


1.1.2:
      Summary:
      * Lots of new checks
      * MK Livestatus gives transparent access to log files (nagios.log, archive/*.log)
      * Many bug fixes

      MK Livestatus:
      * Added new table "log", which gives you transparent access to the Nagios log files!
      * Added some new columns about Nagios status data to stable 'status'
      * Added new table "comments"
      * Added logic for count of pending service and hosts
      * Added several new columns in table 'status' 
      * Added new columns flap_detection and obsess_over_services in table services
      * Fixed bug for double columns: filter truncated double to int
      * Added new column status:program_version, showing the Nagios version
      * Added new column num_services_pending in table hosts
      * Fixed several compile problems on AIX
      * Fixed bug: queries could be garbled after interrupted connection
      * Fixed segfault on downtimes:contacts
      * New feature: sum, min, max, avg and std of columns in new syntax of Stats:

      Checks & Agents:
      * Check ps: this check now supports inventory in a very flexible way. This simplifies monitoring a great number of slightly different processes such as with ORACLE or SAP.
      * Check 'md': Consider status active(auto-read-only) as OK
      * Linux Agent: fix bug in vmware_state
      * New Checks for APC Symmetra USV
      * Linux Agent: made <<<meminfo>>> work on RedHat 3.
      * New check ps.perf: Does the same as ps, but without inventory, but with performance data
      * Check kernel: fixed missing performance data
      * Check kernel: make CPU utilization work on Linux 2.4
      * Solaris agent: don't use egrep, removed some bashisms, output filesystem type zfs or ufs
      * Linux agent: fixed problem with nfsmount on SuSE 9.3/10.0
      * Check 'ps': fix incompability with old agent if process is in brackets
      * Linux agent: 'ps' now no longer supresses kernel processes
      * Linux agent: make CPU count work correctly on PPC-Linux
      * Five new checks for monitoring DECRU SANs
      * Some new PNP templates for existing checks that still used the default templates
      * AIX Agent: fix filesystem output
      * Check logwatch: Fix problem occuring at empty log lines
      * New script install_nagios.sh that does the same as install_nagios_on_lenny.sh, but also works on RedHat/CentOS 5.3.
      * New check using the output of ipmi-sensors from freeipmi (Linux)
      * New check for LSI MegaRAID disks and arrays using MegaCli (based on the driver megaraid_sas) (Linux)
      * Added section <<<cpu>>> to AIX and Solaris agents
      * New Check for W&T web thermograph (webthermometer)
      * New Check for output power of APC Symmetra USP
      * New Check for temperature sensors of APC Symmetra WEB/SNMP Management Card.
      * apc_symmetra: add remaining runtime to output
      * New check for UPS'es using the generic UPS-MIB (such as GE SitePro USP)
      * Fix bug in PNP-template for Linux NICs (bytes and megabytes had been mixed up).
      * Windows agent: fix bug in output of performance counters (where sometimes with , instead of .)
      * Windows agent: outputs version if called with 'version'
      
      Core, Setup, etc.:
      * New SNMP scan feature: -I snmp scans all SNMP checks (currently only very few checks support this, though)
      * make non-bulkwalk a default. Please edit bulkwalk_hosts or non_bulkwalk_hosts to change that
      * Improve setup autodetection on RedHat/CentOS.  Also fix problem with Apache config for Mutliadmin: On RedHat Check_MK's Apache conf file must be loaded after mod_python and was thus renamed to zzz_check_mk.conf.
      * Fix problem in Agent-RPM: mark xinetd-configfile with %config -> avoid data loss on update
      * Support PNP4Nagios 0.6.2
      * New setup script "install_nagios.sh" for installing Nagios and everything else on SLES11
      * New option define_contactgroups: will automatically create contactgroup definitions for Nagios

1.1.0:
      * Fixed problems in Windows agent (could lead
        to crash of agent in case of unusal Eventlog
	messages)
      * Fixed problem sind 1.0.39: recompile waitmax for
        32 Bit (also running on 64)
      * Fixed bug in cluster checks: No cache files
        had been used. This can lead to missing logfile
	messages.
      * Check kernel: allow to set levels (e.g. on 
	pgmajfaults)
      * Check ps now allows to check for processes owned
        by a specific user (need update of Linux agent)
      * New configuration option aggregate_check_mk: If
        set to True, the summary hosts will show the
	status auf check_mk (default: False)
      * Check winperf.cpuusage now supports levels
        for warning and critical. Default levels are
	at 101 / 101
      * New check df_netapp32 which must be used
        for Netapps that do not support 64 bit 
	counters. Does the same as df_netapp
      * Symlink PNP templates: df_netapp32 and
        df_netapp use same template as df
      * Fix bug: ifoperstatus does not produce performance
        data but said so.
      * Fix bug in Multiadmin: Sorting according to
        service states did not work
      * Fix two bugs in df_netapp: use 64 bit counters
        (32 counter wrap at 2TB filesystems) and exclude
       	snapshot filesystems with size 0 from inventory.
      * Rudimentary support for monitoring ESX: monitor
        virtual filesystems with 'vdf' (using normal df
	check of check_mk) and monitor state of machines 
	with vcbVmName -s any (new check vmware_state).
      * Fixed bug in MRPE: check failed on empty performance
        data (e.g. from check_snmp: there is emptyness
        after the pipe symbol sometimes)
      * MK Livestatus is now multithreaded an can
        handle up to 10 parallel connections (might
        be configurable in a future version).
      * mk_logwatch -d now processes the complete logfile
        if logwatch.state is missing or not including the
	file (this is easier for testing)
      * Added missing float columns to Livestatus.
      * Livestatus: new header StatsGroupBy:
      * First version with "Check_MK Livestatus Module"!
        setup.sh will compile, install and activate
	Livestatus per default now. If you do not want
	this, please disable it by entering <tt>no</tt>,
	when asked by setup.
      * New Option --paths shows all installation, config
        and data paths of Check_mk and Nagios
      * New configuration variable define_hostgroups and
        define service_groups allow you to automatically
        create host- and service groups - even with aliases.
      * Multiadmin has new filter for 'active checks enabled'.
      * Multiadmin filter for check_command is now a drop down list.
      * Dummy commands output error message when passive services
        are actively checked (by accident)
      * New configuration option service_descriptions allows to
        define customized service descriptions for each check type
      * New configuration options extra_host_conf, extra_summary_host_conf
        and extra_service_conf allow to define arbitrary Nagios options
	in host and service defitions (notes, icon_image, custom variables,
        etc)
      * Fix bug: honor only_hosts also at option -C


1.0.39:
      * New configuration variable only_hosts allows
	you to limit check_mk to a subset of your
	hosts (for testing)
      * New configuration parameter mem_extended_perfdata
	sends more performance data on Linux (see 
	check manual for details)
      * many improvements of Multiadmin web pages: optionally 
	filter out services which are (not) currently in downtime
	(host or service itself), optionally (not) filter out summary
	hosts, show host status (down hosts), new action
	for removing all scheduled downtimes of a service.
	Search results will be refreshed every 90 seconds.
	Choose between two different sorting orders.
	Multadmin now also supports user authentication
      * New configuration option define_timeperiods, which
	allows to create Nagios timeperiod definitions.
	This also enables the Multiadmin tools to filter
	out services which are currently not in their
	notification interval.
      * NIC check for Linux (netctr.combined) now supports
	checking of error rates
      * fc_brocade_port: New possibility of monitoring
	CRC errors and C3 discards
      * Fixed bug: snmp_info_single was missing
        in precompiled host checks
	
1.0.38:
      * New: check_mk's multiadmin tool (Python based
	web page). It allows mass administration of
	services (enable/disable checks/notifications, 
	acknowledgements, downtimes). It does not need
	Nagios service- or host groups but works with
	a freeform search.
      * Remove duplicate <?php from the four new 
	PNP templates of 1.0.37.
      * Linux Agent: Kill hanging NFS with signal 9
	(signal 15 does not always help)
      * Some improvements in autodetection. Also make
	debug mode: ./autodetect.py: This helps to
	find problems in autodetection.
      * New configuration variables generate_hostconf and
	generate_dummy_commands, which allows to suppress
	generation of host definitions for Nagios, or 
	dummy commands, resp.
      * Now also SNMP based checks use cache files.
      * New major options --backup and --restore for
	intelligent backup and restore of configuration
	and runtime data
      * New variable simulation_mode allows you to dry
	run your Nagios with data from another installation.
      * Fixed inventory of Linux cpu.loads and cpu.threads
      * Fixed several examples in checks manpages
      * Fixed problems in install_nagios_on_lenny.sh
      * ./setup.sh now understands option --yes: This
        will not output anything except error messages
	and assumes 'yes' to all questions
      * Fix missing 'default.php' in templates for
	local
	
1.0.37:
      * IMPORTANT: Semantics of check "cpu.loads" has changed.
	Levels are now regarded as *per CPU*. That means, that
	if your warning level is at 4.0 on a 2 CPU machine, then 
	a level of 8.0 is applied.
      * On check_mk -v now also ouputs version of check_mk
      * logfile_patterns can now contain host specific entries.
	Please refer to updated online documentation for details.
      * Handling wrapping of performance counters. 32 and 64 bit
	counters should be autodetected and handled correctly.
	Counters wrapping over twice within one check cycle
	cannot be handled, though.
      * Fixed bug in diskstat: Throughput was computed twice
	too high, since /proc/diskstats counts in sectors (512 Bytes)
	not in KB
      * The new configuration variables bulkwalk_hosts and
	non_bulkwalk_hosts, that allow 	to specify, which hosts 
	support snmpbulkwalk (which is
	faster than snmpwalk) and which not. In previos versions,
	always bulk walk was used, but some devices do not support
	that.
      * New configuration variable non_aggregated_hosts allows
	to exclude hosts generally from service aggregation.
      * New SNMP based check for Rittal CMC TC 
	(ComputerMultiControl-TopConcept) Temperature sensors 
      * Fixed several problems in autodetection of setup
      * Fixed inventory check: exit code was always 0
	for newer Python versions.
      * Fixed optical problem in check manual pages with
	newer version of less.
      * New template check_mk-local.php that tries to
	find and include service name specific templates.
	If none is found, default.php will be used.
      * New PNP templates check_mk-kernel.php for major page
	faults, context switches and process creation
      * New PNP template for cpu.threads (Number of threads)
      * Check nfsmounts now detects stale NFS handles and
	triggers a warning state in that case

1.0.36:
      * New feature of Linux/UNIX Agent: "MRPE" allows
	you to call Nagios plugins by the agent. Please
	refer to online documentation for details.
      * Fix bug in logwatch.php: Logfiles names containing spaces
	now work.
      * Setup.sh now automatically creates cfg_dir if
	none found in nagios.cfg (which is the case for the
	default configuration of a self compiled Nagios)
      * Fix computation of CPU usage for VMS.
      * snmp_hosts now allows config-list syntax. If you do
	not define snmp_hosts at all, all hosts with tag
	'snmp' are considered to be SNMP hosts. That is 
	the new preferred way to do it. Please refer
	to the new online documentation.
      * snmp_communities now also allows config-list syntax
	and is compatible to datasource_programs. This allows
	to define different SNMP communities by making use
	of host tags.
      * Check ifoperstatus: Monitoring of unused ports is
	now controlled via ifoperstatus_monitor_unused.
      * Fix problem in Windows-Agent with cluster filesystems:
	temporarily non-present cluster-filesystems are ignored by
	the agent now.
      * Linux agent now supports /dev/cciss/d0d0... in section
	<<<diskstat>>>
      * host configuration for Nagios creates now a variable
	'name host_$HOSTNAME' for each host. This allows
	you to add custom Nagios settings to specific hosts
	in a quite general way.
      * hosts' parents can now be specified with the
	variable 'parents'. Please look at online documentation
	for details.
      * Summary hosts now automatically get their real host as a
	parent. This also holds for summary cluster hosts.
      * New option -X, --config-check that checks your configuration
	for invalid variables. You still can use your own temporary
	variables if you prefix them with an underscore.
	IMPORTANT: Please check your configuration files with
	this option. The check may become an implicit standard in
	future versions.
      * Fixed problem with inventory check on older Python 
	versions.
      * Updated install_nagios_on_lenny.sh to Nagios version
	3.2.0 and fixed several bugs.

1.0.35:
      * New option -R/--restart that does -S, -H and -C and
	also restarts Nagios, but before that does a Nagios
	config check. If that fails, everything is rolled
	back and Nagios keeps running with the old configuration.
      * PNP template for PING which combines RTA and LOSS into
	one graph.
      * Host check interval set to 1 in default templates.
      * New check for hanging NFS mounts (currently only
	on Linux)
      * Changed check_mk_templates.cfg for PING-only hosts:
	No performance data is processed for the PING-Check
	since the PING data is already processed via the
	host check (avoid duplicate RRDs)
      * Fix broken notes_url for logwatch: Value from setup.sh
	was ignored and always default value taken.
      * Renamed config variable mknagios_port to agent_port
	(please updated main.mk if you use that variable)
      * Renamed config variable mknagios_min_version to
	agent_min_version (update main.mk if used)
      * Renamed config variable mknagios_autochecksdir to 
	autochecksdir (update main.mk if used)
      * configuration directory for Linux/UNIX agents is
	now configurable (default is /etc/check_mk)
      * Add missing configuration variable to precompiled
	checks (fix problem when using clusters)
      * Improved multipath-check: Inventory now determines
	current number of paths. And check output is more
	verbose.
      * Mark config files as config files in RPM. RPM used
	to overwrite main.mk on update!
	
1.0.34:
      * Ship agents for AIX and SunOS/Solaris (beta versions).
      * setup script now autodetects paths and settings of your
	running Nagios
      * Debian package of check_mk itself is now natively build
	with paths matching the prepackaged Nagios on Debian 5.0
      * checks/df: Fix output of check: percentage shown in output
	did include reserved space for root where check logic did
	not. Also fix logic: account reserved space as used - not
	as avail.
      * checks/df: Exclude filesystems with size 0 from inventory.
      * Fix bug with host tags in clusters -> precompile did not
	work.
      * New feature "Inventory Check": Check for new services. Setting
	inventory_check_interval=120 in main.mk will check for new services
	every 2 hours on each host. Refer to online documentation
	for more details.
      * Fixed bug: When agent sends invalid information or check
	has bug, check_mk now handles this gracefully
      * Fixed bug in checks/diskstat and in Linux agent. Also
	IDE disks are found. The inventory does now work correctly
	if now disks are found.
      * Determine common group of Apache and Nagios at setup.
	Auto set new variable www_group which replaces logwatch_groupid.
	Fix bug: logwatch directories are now created with correct
	ownership when check_mk is called manually as root.
      * Default templates: notifications options for hosts and
	services now include also recovery, flapping and warning
	events.
      * Windows agent: changed computation of RAM and SWAP usage
	(now we assume that "totalPageFile" includes RAM *and*
	SWAP).
      * Fix problem with Nagios configuration files: remove
	characters Nagios considers as illegal from service
	descriptions.
      * Processing of performance data (check_icmp) for host
        checks and PING-only-services now set to 1 in default
	templates check_mk_templates.cfg.
      * New SNMP checks for querying FSC ServerView Agent: fsc_fans,
	fsc_temp and fsc_subsystems. Successfully tested with agents
	running	on Windows and Linux.
      * RPM packaged agent tested to be working on VMWare ESX 4.0 
	(simply install RPM package with rpm -i ... and open port 
	in firewall with "esxcfg-firewall -o 6556,tcp,in,check_mk")
      * Improve handling of cache files: inventory now uses cache
	files only if they are current and if the hosts are not
	explicitely specified.
	
1.0.33:
      * Made check_mk run on Python 2.3.4 (as used in CentOS 4.7
	und RedHat 4.7). 
      * New option -M that prints out manual pages of checks.
	Only a few check types are documented yet, but more will
	be following.
      * Package the empty directory /usr/lib/check_mk_agent/plugins
	and ../local into the RPM and DEB package of the agent
      * New feature: service_dependencies. check_mk lets you comfortably
	create Nagios servicedependency definitions for you and also
	supports them by executing the checks in an optimal order.
      * logwatch.php: New button for hiding the context messages.
	This is a global setting for all logfiles and its state is
	stored in a cookie.
	
1.0.32:
      * IMPORTANT: Configuration variable datasource_programs is now
        analogous to that of host_groups. That means: the order of
        program and hostlist must be swapped!
      * New option --fake-dns, useful for tests with non-existing
	hosts.
      * Massive speed improvement for -S, -H and -C
      * Fixed bug in inventory of clusters: Clustered services where
	silently dropped (since introduction of host tags). Fixed now.
      * Fixed minor bug in inventory: Suppress DNS lookup when using
	--no-tcp
      * Fixed bug in cluster handling: Missing function strip_tags()
	in check_mk_base.py was eliminated.
      * Changed semantics of host_groups, summary_host_groups,
	host_contactgroups, and summary_host_groups for clusters. 
	Now the cluster names will be relevant, not
	the names of the nodes. This allows the cluster hosts to
	have different host/contactgroups than the nodes. And it is more
	consistent with other parts of the configuration.
      * Fixed bug: datasource_programs on cluster nodes did not work
	when precompiling

1.0.31:
      * New option -D, --dump that dumps all configuration information
	about one, several or all hosts
	New config variables 'ignored_checktypes' and 'ignored_services',
        which allow to include certain checktypes in general or
        some services from some hosts from inventory
      * Config variable 'clustered_services' now has the same semantics
	as ignored_checktypes and allows to make it host dependent.
      * Allow magic tags PHYSICAL_HOSTS, CLUSTER_HOSTS and ALL_HOSTS at
	all places, where lists of hosts are expected (except checks).
	This fixes various problems that arise when using all_hosts at
	those places:
	  * all_hosts might by changed by another file in conf.d
	  * all_hosts does not contain the cluster hosts
      * Config file 'final.mk' is read after all other config files -
	if it exists. You can put debug code there that prints the
	contents of your variables.
      * Use colored output only, if stdout is a tty. If you have
	problems with colors, then you can pipe the output
	through cat or less
      * Fixed bug with host tags: didn't strip off tags when
	processing configuration lists (occurs when using
	custom host lists)
      * mk_logwatch is now aware of inodes of logfiles. This
	is important for fast rotating files: If the inode
	of a logfile changes between two checks mk_logwatch
	assumes that the complete content is new, even if
	the new file is longer than the old one.
      * check_mk makes sure that you do not have duplicate
	hosts in all_hosts or clusters.

1.0.30:
      * Windows agent now automatically monitors all existing
	event logs, not only "System" and "Application".

1.0.29:
      * Improved default Nagios configuration file:
	added some missing templates, enter correct URLs
	asked at setup time.
      * IMPORANT: If you do not use the new default 
	Nagios configuration file you need to rename
	the template for aggregated services (summary
	services) to check_mk_summarizes (old name
	was 'check_mk_passive-summary'). Aggregated
	services are *always* passive and do *never*
	have performance data.
      * Hopefully fixed CPU usage output on multi-CPU
	machines
      * Fixed Problem in Windows Agent: Eventlog monitoring
	does now also work, if first record has not number 1
	(relevant for larger/older eventlogs)
      * Fixed bug in administration.html: Filename for Nagios
	must be named check_mk.cfg and *not* main.mk. Nagios
	does not read files without the suffix .cfg. 
      * magic factor for df, that allows to automatgically 
        adapt levels for very big or very small filesystems.
      * new concept of host tags simplyfies configuration.
      * IMPORTANT: at all places in the configuration where
	lists of hosts are used those are not any longer
	interpreted as regular expressions. Hostnames
	must match exactly. Therefore the list [ "" ] does
	not any longer represent the list of all hosts.
	It is a bug now. Please write all_hosts instead
	of [ "" ]. The semantics for service expressions
	has not changed.
      * Fixed problem with logwatch.php: Begin with
	<?php, not with <?. This makes some older webservers
	happy.
      * Fixed problem in check ipmi: Handle corrupt output
	from agent
      * Cleaned up code, improved inline documentation
      * Fixed problem with vms_df: default_filesystem_levels,
	filesystem_levels and df magic number now are used
	for df, vms_df and df_netapp together. Works now also
	when precompiled.
	
1.0.28:
      * IMPORTANT: the config file has been renamed from
	check_mk.cfg to main.mk. This has been suggested
	by several of my customers in order to avoid 
	confusion with Nagios configuration files. In addition,
	all check_mk's configuration file have to end in
	'.mk'. This also holds for the autochecks. The 
	setup.sh script will automatically rename all relevant
	files. Users of RPM or DEB installations have to remove
	the files themselves - sorry.
      * Windows agent supports eventlogs. Current all Warning
        and Error messages from 'System' and 'Application' are
        being sent to check_mk. Events can be filtered on the
	Nagios host.
      * Fixed bug: direct RRD update didn't work. Should now.
      * Fixed permission problems when run as root.
      * Agent is expected to send its version in <<<check_mk>>>
	now (not any longer in <<<mknagios>>>
      * Fixed bug in Windows agent. Performance counters now output
	correct values
      * Change checks/winperf: Changed 'ops/sec' into MB/s.
	That measures read and write disk throughput
	(now warn/crit levels possible yet)
      * new SNMP check 'ifoperstatus' for checking link
        of network interfaces via SNMP standard MIB
      * translated setup script into english
      * fixed bug with missing directories in setup script
      * made setup script's output nicer, show version information
      * NEW: mk_logwatch - a new plugin for the linux/UNIX agent
	for watching logfiles
      * Better error handling with Nagios pipe
      * Better handling of global error: make check_mk return
	CRIT, when no data can retrieved at all.
      * Added missing template 'check_mk_pingonly' in sample
	Nagios config file (is needed for hosts without checks)
	
1.0.27:
      * Ship source code of windows agent
      * fix several typos
      * fix bug: option --list-hosts did not work
      * fix bug: precompile "-C" did not work because
	of missing extension .py
      * new option -U,--update: It combines -S, -H and
	-U and writes the Nagios configuration into a
	file (not to stdout).
      * ship templates for PNP4Nagios matching most check_mk-checks.
	Standard installation path is /usr/share/check_mk/pnp-templates
	
1.0.26:
      -	Changed License to GNU GPL Version 2
      * modules check_mk_admin and check_mk_base are both shipped
	uncompiled.
      * source code of windows agent togehter with Makefile shipped
	with normal distribution
      * checks/md now handles rare case where output of /proc/mdstat
	shows three lines per array

1.0.25:
      * setup skript remembers paths

1.0.24:
      * fixed bug with precompile: Version of Agent was always 0

1.0.23:
      * fixed bug: check_config_variables was missing in precompiled
	files
      * new logwatch agent in Python plus new logwatch-check that
	handles both the output from the old and the new agent

1.0.22:
      * Default timeout for TCP transfer increased from 3.0 to 60.0
      * Windows agent supports '<<<mem>>>' that is compatible with Linux
      * Windows agents performance counters output fixed
      * Windows agent can now be cross-compiled with mingw on Linux
      * New checktype winperf.cpuusage that retrieves the percentage
	of CPU usage from windows (still has to be tested on Multi-CPU
	machine)
      * Fixed bug: logwatch_dir and logwatch_groupid got lost when
	precompiling. 
      * arithmetic for CPU usage on VMS multi-CPU machines changed

1.0.21:
      * fixed bug in checks/df: filesystem levels did not work
	with precompiled checks

1.0.20:
      * new administration guide in doc/
      * fixed bug: option -v now works independent of order
      * fixed bug: in statgrab_net: variable was missing (affected -C)
      * fixed bug: added missing variables, imported re (affected -C)
      * check ipmi: new option ipmi_summarize: create only one check for all sensors
      * new pnp-template for ipmi summarized ambient temperature
 
1.0.19:
      * Monitoring of Windows Services
      * Fixed bug with check-specific default parameters
      * Monitoring of VMS (agent not included yet)
      * Retrieving of data via an external programm (e.g. SSH/RSH)
      * setup.sh does not overwrite check_mk.cfg but installs
	the new default file as check_mk.cfg-1.0.19
      * Put hosts into default hostgroup if none is configured<|MERGE_RESOLUTION|>--- conflicted
+++ resolved
@@ -27,12 +27,9 @@
     * Add: plesk_domains - List domains configured in plesk installations
     * Add: plesk_backups - Monitor backup spaces configured for domains in plesk
     * FIX: zfsget: fix exception on snapshot volumes (where available is '-')
-<<<<<<< HEAD
     * FIX: loading notification scripts in local directory for real
-=======
     * FIX: oracle_version: return valid check result in case of missing agent info
     * FIX: apache_status: fixed bug with missing 'url', wrote man page
->>>>>>> 874cc919
 
     Multisite:
     * Implemented LDAP integration of Multisite. You can now authenticate your
