--- conflicted
+++ resolved
@@ -10,10 +10,5 @@
 original value - for example I've added a value and then
 changed its position to top and then saved.
 
-<<<<<<< HEAD
-2012-09-24 15:08:34: changed state open -> done
-Has already been fixed in 1.2.1i1
-=======
 2012-09-24 14:07:12: changed state open -> done
-Repaired.
->>>>>>> 2e2bb973
+Repaired.