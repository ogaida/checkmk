1.2.5i7:
    Core & Setup:
    * 1439 mk-job: now also available on solaris systems...
    * 1483 FIX: Savely replace illegal vertical bars in check plugin output...
    * 1431 FIX: windows_agent: fixed error on parsing unicode formatted logfiles...
    * 1545 FIX: Check_MK Inventory check is now resulting in correct state on duplicate host
    * 1555 FIX: Improved validation on timeperiod references of non existing periods...
    * 1574 FIX: Hosts named like used python modules do not break precompiled checks anymore...

    Checks & Agents:
    * 1197 climaveneta_temp: New check for temperature sensors on Climaveneta clima devices
    * 1167 citrix_license/esx_license: Can now be configured to always show OK as state
    * 1198 climaveneta_fan: New check for fan speed on Climaveneta devices
    * 1199 climaveneta_alarm: New check to display the alarm states on Climaveneta devcies
    * 1484 dell_om_sensors: Use sensor name as item...
            NOTE: Please refer to the migration notes!
    * 1200 Docsis Checks: Now HW Rev2 of Arris Cable Modems are detected.
    * 1486 mk_oracle: completely overhauled ORACLE monitoring...
    * 1201 allnet_ip_sensoric: Detect Temperature Sensors now in more cases...
    * 1171 Added new check for monitoring mail delivery (SMTP -> IMAP/POP3 mailbox)...
    * 1444 f5_bigip_chassis_temp, f5_bigip_cpu_temp: Two new checks to replace the old f5_bigip_temp...
            NOTE: Please refer to the migration notes!
    * 1432 agent_vsphere: now able to monitor virtual machines snapshots...
    * 1507 New optional parse_function for check API...
    * 1445 quantum_libsmall_door, quantum_libsmall_status: Two new checks for monitoring small Quantum tape libraries
    * 1448 domino_info: check is extended to also show and monitor the lnNotesServerState
    * 1509 if, if64: New option for make inventory based on port alias...
    * 1440 livedump: now able to add hosts icon_image on config generation...
    * 1517 carel_sensors: New check for monitoring temperature sensors of Carel AC devices
    * 1551 f5_bigip_vserver: add performance data for connections and connection rate
    * 1554 mk_oracle: You can now monitor multiple ORACLE releases on the same host
    * 1518 raritan_pdu_inlet, raritan_pdu_inlet_summary: Modified existing check to give one item per phase and support setting levels....
            NOTE: Please refer to the migration notes!
    * 1592 AIX: New Plugin to monitor errpt in logwatch style...
    * 1565 mem.win: set default levels for page file to 80%/90%
    * 1608 zpool_status: Add an overall state check (thx to Craig Cook)...
    * 1567 postfix_mailq: speedup in Linux agent for large mail queues...
<<<<<<< HEAD
    * 1450 checkpoint_connections, checkpoint_packets: new checks to monitor Checkpoint firewalls
=======
    * 1611 mssql.vbs: Supporting SQL-Server 2014 now
    * 1568 f5_bigip_cluster_v11: new check for F5 cluster status for firmware version 11
>>>>>>> 448bd585
    * 1478 FIX: kernel.util, statgrab_cpu: fix computation of utilization...
    * 1480 FIX: brocade_vdx_status: disable check on some devices that do not support it...
    * 1485 FIX: dell_om_disks, dell_om_esmlog, dell_om_mem, dell_om_processors, dell_om_sensors: detect more devices...
    * 1202 FIX: cisco_power, cisco_temp_perf: Both checks now using a new service description...
            NOTE: Please refer to the migration notes!
    * 1446 FIX: cisco_temp_perf: Check now finds missing sensors in case where also cisco_temp_sensor is being used....
    * 1203 FIX: veeam_client: Now supports multiple Backups for one host...
            NOTE: Please refer to the migration notes!
    * 1437 FIX: veeam_jobs: fixed incorrect state for BackupSync job...
    * 1511 FIX: oracle_jobs: avoid broken checks, make compatible with old version...
    * 1513 FIX: Handle broken SNMP bulk walk implementation of Mikrotik Router firmware RouterOS v6.22...
    * 1503 FIX: Fixed monitoring of multiple SAP instances with one mk_sap plugin...
    * 1515 FIX: cisco_secure: fix service description, fix OK state in case of no violation
    * 1449 FIX: nginx_status: agent plugin no longer honours "http(s)_proxy" env variables of root user
    * 1387 FIX: mk_oracle: Correctly deal with underscore in SID for Oracle 9.2-10.1...
    * 1532 FIX: mk_sap: Cleaning up old state information from sap.state file...
    * 1548 FIX: bluecat_ntp: do not inventorized devices where NTP information is missing
    * 1549 FIX: bluecat_threads: do not inventorize this check where information is missing...
    * 1536 FIX: fritz!Box special agent now deals with new URLs (firmware >= 6.0) correctly
    * 1550 FIX: zfs_arc_cache: do not inventorize of no cache information available...
    * 1572 FIX: Sample configs, plugins etc. for windows agent use windows linebreaks now...
    * 1575 FIX: vSphere Monitoring works with RedHat 5.x now...
    * 1584 FIX: winperf_if: Fixed checks of interfaces with equal names but one with index...
    * 1590 FIX: printer_supply_ricoh: Fixed broken check
    * 1591 FIX: netapp_volumes: The state mixed_raid_type is now treated as non-critical state
    * 1602 FIX: dell_om_esmlog: Fixed typo in plugin output
    * 1603 FIX: ad_replication: fixed typo in plugin output
    * 1604 FIX: mysql_slave: Dealing with situation where connection with master is lost
    * 1563 FIX: Reworked configuration of process monitoring...
            NOTE: Please refer to the migration notes!
    * 1564 FIX: check_mk_agent.linux: fix situation where async plugin is not executed after crash...
    * 1609 FIX: zpool_status: fix problem when the zpool has a separate log or cache device...
    * 1566 FIX: 3ware_disks: consider VERIFYING state as OK now...
    * 1612 FIX: job: Fixed wrong reported start time for running jobs

    Multisite:
    * 1508 Allow input of plugin output and perfdata when faking check results...
    * 1493 Added config option "Default filter group" to set the initial network topology view filter...
    * 1497 Implemented password policy capabilities for local users...
    * 1499 SEC: Fixed XSS injections in different places...
    * 1069 SEC: Replaced insecure auth.secret mechanism...
            NOTE: Please refer to the migration notes!
    * 1500 SEC: Preventing livestatus injections in different places...
    * 1530 Dashboard: Host/service statistics dashlets now deal with the context...
    * 1558 Better visualize manually changed notification enable/disable
    * 1164 FIX: Fixed links from servicegroup overviews to single servicegroups
    * 1166 FIX: Also prevting stylesheet update issues during version updates (just like for JS files)
    * 1481 FIX: Fix broken layout of Host-, Service- and Contactgroup filters
    * 1482 FIX: Fix exception when editing a visual of type single host group...
    * 1487 FIX: Fixed exception in Web GUI "Internal error:: name 'Filter' is not defined" in manual setups (using setup.py)...
    * 1488 FIX: Fixed wrong information showing up on "Host Group" and "Service Group" views...
    * 1433 FIX: Quicksearch: no longer shows an invalid search result when looking for multiple hosts...
    * 1494 FIX: Fixed error in NagVis Maps snapin when some users had no contact groups assigned
    * 1496 FIX: Fixed exception after editing a dashboard as user without permission to publish dashboards...
    * 1436 FIX: quicksearch: search with multiple patterns (h: / s:) no longer discards the host pattern...
    * 1438 FIX: quicksearch: fixed various non-working quicksearch filters...
    * 1501 FIX: Legacy view formats created with 2014-09 snapshots are now converted...
    * 1506 FIX: Fixed randomly hidden dashboard title...
    * 1527 FIX: Fixed views missing values of some filters (serviceregex, hostgroup filters, ...)...
    * 1528 FIX: Fixed actions in mobile GUI...
    * 1529 FIX: Mobile-GUI: Fixed "all host problems" view not showing all problems...
    * 1533 FIX: Fixed sorting of hosts with same name in "services of host" view
    * 1534 FIX: Fixed filtering views in distributed setup lead to empty views...
    * 1553 FIX: Fix deleting (acknowleding) of logfiles in logwatch...
    * 1537 FIX: Added transformation code for user dashboards created between 2014-08 and 2014-10...
    * 1538 FIX: Only allow switching sites on/off when permitted to...
    * 1539 FIX: Fixed refreshing of PNP graphs in dashboards...
    * 1543 FIX: Hosttag columns are now available right ater creating a tag...
    * 1544 FIX: Fixed exception in complain phase in view editor...
    * 1573 FIX: WATO Quickaccess snapin: Pending button is not overlapped by icons anymore
    * 1557 FIX: Fix sorting of hostnames that only differ in lower/uppercaseness
    * 1577 FIX: Fixed editing of views using the "Downtime for host/service" sorter or column...
    * 1578 FIX: Folding states of containers with umlauts in titles are now persisted...
    * 1580 FIX: Views: Hardcoded single context filters are not shown in filter form anymore...
    * 1581 FIX: Single context views with missing context show an error message now...
    * 1585 FIX: Dashboard: Fixed mass client CPU load consumption when making graph dashlets too small...
    * 1586 FIX: Dashboard: Toggling edit/non-edit is now reflected when reloading the page
    * 1605 FIX: Fixed perfometer of check check_mk-printer_supply_ricoh
    * 1607 FIX: check_http: Fixed broken links in escaped plugin output

    WATO:
    * 1170 Added buttons to move rules to top/bottom of the list to ruleset edit dialog
    * 1489 Added iCalendar import for generating timeperiods e.g. for holidays...
    * 1495 Most WATO tables can now be sorted (where useful)...
    * 1504 WATO makes host tag and group information available for NagVis...
    * 1535 Disabled services on service discovery page now link to the ruleset
    * 1587 SEC: Prevent logging of passwords during initial distributed site login...
    * 1560 Put host and service groups into one WATO menu item...
    * 1561 Remove Auditlog from the main WATO menu and put it into the activate Changes page
    * 1562 Move manual checks into a new WATO module...
    * 1165 FIX: Fixed exception in service discovery of logwatch event console forwarding checks...
    * 1490 FIX: Timperiod excludes can now even be configured when creating a timeperiod...
    * 1491 FIX: Fixed bug in dynamic lists where removing an item was not always possible...
    * 1492 FIX: Fixed too long URL bug when deleting a timeperiod right after creating one
    * 1498 FIX: Fixed displaying of global settings titles / help texts...
    * 1502 FIX: Fixed removing elements from ListOf choices during complain phase
    * 1505 FIX: Snapshots are now bound to the used monitoring core...
    * 1540 FIX: Host diagnose page: Some tests were failing randomly
    * 1541 FIX: Fixed missing form fields for notification method when editing rbn default rule
    * 1542 FIX: Changed text of "debug_log" option to be clearer in distributed setups...
    * 1546 FIX: Fixed adding cluster nodes to new cluster in complain phase...
    * 1556 FIX: WATO inventory ignores already inventorized checks which does not exist anymore...
    * 1576 FIX: SNMP Community host attribute is now visible for IE<=8...
    * 1588 FIX: Renamed SNMP communities rule to SNMP credentials
    * 1589 FIX: Restructured SNMP credentials rule specification...

    Notifications:
    * 1512 Bulk notification can now be grouped according to custom macro values...
    * 1168 FIX: HTML mails can now be configured to display graphs among each other...
    * 1514 FIX: Try harder to detect previous hard state in notification when using Nagios as core...
    * 1582 FIX: Fixed missing graphs in mails when sending notifications to non-contacts...
    * 1583 FIX: Can use contact groups without hosts/services assigned in RBN rules now...
    * 1606 FIX: Moved notify.log to var/log/notify.log in OMD environments...

    BI:
    * 1435 FIX: Saving BI aggregations: No longer reports 'Request-URI Too Large'...
    * 1559 FIX: Fix link from BI icon to BI views (aggregations affected by this host/service)

    Event Console:
    * 1169 Added host state type filter to "recent event history" view
    * 1531 FIX: Fixed exception in event history view when displaying CHANGESTATE events
    * 1610 FIX: Hostname translation now also works for incoming SNMP traps

    HW/SW-Inventory:
    * 1479 liveproxyd: new function for collecting remote inventory data...
            NOTE: Please refer to the migration notes!
    * 1547 FIX: win_cpuinfo: fix case where NumberOfCores is missing (Windows 2003)...
    * 1552 FIX: mk_inventory.ps1: fix garbled or missing entries by removing bogus binary zeroes...

    inventory:
    * 1516 FIX: win_disks: fix exception in case of empty signature


1.2.5i6:
    Core & Setup:
    * 1008 Overall check timeout for Check_MK checks now defaults to CRIT state...
    * 1373 SEC: Do not ouput complete command line when datasource programs fail...
    * 1425 New section header option "encoding" for agent output...
    * 1129 FIX: Windows MSI-Installer: some systems created corrupted check_mk_agent.msi files...
    * 1426 FIX: windows agent: logwatch: no longer reports incorrect formatted texts (japanese characters)...
    * 1429 FIX: Disabled snmp checktypes are now sorted out before Check_MK contacts the snmp host...

    Checks & Agents:
    * 0185 knuerr_rms_humidity, knuerr_rms_temp: Two new Checks to Monitor the Temperature and the Humidity on Knürr RMS Devices
    * 1065 heartbeat_crm / heartbeat_crm.resources: Rewrote checks / formalized parameters...
    * 1068 livedump: Added optional check interval (detect staleness) / option to encrypt mails...
    * 1093 windows agent: performance counter can now be specified by name...
    * 0189 docsis_channels: Support for Frequency of Downstream Channels for Devices with DOCSIS MIB
    * 0190 docsis_channels_upstream: New check for monitoring upstream channels on cable modems with DOCSIS MIB
    * 0193 docsis_cm_status: New Check Status Check for Cable Modems with Docsis MIB.
    * 1070 printer_input/printer_output: New checks to monitor input/output sub-units of printers...
    * 0196 esx_vsphere_hostsystem: New subcheck for maintenance mode...
    * 0197 check_uniserv: New Check for Uniserv Data Management Services...
    * 0199 veeam_client: Check rewritten to get a nicer output
    * 0200 arris_cmts_cpu,arris_cmts_temp: New Checks for Arris CMTS Devices ( Temperature and CPU Utilization)
    * 0202 cisco_temp_sensor: It is now possible to configure this check in WATO....
    * 1172 New check sap.value_groups...
    * 1173 cisco_secure: Check creates now a summary instead one service by port...
            NOTE: Please refer to the migration notes!
    * 1174 rms200_temp: New Temperature check for RMS200 Devices
    * 1175 dell_idrac_disks: New Check for Harddisks using Dell iDrac
    * 0644 adva_fsp_if: instead of lower warning and critical levels check now supports lower and upper levels
            NOTE: Please refer to the migration notes!
    * 1006 printer_pages: add Perf-O-Meter and PNP template
    * 0646 brocade_fcport: the administrative states for which ports are inventorized can now be configured in WATO
    * 1010 chrony: new check for NTP synchronization via chrony on Linux...
    * 1011 ibm_svc_systemstats.disk_latency: introduce levels for alerting...
    * 1372 cisco_vss: new check for monitoring state of Cisco Virtual Switches
    * 0648 brocade_fcport: new speed calculation of isl_ports...
    * 0649 f5_bigip_pool: check now also prints the node names of down nodes
    * 1374 arc_raid_status: moved plugin into main Linux agent...
            NOTE: Please refer to the migration notes!
    * 1375 vxvm_enclosures, vxvm_multipath, vxvm_objstatus: joined into one agent plugin called vxvm...
    * 1376 dmraid: moved plugin code into normal Linux agent...
    * 1377 Renamed agent plugin resolve_hostname into dnsclient, make portable to all Unices...
    * 1146 nfsmounts: supported by AIX agent now...
    * 1103 windows agent: now able to omit context text of logfiles...
    * 1150 netstat: new check for monitoring TCP/UDP connections and Linux and AIX...
    * 0654 oracle_instance: now also monitors the log mode
    * 1176 winperf_msx_queues: The list of counters for inventory can now be configured host based using wato
    * 0656 brocade_fcport: inventory rule can now choose upon physical und operations states as well, state choices were also updated
    * 1177 Hivemanger: New agent to check hivemanager devices
    * 1383 oracle_asm_diskgroup: Account for offline disks and required mirror free space...
            NOTE: Please refer to the migration notes!
    * 1178 arris_cmts_mem: New check for Memory usage on arris cmts modules.
    * 1179 bluecat_dhcp: New Check for DHCP Service on bluecat adonis devices.
    * 1180 bluecat_dns, bluecat_dns_queries: New DNS Checks for Bluecat Adonis.
    * 1181 bluecat_ntp: New Check for NTP on bluecat adonis or proteus devices
    * 1105 wmic_if.ps1: Powershell version of the wmic_if.bat script...
    * 1182 bluecat_ha: New Check for HA Status on Bluecat Adonis devices
    * 1183 bluecat_commandserver: New Check for bluecat adonis devices
    * 1397 juniper_screenos_cpu, juniper_screenos_fan, juniper_screenos_mem, juniper_screenos_temp, juniper_screenos_vpn: new checks for Juniper ScreenOS Firewalls
    * 1106 mk_inventory.ps1: now uses the MK_CONFDIR environment variable from the agent (if available)...
    * 1107 windows agent: now sets additional environment variables...
    * 1108 printer_io.include: included tray description in check output
    * 0657 diskstat: cluster support added for single disk modes
    * 1111 vCenter monitoring: greatly improved performance (at least 40 times faster)...
    * 1112 esx_vsphere_hostsystem.mem_usage_cluster: allows to monitor total RAM usage of all nodes in a cluster...
    * 0658 brocade_info: new check to retrieve informational data about Brocade switches
    * 1385 oracle_instance: new WATO rules for archivelog, logging, login and uptime...
    * 1403 kernel.util: allow levels for the total CPU utilization...
            NOTE: Please refer to the migration notes!
    * 1117 agent_vsphere: now able to query license information from esx system...
    * 1118 bluecat_dns, bluecat_dhcp: no able to run as clustered checks...
    * 1409 Extended Check_MK-API: check function may return None...
    * 0659 domino_tasks: new check to monitor tasks on a lotus domino server via snmp
    * 1187 Hivemanager: Extended Check and Agent...
    * 1130 esx monitoring: agent_vsphere now retrieves additional data (used by HW-inventory)...
    * 1422 agent_vsphere: now able to configure where the power state of a vm or esx-host should be assigned...
    * 1442 ups_socomec_out_source: New check for checking the power source of out phases for Socomec UPSs
    * 0662 domino_mailqueues: new check to monitor mail queues in Lotus Domino
    * 1188 veeam_client: Check now also outputs ReadSize and TransferedSize...
    * 0663 domino_info: new check to extract informational data about a Lotus Domino Server
    * 0664 domino_users: new check to monitor the number of users on a Domino Notes server
    * 1447 domino_transactions: new check to monitor the number of transactions per minute on Lotus Domino servers
    * 1190 statgrab_cpu: Check can now handle parameters
    * 1191 Linux agent now also sends information about tmpfs...
    * 1193 ps: Manual Checks can now use RegEx for user matching...
    * 1194 Linux Agent now supports monitoring of cifs mounts
    * 1195 AIX Agent now also supports monitoring of cifs mounts
    * 1196 apache_status: Added timeout...
    * 1443 ups_socomec_outphase: New check for monitoring the out phases of Socomec UPSs
    * 1051 FIX: tcp_conn_stats: fix missing performance data...
    * 1142 FIX: winperf_ts_sessions: fix computation, check has never really worked
    * 1090 FIX: zfsget: fixed exception which happened on incomplete zfs entries
    * 0187 FIX: hp_proliant_power: Fixed Wato configuration
    * 0192 FIX: oracle_rman_backups: Not longer try to make a inventory for broken plugin outputs
    * 0194 FIX: raritan_pdu_inlet: Check now outputs the correct values...
            NOTE: Please refer to the migration notes!
    * 1071 FIX: oracle_rman_backups: Only inventorize ARCHIVELOG / DB FULL / DB INCR entries...
    * 1152 FIX: mk-job: The check now captures currently running jobs and their start time...
    * 0198 FIX: cisco_temp_sensor: Removed dicey detection for temperature value....
    * 0645 FIX: brocade_fcport: since in newer firmware (7.*) swFCPortSpeed is deprecated, we then calculate port speed from IF-MIB::ifHighSpeed
    * 1097 FIX: windows_agent: preventing missing agent sections on first query...
    * 1009 FIX: df: deal with space in file system type for PlayStation file system...
    * 1098 FIX: esx_vsphere_counters.diskio: Now reports unknown when counter data is missing
    * 1143 FIX: dell_powerconnect_temp: fix configuration via WATO...
    * 1144 FIX: blade_bx_temp, dell_chassis_temp, emerson_temp, ibm_svc_enclosurestats, ups_bat_temp: rename service description...
            NOTE: Please refer to the migration notes!
    * 1145 FIX: windows_tasks: handle case correctly where task is currently running...
    * 1378 FIX: mk_logwatch: remove exceeding \n when rewriting message and using \0...
    * 1147 FIX: upc_capacity, ups_socomec_capacity: Fix checking of battery left levels...
    * 1099 FIX: tsm_scratch: now returns the variable name instead the values during inventory...
    * 0650 FIX: f5_bigip_pool: limits to the number of active nodes are now correctly applied...
            NOTE: Please refer to the migration notes!
    * 1102 FIX: esx_vsphere_counters: no longer raise false alarms because of invalid data from ESX Host...
    * 1149 FIX: check_mk-ibm_svc_systemstats.diskio, check_mk-ibm_svc_systemstats.iops: fix exception in Perf-O-Meter
    * 0651 FIX: f5_bigip_interfaces: Fix invalid throughput values, detect newer F5 devices...
    * 1393 FIX: casa_cpu_temp, casa_cpu_util: Change service description to standard...
            NOTE: Please refer to the migration notes!
    * 1104 FIX: winperf_if: Improved matching of data from wmic_if.bat / wmic_if.ps1 scripts...
    * 1110 FIX: windows agent: fixed missing agent section problem if a cached script ran into a timeout...
    * 1113 FIX: oracle_rman: fixed exception when backup was currently running
    * 1114 FIX: bluecat_threads: no longer detected on wrong systems...
    * 1116 FIX: megaraid_ldisk: now longer raises an exception for adapters with 'No Virtual Drive Configured'
    * 1122 FIX: windows agent: unicode logfile monitoring: now able to detect incomplete written lines...
    * 1184 FIX: cisco_power: Fixed detection of item. In some cases the status information was part of the item...
            NOTE: Please refer to the migration notes!
    * 1078 FIX: Fix compensation for daylight safing time in prediction
    * 1126 FIX: bluecat_ntp: check no longer crashes on evaluating sysLeap values higher than 1...
    * 1127 FIX: bluecat_dhcp: fixed exception when data was available.. returns UNKNOWN when data is missing
    * 1128 FIX: bluecat_dns: now reports UNKNOWN if no snmp data is available
    * 1131 FIX: esx_vsphere_hostsystem.maintenance: fixed misspelling in service description...
            NOTE: Please refer to the migration notes!
    * 1161 FIX: fc_port: Fixed invalid values of counters, fixed wrong values in graphs...
    * 1192 FIX: veeam_jobs: Check now recognize sync jobs...
    * 1386 FIX: oracle_jobs: Bugfix for forever running jobs...
    * 1427 FIX: esx_vsphere_hostsystem.multipath: no longer crashes at invalid multipath types...

    Multisite:
    * 1066 New Dashboard Designer...
    * 1392 WATO Folder filter: show only the paths a user is allowed to see
    * 1398 Allow to spread times of next check when rescheduling...
    * 1405 Checkbox for settings downtimes on the hosts of the selected services...
    * 1410 Output log text of scheduled downtime log entries...
    * 1411 New builting views for the history of scheduled downtimes
    * 1185 mobile ui: Added a new view to see events from the Event Console
    * 1412 Speed up of displaying and sorting after WATO folder path
    * 1477 New screenshot mode for Multisite...
    * 1067 FIX: Fixed login problem in LDAP connector when no user filter specified...
    * 1094 FIX: sidebar snaping 'Tree of folders': fixed exception
    * 1154 FIX: Availability: Fixed unwanted redirect to edit annotation page after editing availability options...
    * 1401 FIX: Display options in views are now again persistent...
    * 1120 FIX: Multisite filters Host/Service Contactgroup: Fixed livestatus exception...
    * 1158 FIX: Moved filter logic to visuals module...
            NOTE: Please refer to the migration notes!
    * 1077 FIX: Fixed labelling of Y achsis in prediction graphs...
    * 1162 FIX: User profiles can not be edited on WATO remote sites anymore...

    WATO:
    * 1096 New WATO web service: manage hosts via a new HTTP API...
    * 1155 NagVis map edit/view permissions can now be set using roles/groups...
    * 1115 Renamed rule: Hosts using SNMP v2c -> Legacy SNMP devices using SNMP v2c...
    * 1404 Make title/help of custom user attributes localizable...
    * 1159 Remote BI Aggregations can now be configured to be checked as single services...
    * 1163 Service discovery: Added direct link to check parameter ruleset of services...
    * 1428 Web-API: now able to add cluster hosts...
    * 1064 FIX: Fixed rare issue with WATO communication in distributed setups (different OS versions)...
    * 1089 FIX: Snapshot restore: fixed exception during exception handling......
    * 1091 FIX: logwatch patterns: allow unicode text in pattern comment
    * 1092 FIX: logwatch: now able to enter unicode text into the "Pattern (Regex)" field
    * 0191 FIX: Added swp files to the ignore list for the WATO git feature...
    * 1153 FIX: Changed custom user attributes can now be used immediately...
    * 0201 FIX: Fixed error message in Rulelist of RBN...
    * 1100 FIX: WATO backup domains: fixed bug were excluded files still got deleted on snapshot restore...
    * 1101 FIX: WATO check parameter: renamed 'Nominal Voltages' to 'Voltage Levels..'
    * 1396 FIX: Fix default setting of Enable sounds in views...
    * 1109 FIX: WATO active checks: passwords no longer shown as plain text....
    * 1119 FIX: WATO create rule: No longer raises an incorrect permission warning when creating a new rule...
    * 1121 FIX: Rule based notifications formular: No longer raises Request-Uri-Too-Large errors...
    * 1160 FIX: Fixed wrong named column in mkeventd rules
    * 1430 FIX: Clone group: Now displays correct alias name of cloned group...

    Notifications:
    * 1151 Add variables (HOST/SERVICE)ACK(AUTHOR/COMMENT) to notification context...
    * 1394 HTML notifications have a new content field for debugging variables...
    * 1400 Added example notification script for Pushover to doc/treasures/notifications...
    * 1123 Rule based notifications: New condition "Match Service Groups"
    * 1186 RBN: It's now possible to Filter for contactgroups...
    * 1189 sms notification: also send information about Downtimes, Acknowledgments and Fallping now
    * 1424 mknotifyd: now able to check if its still listening for telegrams...
    * 1156 FIX: Graphs in HTML mails are now sent again where they where missing...
    * 1157 FIX: Fixed SMS plugin on at least debian (distrs which have no sendsms/smssend)...
    * 1407 FIX: Fix exception in rule based notification on non-Ascii characters in log message
    * 1408 FIX: mknotifyd now really reads all configuration files below mknotifyd.d...

    BI:
    * 1406 Assume PEND in count_ok aggregations if all nodes are PEND...

    Event Console:
    * 1148 Allow execution of actions when cancelling events...
    * 1395 Event Console can now create notifications via Check_MK RBN...
    * 1007 FIX: check_mkevents: fix case where events contain binary zeroes
    * 1399 FIX: Fix left-over tac processes when showing Event Console history...
    * 1402 FIX: Fixed cased where counting events did not reach required count...
    * 1124 FIX: WATO EC configuration: no longer raises an exception when user has restricted WATO access...
    * 1125 FIX: EC actions are now saved when an EC rule has "Send monitoring notification" set...

    HW/SW-Inventory:
    * 0643 windows inventory: OS now contains the install date, reg_uninstall now contains the path...
            NOTE: Please refer to the migration notes!
    * 0652 windows software inventory gives some more details about OS and installed software...
            NOTE: Please refer to the migration notes!
    * 0653 script to extract HW/SW-Inventory data in CSV format...
    * 0660 mk_inventory-ps1: new uses the Install Location as path for win_reg_uninstall
    * 0661 HW/SW-Inventory: install date of software packages no longer in unix timestamps but date format...
            NOTE: Please refer to the migration notes!
    * 1413 HW/SW-Inventory implementation step one finished...
    * 0655 FIX: win_cpuinfo and mk_inventory.ps1 agent: unit of CPU speed fixed, fixes for long output lines in agent
    * 1379 FIX: Fixed filter "Host has inventory data"...
    * 1423 FIX: Host HW-inventory: now longer generates an exception on displaying the BIOS date

    check:
    * 1384 oracle_jobs: new WATO rules, changed service name to SID.OWNER.NAME...
            NOTE: Please refer to the migration notes!


1.2.5i5:
    Core & Setup:
    * 1012 Fix quoting of backslashes in custom checks with nagios core...
            NOTE: Please refer to the migration notes!
    * 1038 Massive speedup of cmk --snmptranslate
    * 1035 FIX: Do not fail on errors in *.mk files anymore - except in interactive mode...
    * 0174 FIX: Fixed appending of --keepalive-fd parameters to checkhelpers...
    * 1053 FIX: Fixed events check always being reporting OK state...
    * 1045 FIX: Gracefully restart check_mk helpers in case of memory leak...
    * 0633 FIX: diskstat: fixed performance data of old legacy disk IO read/write data...

    Checks & Agents:
    * 0168 f5_bigip_pool: Added Wato configuration...
    * 0995 raritan_pdu_outletcount: new check for outlet count of Raritan PX-2000 family PDUs
    * 0169 websphere_mq_channels,ebsphere_mq_queues: New Checks to monitor IBM Websphere MQ Queues and Channels...
    * 1034 Always provide also 64 bit version of Windows agent
    * 0170 hp_proliant_power: New check to monitor the Power Meter on Prolaint Servers and iLO Boards
    * 0172 zfsget: Check is now usable in cluster_mode...
    * 1039 aix_diskiod: new check for disk IO on AIX
    * 0997 New checks and a special agent for ALLNET IP Sensoric devices...
    * 0175 logwatch.groups: New logwatch subcheck who can be used to group logfiles together....
    * 1041 aix_memory: new check for RAM and SWAP on AIX
    * 0998 ibm_imm_health: Trying to recognice newer versions of IBM IMM now too
    * 0628 raritan_pdu_inlet: now also monitors the three phases of the inlet
    * 1073 sni_octopuse_cpu: added PNP graph definition and Perf-O-Meter
    * 0178 mssql_tablespaces: It is now possible to define thresholds
    * 0999 allnet_ip_sensoric.pressure: New Check for Pressure Sensors in ALLNET IP Sensoric devices
    * 1082 windows agent: now also available as msi installer...
    * 0179 check_dns: It is now possible to use the local dns server in wato configuration...
    * 1058 livedump-mail-fetch: Now supporting either quoted-printable or non encoded mails...
    * 0180 sap: It is now possible to add multiple sap instances to the sap.cfg file...
    * 0181 citrix_sessions, citrix_serverload: New checks for Citrix Load (a Score calculated by citrix) and the number of sessions
    * 0637 jolokia_metrics.gc, jolokia_metrics.tp, jolokia_info: two new subchecks for the jolokia_metrics checks and better error handling for jolokia_info...
    * 1000 qlogic_sanbox.temp: New Check for temperature sensors in QLogic SANbox Fibre Channel Switches
    * 1001 qlogic_sanbox.psu: New Check for power supplies in QLogic SANbox Fibre Channel Switches
    * 0182 MegaCli: Agent now also supports the 64bit version (Thanks to Philipp Lemke)
    * 1132 qlogic_fcport: New Check for Fibre Channel Ports in QLogic SANbox FC Switches
    * 1133 qlogic_sanbox_fabric_element: New Check for Fabric Elements in QLogic SANbox Fibre Channel Switches
    * 1134 bintec_sensors.fan: New Check for Fan Speed of Bintec Routers
    * 1135 bintec_sensors.voltage, bintec_sensors.temp: New Checks for Voltage and Temperature Sensors of Bintec Routers
    * 1048 mem.win: support predictive levels...
    * 1136 bintec_brrp_status: New Check for BRRP States on Bintec Routers
    * 0640 jolokia_metrics.gc, jolokia_metrics.tp: now come with its own pnp templates
    * 1088 included check_mk_agent windows msi installer...
    * 0183 sentry_pdu: New check to monitor plugs of sentry PDUs
    * 0184 knuerr_sensors: New Check to monitor Sensors on a Knürr RMS Device
    * 0994 FIX: agent plugin smart: fixed syntax error
    * 0989 FIX: logwatch.ec: Fix forwarding multiple messages via syslog/TCP...
    * 0943 FIX: if.include: fixed incorrect traffic percentage values in the check output of if checks...
    * 0944 FIX: oracle_tablespaces: fixed calculation of space left and number of remaining increments...
    * 1032 FIX: check_traceroute: Fix option Use DNS, worked vice versa
    * 0171 FIX: hp_blade_psu: Fixed pnp template...
    * 0996 FIX: apc_symmetra_test: Handle unknown date of last self test as intended...
    * 0173 FIX: hitachi_hnas_volume: Fixed bug when snmp outputs empty lines
    * 1037 FIX: bintec_info: support bintec RXL12500
    * 0948 FIX: mk_inventory.ps1: increased caching time to 14400, fixed incorrect default cachefile path
    * 0827 FIX: lnx_thermal: Not checking active trip points (e.g. cooling device triggers) anymore
    * 1043 FIX: printer_supply: fix value error in default parameters...
    * 0626 FIX: veeam_jobs: agent now supports output lines longer than 80 chars
    * 1072 FIX: printer_supply: fix colors of Perf-O-Meter on HP OfficeJet...
    * 0950 FIX: check_mkevents: now able to resolve the hostname of the remote hosts...
    * 0177 FIX: esx_vsphere_hostsystem.multipath: Fixed return state in case of paths in standby...
    * 1054 FIX: mysql_slave: Only monitor the age of the slave when it is running
    * 1075 FIX: if, if64: Fixed PNP template in order to correctly scale Y axis
    * 0631 FIX: fc_port: several fixes for the perfometer to display the right values...
    * 0632 FIX: brocade_fcport: fix perfometer output of out bandwidth when averaging is switched on
    * 1055 FIX: mysql_slave: Fixed detecting CRIT states when IO/SQL slaves are not running
    * 0634 FIX: Max Bandwidth for PNP-Graphs of Interface checks corrected...
    * 0635 FIX: fc_port: the check no longer inventorizes ports with administrative state of 'unknown' or 'offline'
    * 0636 FIX: fc_port: do not inventorize if brocade fibre channel mib is also supported on the device...
    * 1083 FIX: ad_replication.bat: does not return data if the server is no DC
    * 0638 FIX: windows_updates: agent plugin now always sends section header, even if no update information provided...
    * 1084 FIX: ps: now able to handle bigger process groups without constant MKCounterWrapped Exceptions...
    * 1087 FIX: Active checks: Non-ascii check commands now converted into utf-8...
    * 1049 FIX: ups_capacity: Fix exception when running on battery...
    * 0639 FIX: jolokia_metrics: fix for problem when catalina uses the standalone engine
    * 1050 FIX: websphere_mq_queues: make compatible with old agent, fix not-found case

    Multisite:
    * 1013 Sort host names naturally, e.g. foobar11 comes after foobar2...
    * 1033 New Mutisite filter for the number of services a host has...
    * 0949 quicksearch: now able to search for multiple hosts at once...
    * 1052 SEC: index start URL can not be used to redirect to absolute URLs anymore...
    * 1085 quicksearch: multiple hostname matches now lead to the searchhost view instead of the hosts view...
    * 1047 Virtual Host Tree: Allow to use topic as tree level...
    * 1062 SEC: Fixed several XSS issues on different pages...
    * 1063 SEC: Fixed several XSS issues on different pages...
    * 0945 FIX: Sidebar snapin "Problem hosts": Now excludes hosts and services in downtime
    * 1036 FIX: doc/treasures/downtime: fix --url option, better error output
    * 1074 FIX: Fix Virtual Host Tree snapin...
    * 1059 FIX: LDAP: Using configured user filter during login to prevent temporary created users...
    * 1060 FIX: Fixed exception during first login of a user when saving of access times is enabled...

    WATO:
    * 0825 WATO: Hover menu of user online state shows the last seen date/time now
    * 1057 WATO folder permissions are only exported to NagVis when configured...
    * 1086 check_http: now able to enter non-ascii signs in "Send HTTP POST data" rule...
    * 0990 FIX: Fix HTTP error handling in bulk inventory...
    * 1004 FIX: Fix exception when saving rules, caused by empty item
    * 0947 FIX: WATO snapshots: fixed missing files on restoring nagvis backup domains
    * 0826 FIX: Fixed problem where user access times were not updated correctly
    * 1044 FIX: Remove icon for service parameters in WATO service list for missing services...
    * 1056 FIX: Fixed selection of hosts for bulk actions

    Notifications:
    * 1042 Rule based notifications: allow matching on host groups...
    * 0828 FIX: Mails sent with mail/asciimail plugin now really set the from address
    * 1061 FIX: SMS notifications: correctly handling spaces in phone numbers...

    Reporting & Availability:
    * 0991 FIX: Availability: optionally show time stamps as UNIX epoch time...
    * 1076 FIX: Fix wrong percentual host availability > 100% when excluding downtimes...

    Event Console:
    * 1040 FIX: Avoid sporadic errors when checking event state in Event Console...

    Livestatus:
    * 0988 FIX: livedump: Fix exception in case no contact groups are defined for a service
    * 0951 FIX: table servicegroups: fixed service visibility when using group_authorization AUTH_STRICT...

    HW/SW-Inventory:
    * 0625 hw/sw inventory now reads the kernel version and architecture for linux and windows
    * 0627 lnx_video, win_video: added inventory function and agent for linux video cards, modified windows inventory function
    * 0629 improvements to windows sw/hw inventory (encoding, more details for sw inventory)
    * 0630 win_disks: hardware inventory for physical disks in windows
    * 1046 Added AIX support for HW/SW-Inventory...
    * 0167 FIX: mk_inventory.linux: Changed field separator from pipe to tab...
    * 1005 FIX: Fix exception when using pretty-print output format
    * 0946 FIX: hw/sw inventory: fixed display bug for byte fields with the value 0...
    * 0641 FIX: windows inventory: moved encoding from checks to windows agent plugin


1.2.5i4:
    Core & Setup:
    * 0940 SEC: Fixed various core SIGSEGV when using malformed livestatus queries...

    Checks & Agents:
    * 0812 nginx_status: New check for monitoring status information of the Nginx web server...
    * 0986 citrix_licenses: new check for monitoring Citrix licenses
    * 0814 Agent versions can now be checked with "at least version X" parameters...
    * 0815 mysql_slave: New check for monitoring MySQL slave sync state
    * 0617 adva_fsp_if: new check to monitor interfaces of the ADVA FSP 3000 scalable optical transport solution
    * 0618 adva_fsp_current: new check for the power supply units of the ADVA FSP 3000 scalable optical transport solution
    * 0619 adva_fsp_temp: new check to monitor temperature and temperature trends on ADVA scalable optical transport solutions
    * 0993 raritan_pdu_inlet: now delivers performance data
    * 0624 fc_port: new check for fibre channel devices supporting the FCMGMT MIB
    * 1003 ibm_svc_enclosure: support new firmware, also check fan modules
    * 0616 FIX: brocade.fan, brocade.power, brocade.temp: will now only discover services which are not marked as absent
    * 0992 FIX: zfs_arc_cache: returns OK even if values of arc meta are missing...
    * 0936 FIX: agent_ibmsvc: improved error messages on using wrong credentials
    * 0621 FIX: zfsget: better filesystem selection and calculation of sizes...
    * 0819 FIX: Fixed keepalive termination in case of exceptions during checking...
    * 0622 FIX: cisco_temp_sensor: fix to also work with newer IOS versions
    * 0623 FIX: fsc_fans: upper levels for fan RPMs are now optional also for the check
    * 0823 FIX: mk_sap: Fixed some wrong calculated values (decimal numbers)...

    Multisite:
    * 0982 SEC: Fix two XSS weaknesses according to CVSS 8.5 AV:N/AC:M/Au:S/C:C/I:C/A:C...
    * 0983 SEC: Fix security issue in code of row selections (checkboxes) (CVSS 4.9 AV:N/AC:M/Au:S/C:N/I:P/A:P)...
    * 0934 FIX: Logwatch messages with class unknown ( 'u' ) now displayed as WARN...
    * 0166 FIX: mobile gui: Fixed colors of command list...
    * 0820 FIX: Fixed wrong NagVis links in "custom links" snapin
    * 0938 FIX: logwatch: fixed incorrect display of warning messages
    * 0939 FIX: Fixed multisite exception caused by missing explanation text for a AUTODELETE event action
    * 0822 FIX: Sorting columns in view dashlets is now working again
    * 0941 FIX: esx_vsphere_hostsystem.cpu_usage: pnpgraph now displays AVERAGE instead of MAX values in all timeframes...
    * 0942 FIX: check_mk-winperf.cpuusage.php: now displays AVERAGE values instead of MAX...

    WATO:
    * 0984 Fix code injection for logged in users via automation url...
            NOTE: Please refer to the migration notes!
    * 0987 New button for updating DNS cache...
    * 0824 SEC: Valuespecs: Fixed several possible HTML injections in valuespecs...
    * 0813 FIX: LDAP: Improved slightly missleading logging of LDAP sync actions...
    * 0935 FIX: CPU utilization: increased maximum value to 10000...
    * 0821 FIX: Reducing size of auth.php (needed for authorisation in NagVis) in large environments...

    Notifications:
    * 1002 FIX: Fix crash when debugging notifications with non-Ascii characters...

    Reporting & Availability:
    * 0985 Availability: display phases of freqent state changes as "chaos"...

    Event Console:
    * 0816 States of events can now be set by patterns...

    HW/SW-Inventory:
    * 0620 new version of Check_MKs hardware and software inventory including a much extended windows agent and inventory functions
    * 0818 FIX: Fixed exception in HW/SW inventory search dialog...


1.2.5i3:
    Core & Setup:
    * 0884 New options --oid and --extraoid for cmk --snmpwalk...
    * 0785 FIX: Availability: fixed memory leak in table statehist...
    * 0903 FIX: availability: fixed bug causing the availability feature not considering timeperiod transitions
    * 0888 FIX: Fix SNMP inventory check in simulation mode

    Checks & Agents:
    * 0149 cisco_secure: New check for Port Security on Cisco swichtes
    * 0751 New localcheck for Linux that makes sure that filesystems in /etc/fstab are mounted...
    * 0783 enterasys_lsnat: new check monitoring the current LSNAT bindings
    * 0601 printer_alerts: check can now display a textual representation of the alert code...
            NOTE: Please refer to the migration notes!
    * 0799 ibm_svc_systemstats.cpu_util: New check for CPU Utilization of an IBM SVC / V7000 device in total
    * 0800 ibm_svc_nodestats.cache, ibm_svc_systemstats.cache: New checks for Cache Usage of IBM SVC / V7000 devices
    * 0150 printer_suply: New option to upturn toner levels...
    * 0801 ibm_svc_eventlog: New Check for Messages in Event log of IBM SVC / V7000 devices
    * 0151 enterasys_cpu_util: Changed check to not longer summarize all modules...
            NOTE: Please refer to the migration notes!
    * 0802 ibm_svc_nodestats.iops, ibm_svc_systemstats.iops: new checks for IO operations/sec on IBM SVC / V7000 devices
    * 0602 cmciii.humidity: new check for Rittals CMC III humidity sensors
    * 0829 oracle_tablespaces: improved formatting of levels text in check output...
    * 0757 Linux multipath check can now use the alias instead of the UUID as item...
    * 0879 windows_tasks: output last and next run time
    * 0881 rmon_stats: now needs to be activated via a rule in order to be inventorized...
            NOTE: Please refer to the migration notes!
    * 0804 ibm_svc_portfc: New check for status of FC Ports in IBM SVC / Storwize V3700 / V7000 devices
    * 0805 ibm_svc_enclosure: New Check for Enclosures, Canisters and PSUs in IBM SVC / Storwize V3700 / V7000 devices
    * 0806 ibm_svc_enclosurestats.temp: New Check for temperature in enclosures of IBM SVC / Storwize V3700 / V7000 devices
    * 0807 ibm_svc_enclosurestats.power: New check for power consumption of enclosures of IBM SVC / Storwize V3700 / V7000 devices
    * 0808 brocade_mlx*: Checks now also work correctly with Brocade ADX / FGS / ICX devices
    * 0892 wagner_titanus_topsense: new info check and overall status check for Wagner Titanus Top Sens devices
    * 0893 wagner_titanus_topsense.alarm: New check for Alarms Triggered on Wagner Titanus Top Sens devices
    * 0894 wagner_titanus_topsense.smoke: New check for Smoke Detectors in Wagner Titanus Top Sens devices
    * 0895 wagner_titanus_topsense.chamber_deviation: New Check for Chamber Deviation from Calibration Point in Wagner Titanus Top Sens devices
    * 0152 fsc_fans: Added support for Wato configuration and upper limits
    * 0896 wagner_titanus_topsense.airflow_deviation: New Check for Airflow Deviation in Wagner Titanus Top Sens devices
    * 0897 wagner_titanus_topsense.temp: New Check for Temperature measured by Wagner Titanus Top Sens devices
    * 0898 ibm_svc_nodestats.disk_latency, ibm_svc_systemstats.disk_latency: New Checks for Disk Latency in IBM SVC / Storwize V3700 / V7000 devices
    * 0156 akcp_daisy_temp: New Check for akcp daisyTemp sensor chains...
    * 0899 enterasys_temp: New Check for temperature sensor in Enterasys Switches
    * 0901 ibm_svc_portfc: more devices recognized...
    * 0952 ibm_svc_array: New check for Status of RAID Arrays in IBM SVC / Storwize devices.
    * 0911 esx_vsphere_hostsystem.multipath: now able to configure paths minimum count...
    * 0159 brocade: Added support for brocade fdx switches
    * 0160 brocade_vdx_status: New check to monitor the operational state of vdx switches.
    * 0916 if: now able to configure minimum bandwidth limits
    * 0917 df checks: now able to show time left until disk full as perfometer and pnpgraph...
    * 0954 juniper_bgp_state: New Check for BGP status at Juniper Routers
    * 0955 zfs_arc_cache, zfs_arc_cache.l2: New Checks for Hit Ratios and Sizes of ZFS arc Cache
    * 0162 if_brocade: New if64 Check version for Brocade VDX Switches...
            NOTE: Please refer to the migration notes!
    * 0956 fast_lta_headunit.status, fast_lta_headunit.replication: New checks for FAST LTA Storage Systems
    * 0957 fast_lta_silent_cubes.capacity: New check for Total Capacity over all Silent Cubes on FAST LTA Storage Systems
    * 0975 esx_vsphere_vm.guest_tools: renamed check (formerly esx_vsphere_vm.guestTools)...
            NOTE: Please refer to the migration notes!
    * 0920 blade_bays: now also detects if blade server is switched off
    * 0977 check_traceroute: new active check for checking presence and absence of routes...
    * 0959 libelle_business_shadow.info, libelle_business_shadow.process, libelle_business_shadow.status: New Checks for Libelle Business Shadow
    * 0960 libelle_business_shadow.archive_dir: New check for the Archive Dir of Libelle Business Shadow...
    * 0978 Fix security issue with mk-job on Linux...
            NOTE: Please refer to the migration notes!
    * 0925 ps: improved/fixed calculation of CPU utilization (linux)...
    * 0926 windows agent: local / plugin scripts now get the REMOTE_HOST as environment variable
    * 0163 kaspersky_av_quarantine,kaspersky_av_tasks,kaspersky_av_updates: New checks for kaspersky anti virus on linux
    * 0164 symantec_av_progstate,symantec_av_quarantine, symantec_av_updates: New checks for Symantec Anti Virus on Linux
    * 0615 apc_symmetra: check now also monitors the battery replacement status
    * 0927 windows agent: now able to evaluate logfiles written in unicode (2 bytes per character)...
    * 0165 ups checks now supports also GE devices (Thanks to Andy Taylor)...
    * 0928 runas: new plugin script to include and execute mrpe, local and plugin scripts as different user...
    * 0929 windows agent: now able to include and execute additional local and plugin scripts as different user...
    * 0812 nginx_status: New check for monitoring status information of the Nginx web server...
    * 0961 fast_lta_volumes: new check of capacity of volumes in FAST LTA Storage Systems...
    * 0777 FIX: special agent emcvnx: did not work with security file authentication...
    * 0786 FIX: zfsget: fixed compatibility with older Solaris agents...
    * 0809 FIX: brocade_fcport: Fixed recently introduced problem with port speed detection
    * 0787 FIX: df: fixed problems on some filesystem checks when legacy check parameters where used...
    * 0803 FIX: agent_ibmsvc: raw data for System Info Check and License Check now in correct format...
    * 0788 FIX: oracle_tablespaces: now able to bear None values as warn/crit levels...
    * 0789 FIX: oracle_tablespaces: fixed bug when using dynamic filesystem levels...
    * 0603 FIX: cmciii checks: more general scan function plus perf-o-meters for humidity and temperature checks
    * 0604 FIX: windows_updates: now handles situations with forced reboot and no limits correctly
    * 0605 FIX: enterasys_cpu_util enterasys_lsnat: syntax fixes
    * 0889 FIX: logwatch: fix case where rule wouldn't be applied...
    * 0882 FIX: check_bi_local.py: fix crash in case of non-ascii characters...
    * 0606 FIX: apache_status: now also sends an accept header to make it work with mod_security enables servers
    * 0832 FIX: solaris_mem: fixed invalid calculation of total swap...
    * 0810 FIX: fritz.link: Not inventorizing "unconfigured" interfaces anymore
    * 0154 FIX: zfsget: Fixed inventory of filesystems
    * 0155 FIX: mssql_counters: harded check agains odd agent output
    * 0907 FIX: windows agent: register_service: fixed ImagePath registry entry...
    * 0608 FIX: oracle_asm_diskgroup: check now also handles older oracle version 11.1.0
    * 0157 FIX: apc_symmetra_test: Fixed case of unkown last test date
    * 0910 FIX: brocade.power: fixed an error where the check reports an UNKNOWN on power supply failure...
    * 0158 FIX: dell_om_disks: Handle hotspares more correctly
    * 0161 FIX: cisco_fru_power: Exluded not existing devices from the inventory
    * 0969 FIX: blade_health: correctly output error message in non-OK state
    * 0611 FIX: nfsexports.solaris: fix in determination of path prefix
    * 0953 FIX: brocade_mlx_temp: special treatment for devices sometimes not delivering temperature by SNMP
    * 0958 FIX: df.include: failed for checks with grouping patterns...
    * 0924 FIX: windows agent: now able to execute python scripts again
    * 0614 FIX: cmciii.temp, cmciii.humidity: fixed bugs to get performance data back
    * 0932 FIX: prediction: fixed bug where predicted levels were not recalculated

    Multisite:
    * 0779 Hostgroups (Summary): Empty hostgroups are no longer shown (can be re-enabled by filter)
    * 0887 Add new column painter "Host Notifications Enabled"...
    * 0963 New snapin with virtual host trees...
    * 0914 Improved transaction handling to speedup the Web-GUI...
    * 0905 FIX: Multisite context buttons: links in context buttons are no longer called twice...
    * 0906 FIX: Improved transaction handling in Web GUI...
    * 0909 FIX: Table checkboxes: Fixed bug where selected checkboxes got ignored...
    * 0811 FIX: Fixed handling of exceptions occuring before login in debug mode
    * 0912 FIX: Multisite Views: Fixed bug where custom views could not get deleted
    * 0921 FIX: dashboards: fixed bug not updating header timestamp...
    * 0923 FIX: json export: fixed bug not stripping html tags from output
    * 0931 FIX: pnp-template ps.perf: fixed display bug of cpu averaging

    WATO:
    * 0784 Improved security of WATO bulk inventory by using transaction ids
    * 0880 Added support for 389 Directory Server to LDAP connector
    * 0607 online help text for host creation in WATO now also explains hostname caching
    * 0908 Check event state: New option "Less Verbose Output"...
    * 0965 Cumulative permissions and contact groups for WATO folders...
    * 0973 Renaming of hosts via WATO...
    * 0976 Show preview of active and custom checks in WATO services table...
    * 0930 WATO snapshots: disabled upload of legacy snaphots and snapshots with invalid checksums...
    * 0781 FIX: host diag page: fixed problem with update of diagnose subwindows...
    * 0904 FIX: Fixed exception in host parameter overview...
    * 0971 FIX: Fix missing authentication of PHP addons in D-WATO when activation mode is reload...
    * 0972 FIX: Do not loose site specific global settings anymore when chaning a site's configuration...
    * 0933 FIX: WATO snapshots: excluded some superfluous files from nagvis backup domaim...

    Notifications:
    * 0754 Allow users to disable their notifications completely...
    * 0755 Added variables LASTHOSTUP_REL and LASTSERVICEOK_REL to notification context...
    * 0883 Added Date / Time to HTML notification email
    * 0900 notify_multitech.py: new treasures script for notifying via MultiTech SMS Gateway...
    * 0968 Notification scripts are now configurable via WATO...
    * 0974 New notification plugin for ASCII emails...
    * 0752 FIX: FIX: compute correct state transitions for notifications...
    * 0753 FIX: FIX: correctly show original state in HTML notification mails...
    * 0609 FIX: mail notification script now uses 6 digit hex codes for colors to be better compatible with web based mail browsers
    * 0964 FIX: Fix hanging shutdown of CMC on RedHat 5.X...
    * 0918 FIX: notification: fixed exception when sending notifications as sms / ascii mail...

    Reporting & Availability:
    * 0756 Allow availability of multisite BI aggregates at once...
    * 0966 CSV export for availability works now also for BI aggregates
    * 0967 BI Availability timewarp: new buttons for moving back and forth
    * 0962 FIX: Fix CSV-Export in availability table
    * 0890 FIX: Fix availability computation for hosts...
    * 0891 FIX: Fix HTML encoding of tootip in inline timeline of availability

    Event Console:
    * 0885 New option for writing all messages into a syslog-like logfile...
    * 0902 FIX: event console view: fixed exception on rendering host tags for unknown hosts...

    Livestatus:
    * 0747 FIX: livestatus table hostsbygroup: fixed bug with group_authorization strict...
    * 0831 FIX: table statehist: no longer crashes on TIMEPERIOD TRANSITION entries with an invalid syntax...

    Livestatus-Proxy:
    * 0970 FIX: liveproxyd: handle situations with more then 1024 open files...
    * 0613 FIX: liveproxyd: fewer log messages in case a site is unreachable

    HW/SW-Inventory:
    * 0913 lnx_distro: Now able to detect SuSE distributions...
    * 0610 mk_inventory: windows inventory check now included, install date added to data
    * 0886 FIX: Fix exception on non-UTF-8 encoded characters in software list
    * 0922 FIX: dmidecode: fixed exceptions on missing/unknown data


1.2.5i2:
    Checks & Agents:
    * 0147 enterasys_fans: New Check to monitor fans of enterasys swichtes
    * 0773 ibm_svc_system: new check for System Info of IBM SVC / V7000 devices
    * 0774 ibm_svc_nodestats.diskio: new check for disk troughput per node on IBM SVC / V7000 devices
    * 0775 ibm_svc_systemstats.diskio: new check for disk throughput in IBM SVC / V7000 devices in total
    * 0764 lnx_quota: Added new check to monitor Linux File System Quota...
    * 0776 ibm_svc_nodestats.cpu_util: new check for CPU Utilization per Node on IBM SVC / V7000 devices
    * 0600 nfsexports.solaris: new agent plugin for monitoring nfs exports on solaris systems...
    * 0743 mem, fortigate_memory, solaris_mem: display total SWAP info in check output
    * 0745 drbd: Roles and diskstates are now configurable via WATO...
    * 0740 FIX: winperf_if: now able to handle bandwidth > 4GBit...

    Multisite:
    * 0765 NagVis-Maps-Snapin: Now visualizes downtime / acknowledgment states of maps...
    * 0766 FIX: Changed transid implemtation to work as CSRF protection (Fixes CVE-2014-2330)...

    WATO:
    * 0767 FIX: Signing and verification of WATO snapshot (addresses CVE-2014-2330)...

    BI:
    * 0741 FIX: BI editor: fixed display bug in "Create nodes based on a service search"...

    Livestatus:
    * 0742 FIX: table statehist: now able to cancel a running query if limit is reached...


1.2.5i1:
    Core & Setup:
    * 0386 Added all active checks to check_mk -L output...
    * 0452 Speedup generation of configuration...
    * 0124 Support multiline plugin output for Check_MK Checks...
    * 0675 Activate inline SNMP per default (if available)...
    * 0695 Remove obsolete option -u, --cleanup-autochecks...
            NOTE: Please refer to the migration notes!
    * 0087 FIX: Fixed possible locking issue when using datasource program with long output...
    * 0313 FIX: Avoid duplicate reading of configuration file on --create-rrd...
    * 0379 FIX: check_mk -c: Now also rewrites the location of conf.d directory
    * 0354 FIX: Catch exception when check plugins do not return a state...
    * 0398 FIX: Tolerate debug output in check plugins when using CMC...
    * 0314 FIX: Fix CMC not executing any Check_MK checks after config reload...
    * 0401 FIX: Fix rule precedence in WATO-configured manual checks...
    * 0402 FIX: Fix exception in case of missing agent sections of cluster-aware checks...
    * 0426 FIX: Fixed processing of cached agent plugins / local scripts...
    * 0451 FIX: Ignore missing check types when creating configuration for Nagios
    * 0259 FIX: Fixed htpasswd permission problem in check_mk standalone installation...
    * 0453 FIX: Fix ugly Python exception in host diagnosis page in case of SNMP error...
    * 0696 FIX: Remove garbled output of cmk -v in state of CMC
    * 0682 FIX: Allow overriding of active and custom checks by more specific rule...
    * 0267 FIX: Fixed auth.serials permission problem in check_mk standalone installation...
    * 0282 FIX: TIMEPERIOD TRANSITION messages no longer cut at 64 bytes...
    * 0730 FIX: cmc: fixed bug displaying logentries after a logfile rotation...
    * 0140 FIX: Fixed unwanted handling of hostname as regex...
    * 0739 FIX: Availablity: Prevent crash if the notification period is missing...

    Checks & Agents:
    * 0306 esx_vsphere_counters: added missing ramdisk levels sfcbtickets
    * 0073 moxa_iologik_register: new check to monitor moxa e2000 series registers
    * 0105 apc_humidity: New Check for humidity levels on APC Devices
    * 0106 3ware_units: The verifying state is now handled as ok...
    * 0086 timemachine: new check checking the age of latest backup by timemachine on MAC OS
    * 0074 raritan_pdu_plugs: new check for Raritan PX-2000 family PDUs...
    * 0107 stulz_alerts, stulz_powerstate, stulz_temp, stulz_humidity: New Checks for Stulz clima devices
    * 0075 raritan_pdu_inlet: new check to monitor inlet sensors of the Raritan PX-2000 PDUs
    * 0315 hitachi_hnas_quorumdevice, hitachi_hnas_pnode, hitachi_hnas_vnode: New checks for Hitachi HNAS devices
    * 0316 hitachi_hnas_cpu: New check for CPU utilization of Hitachi HNAS devices
    * 0373 wut_webtherm: Supporting several other devices now
    * 0377 check_http: Certificate Age mode now supports SNI...
    * 0317 emc_isilon: New checks for EMC Isilon Storage System
    * 0395 cmctc.temp: also detect older CMC devices
    * 0396 cmciii_access cmciii_io cmciii_psm_current cmciii_psm_plugs: Support other firmeware versions as well...
    * 0111 kemp_loadmaster_ha, kemp_loadmaster_realserver, kemp_loadmaster_services: New Checks for Kemp Loadbalancer
    * 0318 hitachi_hnas_fan: New check for fans in Hitachi HNAS systems
    * 0319 hitachi_hnas_psu, hitachi_hnas_psu: New checks for Hitachi HNAS storage systems
    * 0320 hitachi_hnas_fpga: new check for Hitachi HNAS storage systems
    * 0321 brocade_mlx: enhancing checks (BR-MLX modules, more OK states)...
    * 0323 emcvnx_hwstatus, emcvnx_hba, emcvnx_disks: new checks for EMC VNX storage systems
    * 0254 agent_vsphere: Make handling of spaces in hostnames of ESX configurable...
    * 0077 cmciii.psm_current, cmciii_psm_plugs, cmciii_io, cmciii.access, cmciii.temp, cmciii.can_current, cmciii.sensor, cmciii.state: new sub checks included in one new check cmcmiii superseding and improving several previous checks of the Rittal CMCIII device...
            NOTE: Please refer to the migration notes!
    * 0078 job: check now monitors the time since last start of the job, limits can be configured in WATO
    * 0079 f5_bigip_conns: new check to monitor number of current connections
    * 0324 hitachi_hnas_cifs: new check for the number of users using a CIFS share
    * 0455 hitachi_hnas_span: new check for Spans (Storage Pools) in Hitachi HNAS storage systems
    * 0445 mem.win: Allow time-averaging of values before applying levels...
    * 0446 mem.used, solaris_mem: Introduce optional averaging of used memory...
    * 0566 services.summary: new check to monitor stopped services of mode autostart in windows
    * 0568 f5_big_ip_conns: check now supports predictive monitoring and both connections types are merged in one check
    * 0257 windows_agent: now reports extended process information (obsoletes psperf.bat plugin)...
    * 0457 hitachi_hnas_volume: New check for Usage and Status of Volumes in Hitachi HNAS storage systems
    * 0450 mem.used: Add information about shared memory (on Linux hosts)
    * 0458 hitachi_hnas_fc_if: New check for FibreChannel Interfaces in Hitachi HNAS storage systems
    * 0459 emcvnx_info: New info check providing Model, Revision and Serial Number of EMC VNX storage systems
    * 0461 emcvnx_raidgroups.list_luns: New check for EMC VNX storage system...
    * 0462 emcvnx_raidgroups.list_disks: New check for EMC VNX storage system...
    * 0463 emcvnx_raidgroups.capacity, emcvnx_raidgroups.capacity_contiguous: New Checks for EMC VNX Storage systems...
    * 0570 fileinfo.groups: file groups now allow exclude patterns as well
    * 0464 stulz_pump: new check for the status of pumps of Stulz clima units
    * 0125 unitrends_backup:Unitrends Backup...
    * 0126 mikrotik_signal: Check for mikrotik wifi bridges
    * 0127 hp_proliant_raid: Check for proliant RAID status.
    * 0571 cmciii_lcp_fans: now monitors the lower limit for the rpm
    * 0572 cmciii_lcp_waterflow: lower and upper limits to the flow are now monitored
    * 0573 cmciii_lcp_airin, cmciii_lcp_airout, cmciii_lcp_waterin, cmciii_lcp_waterout: checks now observe limits to the temperatures
    * 0128 unitrends_replication: Check for monitoring  Replicaion staus on Unitrend systems
    * 0265 mpre_include: run additional mrpe configs within user context...
    * 0266 windows_agent: now supports mrpe include files...
    * 0574 if64: check now supports clustering...
    * 0576 fileinfo.groups: new feature to include current date in file pattern
    * 0130 Support of new Firmware version of various Fujitsu Sotarge Systems
    * 0698 emc_isilon.nodehealth: new check for EMC Isilon Storage systems: NodeHealth
    * 0699 emc_isilon_iops: New check for Disk Operations per Second (IOPS) in EMC Isilon Storage
    * 0132 New checks fjdarye101_disks fjdarye101_rluns: Fujitsu Storage Systems with 2013 Firmware
    * 0697 check_dns: allow to specify multiple expected answers
    * 0700 arcserve_backup: new check for status of backups in an Arcserve Backup Server
    * 0580 emc_datadomain_fans, emc_datadomain_nvbat, emc_datadomain_power, emc_datadomain_temps: new hardware checks for EMC Datadomain
    * 0691 Solaris agent: include lofs in list of monitored filesystem types
    * 0694 wut_webtherm: Support new versions of WUT-Thermometer...
    * 0135 apc_inputs: New Check for APC Input Contacts
    * 0701 emc_isilon_diskstatus: new check for Status of Disks in EMC Isilon Storage Systems
    * 0581 emc_datadomain_disks emc_datadomain_fs:  new checks to monitor disks and filesystems of EMC Datadomain
    * 0718 logwatch.ec: Optionally monitor the list of forwarded logfiles...
    * 0556 esx_vsphere_counters.diskio: now also shows disk latency
    * 0583 stulz_pump: now monitors the pumps rpm in precent of maximum and gathers performance data
    * 0560 check_mk_agent.solaris: report statgrab_mem section if solaris_mem section is missing...
    * 0702 Rule for checking agents for wanted version...
    * 0586 rmon_stats: new snmp check to gather network traffic statistics on RMON enabled network interfaces
    * 0704 windows_os_bonding: new check for bonding interfaces on windows...
    * 0562 esx_vsphere_vm.guest_tools: new check to monitor guest tools status...
    * 0674 brocade_fcport: Now supporting interface speed of 16 Gbit (just discovered in the wild)
    * 0138 Removed caching function in Windows Update agent plugin...
            NOTE: Please refer to the migration notes!
    * 0564 esx_vsphere_vm.datastores: displays the datastores of the VM...
    * 0731 mk_postgres: improved support for versions postgres < 9.2...
    * 0588 dell_poweredge_amperage.current, dell_poweredge_amperage.power, dell_poweredge_cpu, dell_poweredge_status, dell_poweredge_temp: new checks for the Dell PowerEdge Blade Server
    * 0589 brocade_tm: new check monitoring traffic manager statistics for interfaces of brocade devices
    * 0591 dell_poweredge_mem: new check to monitor memory modules of Dell PowerEdge Servers
    * 0592 dell_poweredge_pci: new check for pci devices on dell PowerEdge Servers
    * 0141 ups_socomec_capacity: Battery Capacity Check for Socomec UPS Devices.
    * 0705 arcserve_backup: improved documentation (check manpage and comments in the agent plugin)
    * 0143 ups_socomec_in_voltage, ups_socomec_out_voltage: Socomec UPS Devices, Input and Output Voltages...
    * 0732 df: now able to monitor inodes...
    * 0716 Add Linux caching agent also to normal agent RPM...
    * 0594 dell_poweredge_netdev: new check to monitor the status of network devices on Dells Poweredge Servers
    * 0733 mem, solaris_mem: now able to configure amount of free memory...
    * 0706 EMC VNX: special agent can alternatively authenticate via security files...
    * 0734 esx_vsphere_vm.running_on: shows the esx host of the VM
    * 0144 enterasys_cpu_util enterasys_powersupply: New Checks for CPU Utilization and Power Supplies on enterasys switches
    * 0595 dell_chassis_power, dell_chassis_powersupplies: new checks for Dell Poweredge Chassis Ppower consumption...
    * 0596 dell_chassis_status, dell_chassis_temp, dell_chassis_kvm, dell_chassis_io, dell_chassis_fans: new checks to monitor the overall status of various sections of the Dell Poweredge Chassis via CMC
    * 0597 dell_chassis_slots: new check to monitor the status of the blade slots of the Dell Poweredge Blade Servers
    * 0145 apc_symmetra: Changed naming of Batterie Temperature to System Temerature...
            NOTE: Please refer to the migration notes!
    * 0146 innovaphone_priports_l1, innovaphone_priports_l2: New Checks for Innovaphone PRI Ports
    * 0707 ibm_svc_host: New check: Status of hosts an IBM SVC / V7000 presents volumes to
    * 0598 kentix_temp, kentix_humidity: new checks for Kentix MultiSensor-Rack
    * 0768 ibm_svc_license: New check for Licensing Status on IBM SVC / V7000 devices
    * 0778 New Special Agent for innovaphone gateways...
    * 0769 juniper_trpz_cpu_util, juniper_trpz_flash, juniper_trpz_info, juniper_trpz_power: new Checks for juniper trapeze switches
    * 0770 innovaphone_licenses: New check to monitor licenses on innovaphone devices"
    * 0771 juniper_trpz_aps: Show the number of connected access points on juniper wlan controllers
    * 0772 added special agent for IBM SVC / V7000 storage systems...
    * 0147 enterasys_fans: New Check to monitor fans of enterasys swichtes
    * 0759 check_notify_count: New active check to monitor the number of notifications sent to contacts...
    * 0760 The windows agent contains meta information about version, manufacturer etc....
    * 0103 FIX: services: Fixed bug with service inventory defined in main.mk...
    * 0299 FIX: borcade_mlx_fan: Prettified output, handling "other" state now
    * 0300 FIX: cisco_fru_power: Trying not to inventorize not plugged in FRUs...
    * 0305 FIX: apache_status: Fixed exception when agent reports HTML code as apache-status data...
    * 0104 FIX: mssql: Server instances with underline in name are now supported....
    * 0240 FIX: Virtualmachine names with space no longer have missing piggyback data...
    * 0310 FIX: apache_status: Improved handling of unexpeted data sent by agents...
    * 0088 FIX: esx_vsphere_datastores: fixed error with reported capacity of 0 bytes...
    * 0243 FIX: cisco_qos: no longer crashes when the qos policy name is not set...
    * 0326 FIX: hr_fs printer_supply: Improved translation of wrong encoded chars...
    * 0059 FIX: agent_vpshere: new option for supporting ESX 4.1...
    * 0334 FIX: cisco_fantray: Fixed error on Cisco devices which do not support this check...
    * 0355 FIX: heartbeat_crm: Now handling "Failed actions:" output in agent...
    * 0357 FIX: megaraid_bbu: Fixed expected state checking...
    * 0358 FIX: df: now ignores filesystems with a reported size of '-'...
    * 0360 FIX: multipath: Inventory handles non loaded kernel module now...
    * 0339 FIX: blade_bays blade_blades blade_blowers blade_health blade_mediatray blade_powerfan blade_powermod: fix scan function...
    * 0340 FIX: blade_health: fix check, it was totally broken...
    * 0363 FIX: mysql_capacity: Did use wrong calculated warn / crit thresholds...
    * 0364 FIX: brocade_mlx*: Several cleanups, fixed bug in brocade_mlx_fan where only the first worst state was shown in output
    * 0365 FIX: RPMs: Cleaning up xinetd checkmk.rpmnew file after updating package...
    * 0366 FIX: heartbeat_crm: Agent code is now compatible to pacemaker 1.1.9...
    * 0367 FIX: Now using /dev/null instead of closing stdin in linux agent...
    * 0342 FIX: postgres_stat_database: make agent compatible with PostgreSQL 8.4.x...
    * 0343 FIX: postgres_sessions: make agent plugin compatible with PostgreSQL 9.2...
    * 0369 FIX: cups_queues: Fixed bug checking the last queue reported by agent...
    * 0370 FIX: brocade_mlx_module*: Improved output of checks
    * 0372 FIX: megaraid_ldisks: Ignoring adapters without configured logical disks...
    * 0345 FIX: Linux agent: fix detaching of background plugins...
    * 0378 FIX: agent_vsphere.pysphere: Trying to deal with permissions only on some guests/hosts
    * 0245 FIX: Inline SNMP no longer throws an exception when using SNMPv3 credentials...
    * 0380 FIX: jolokia_metrics.mem: PNP-Template now handles non existant max values...
    * 0381 FIX: win_printers: Fixed creation of duplicate services...
    * 0347 FIX: smart.stats: Remove duplicate disks...
    * 0349 FIX: winperf.cpuusage: update man page: this check is deprecated
    * 0383 FIX: solaris_mem: Is now compatible to more systems...
    * 0109 FIX: cisco_fantray: Prevent inventory for not available fans
    * 0110 FIX: cisco_fru_power:  Prevent inventory for not available FRUs
    * 0350 FIX: nfsmounts: correctly handle mount points with spaces...
    * 0387 FIX: df*: Negative filesystem space levels get a more clear text in check output...
    * 0351 FIX: local: Catch invalid state codes and map to 3 (UNKNOWN)...
    * 0397 FIX: mrpe: tolerate performance variable names with spaces...
    * 0399 FIX: check_ftp: cleanup configuration via WATO, remove Hostname field...
    * 0435 FIX: esx_vsphere_sensors: Fix garbled output in case of placeholder VMs...
    * 0251 FIX: agent_vsphere / check_mk agent: fixed outdated systemtime of check_mk agent...
    * 0439 FIX: postfix_mailq: Linux agent better detects Postfix installation...
    * 0440 FIX: heartbeat_crm: Inventory more gracefully handles case where agent output is invalid...
    * 0113 FIX: blade_blades: Now only make inventory for blades that are powered on...
    * 0441 FIX: megaraid_bbu: Fix several false alarms and cases where inventory failed
    * 0442 FIX: dell_om_disks: Treat global hot spare disks as OK, instead of WARN...
    * 0443 FIX: brocade_fcport: cope with firmware that does not provide speed information...
    * 0322 FIX: timemachine: Check now also works if there are spaces in the name of the backup volume or the hostname
    * 0253 FIX: windows agent: fixed crash on processing eventlog records...
    * 0403 FIX: mem.used: Prefer statgrab on FreeBSD for supporting more than 4GB...
    * 0404 FIX: cups_queues: fix exception in case of alternative time format...
    * 0444 FIX: timemachine: do not inventorize check when timemachine is not used
    * 0116 FIX: cisco_vpn_tunnel: Fixed typo that lead to an exception
    * 0118 FIX: stulz_humidity: Fixed coloring in pnp template...
    * 0119 FIX: stulz_humidity: Fixed lower thresholds...
    * 0565 FIX: windows_updates: fix for some cases when forced_reboot is not set
    * 0255 FIX: windows_agent: now able to handle the removal of local/plugin scripts during runtime...
    * 0447 FIX: fortigate_memory: Fix inventory, do not add check if no info available...
    * 0567 FIX: apc_symmetra: transformation from old tuple to new dict format fixed and improved
    * 0432 FIX: stulz_humidity: Fixed syntax error...
    * 0120 FIX: stulz_humidity, apc_humidity: Fixed bug while processing check params...
    * 0460 FIX: endless waiting for printer queues fixed...
    * 0260 FIX: Fixed incorrect formatting of checks with long output...
    * 0261 FIX: df_netapp32 / df_netapp: Fixed bug with negative size in check output...
    * 0262 FIX: ps: Now able to skip disabled "Process Inventory" rules...
    * 0264 FIX: printer_supply_ricoh: now reports correct filling levels...
    * 0575 FIX: cmciii_lcp_airin, cmciii_lcp_airout, cmciii_lcp_waterin, cmciii_lcp_waterout: improved handling of warning state...
    * 0272 FIX: if checks: port type 56 (fibrechannel) is no longer inventorized per default...
    * 0577 FIX: fileinfo.groups: new date pattern is now available for inventory check as well
    * 0688 FIX: winperf_msx_queues: Support output of Exchange 2013...
    * 0578 FIX: zypper: check is always registered as soon as mk_zypper plugin detects zypper tool...
    * 0689 FIX: postgres_sessions: fix empty agent section in case of 0 sessions...
    * 0579 FIX: veeam_client: fix for case when no StopTime section in agent output
    * 0692 FIX: fileinfo: Avoid duplicate entries in Solaris agent...
    * 0693 FIX: hpux_lvm: avoid problem when alternative vgdisplay is installed...
    * 0708 FIX: ntp.time, ntp: avoid DNS lookups in NTP queries and avoid timeouts...
    * 0277 FIX: solaris agent: ntp now able to work with ntpd and xntpd...
    * 0279 FIX: check_mk_agent.solaris: removed proc section from statgrab...
    * 0281 FIX: statgrab_net.ctr: only inventorize interfaces with actual traffic...
    * 0582 FIX: cisco_sys_mem: check now has a man page and a new WATO integration
    * 0667 FIX: oracle_asm_diskgroup: Now really uses the generic filesystem levels...
    * 0555 FIX: snmp_uptime: no longer fails if uptime is < 1 seconds
    * 0136 FIX: cisco_fru_power: Prevent inventory of not exsisting devices
    * 0557 FIX: check_mk_agent.solaris: removed section statgrab mem...
    * 0673 FIX: zfsget: Fixed broken check - was not compatible to current agent output of "df"
    * 0719 FIX: postfix_mailq: fix Linux agent in case of ssmtp being installed
    * 0584 FIX: agent_vsphere: special agent now handles non-standard https port correctly...
    * 0585 FIX: check_mk_agent.linux: more efficient handling of cups printer queues...
    * 0703 FIX: brocade_mlx: omit inventory of cpu and memory on more states...
    * 0137 FIX: Fixed printer_pages...
    * 0587 FIX: if64: problems resolved when running as a clustered service...
    * 0563 FIX: windows agent: now able to process perl scripts...
    * 0729 FIX: esx_vsphere_hostsystem: fixed incorrect status label (not state)...
    * 0142 FIX: winperf_if: treat unknown packets no longer as error packets
    * 0593 FIX: zypper: agent plugin and check now lead to UNKNOWN result in case of repo problems
    * 0758 FIX: check_sql: Fixed monitoring of stored procedures with oracle
    * 0599 FIX: esx_vsphere_datastores: provisioning levels in WATO are no longer limited to 101%
    * 0737 FIX: megaraid_ldisks: now able to handle "No Virtual Drive Configured" states...
    * 0763 FIX: hpux_if: Fixed exception during parsing of provided data on some systems...

    Multisite:
    * 0371 Added log class filter to hostsvcevents view
    * 0352 Avoid Livestatus connections on pages that do not need them...
    * 0390 Added an icon selector to the view editor...
    * 0391 Added sorter / filter for host/service service levels...
    * 0247 New mkp package for web applications: iNag / nagstatus / nagios status.dat...
    * 0429 Implemented role permissions for dashboards...
    * 0430 It is now possible to define custom time ranges in PNP graph search...
    * 0449 Show all custom variables of hosts and services in the detail views...
    * 0665 Added mail notificaton method to custom user notification dialog...
    * 0123 New time range filter for Downtimes and Comments...
    * 0683 New column painter for the last time a service was OK...
    * 0561 quicksearch: now able to search with multiple filters...
    * 0748 Also custom views now have permissions...
    * 0302 FIX: Fixed highlight of choosen elements in foldertee/views snapin in Chrome/IE
    * 0239 FIX: Fixed incorrect html formatting when displaying host or service comments...
    * 0307 FIX: Increased performance of multisite GUI with a large userbase...
    * 0312 FIX: Hiding views related to not existing datasources, like the EC now...
    * 0325 FIX: Removed CSV export icon from availability views...
    * 0327 FIX: Most forms did now work with "Profile Requests" enabled...
    * 0333 FIX: Fixed too long page title during performing several actions...
    * 0356 FIX: Fixed exception caused by utf8 chars in tooltip text...
    * 0368 FIX: Generating selection id is hopefully now compatible to more systems...
    * 0374 FIX: Fixed syntax error in exception handler of LDAP search code...
    * 0375 FIX: LDAP: Now handling user-ids with umlauts...
    * 0246 FIX: brocade_fcport: fixed error in pnp-template...
    * 0393 FIX: LDAP: Enabled paged LDAP search by default now with a page size of 1000...
    * 0394 FIX: LDAP: Auth expiration plugin now checks users for being disabled (in AD)...
    * 0436 FIX: Fix broken Site status switching via sidebar snapin...
    * 0420 FIX: LDAP: Roles/Groups are now synced even if case of DNs do not match...
    * 0421 FIX: UserDB: Fixed lost passwords when changing users in large user databases...
    * 0423 FIX: Users are not logged out anymore during changing their own passwords...
    * 0424 FIX: Improved error handling in case of incorrect auth config in distributed WATO environments
    * 0425 FIX: Fix login loop bug in distributed environments with different auth secrets
    * 0117 FIX: Availability button is now visible for users without the right to edit views
    * 0431 FIX: LDAP: Fixed group syncrhonisation when nested group sync is enabled
    * 0122 FIX: Multisite view editor not longer throwing a exception when loading views from other users
    * 0569 FIX: recurring updates of serial numbers of disabled ldap users fixed...
    * 0676 FIX: Move view "Stale services" to Problems folder
    * 0270 FIX: Multisite host tag filter: Now uses exact match...
    * 0273 FIX: Fixed exceptions when modifying / cloning views...
    * 0274 FIX: Fixed exception when view title or description was missing
    * 0278 FIX: Fixed bookmark icon images for non-english user languages...
    * 0670 FIX: LDAP: Fixed sync when non lower case attributes are configured...
    * 0671 FIX: LDAP: Disable logging of password changes received from LDAP
    * 0558 FIX: availability: fixed exception on specific filter settings...
    * 0712 FIX: Fix multiple groups with same tag when grouping hosts after a tag...
    * 0738 FIX: csv_export: now able to handle umlauts in download filenames...
    * 0762 FIX: Fixed availability filters not opening in IE7

    WATO:
    * 0308 Multisite can now set rotation view permissions for NagVis...
    * 0329 Removed Distributed WATO peer mode...
            NOTE: Please refer to the migration notes!
    * 0244 New features for WATO page Backup & Restore...
    * 0382 Active HTTP check now supports multiline regexp matching...
    * 0112 Explicit mapping of clustered services can now be done with WATO...
    * 0437 Convert WATO rule for debug_log into simple Checkbox...
    * 0428 Changed user profiles (e.g. pw changes) are now replicated in distributed setups...
    * 0114 User Custom Attributes can now be exported to the core...
    * 0448 New button in WATO service list for displaying check parameters...
    * 0454 Add output of traceroute to host diagnostic page
    * 0677 Make title of tags and tag groups localizable...
    * 0685 Distributed WATO now disabled WATO on slave sites per default...
    * 0687 New summary pages with all settings of a host or service...
    * 0275 WATO "Notify Users" feature: Improved confirmation info...
    * 0134 New option to use expect string in response heads for check_http in wato...
    * 0717 Sort permissions of views, dashboards, commands and snapins alphabetically
    * 0761 New bulk host import mode in WATO...
    * 0057 FIX: Fix exception in WATO host editor on custom tag without topic...
    * 0241 FIX: Improved sorting of WATO folders in dropdown menu...
    * 0019 FIX: Fixed wording in WATO rule for MSSQL check
    * 0242 FIX: Parameters for clustered services can now be configured on the cluster host...
    * 0309 FIX: Trying to prevent read/write conflicts with a large user base...
    * 0311 FIX: Fixed "Inventory failed" message when trying an inventory on clusters via WATO...
    * 0330 FIX: Improved performance of WATO slave push with a large user base...
    * 0331 FIX: LDAP diagnostic LOG can now have the $OMD_SITE$ macro configured via WATO...
    * 0332 FIX: Own host tag groups without topics resulted in two groups "Host tags" in the rule editor
    * 0361 FIX: The page linked by "new rule" can now be bookmarked again
    * 0341 FIX: Avoid rare exception in WATO when deleting a host...
    * 0376 FIX: LDAP: Default configuration of attributes is reflected within WATO now
    * 0346 FIX: Fix folder visibility in WATO for unpriviledged users...
    * 0385 FIX: Better error handling for invalid service regex in rule conditions...
    * 0389 FIX: Showing LDAP settings on site specific global settings page now...
    * 0400 FIX: WATO BI editor now supports percentages for count_ok...
    * 0392 FIX: LDAP: Improved error messages of LDAP configuration test...
    * 0415 FIX: LDAP: The LDAP Settings dialog is now disabled when the LDAP Connector is disabled
    * 0416 FIX: When doing user sync on user page rendering, contact group memberships are shown correctly now...
    * 0417 FIX: LDAP: Fixed "Sync-Plugin: Roles" test with OpenLDAP
    * 0248 FIX: Backup & Restore: Snapshot comments now support unicode character...
    * 0418 FIX: LDAP: Fixed broken role sync plugin with OpenLDAP...
    * 0419 FIX: LDAP: The default user profile roles are only assigned to users without roles...
    * 0249 FIX: Backup & Restore: fixed bug when uploading legacy snapshots...
    * 0250 FIX: Fixed error on creating very large WATO snapshots...
    * 0422 FIX: Fixed numbers shown in log entries of bulk inventory...
    * 0252 FIX: ESX vSphere configuration: Fixed non-working configuration parameters...
    * 0456 FIX: Column was too short...
    * 0256 FIX: wato snapshots: snapshot restore no longer fails with older python versions...
    * 0433 FIX: Creating WATO lock during automations (like e.g. master to slave syncs)...
    * 0434 FIX: Fixed wrong count of failed hosts in bulk inventory mode...
    * 0678 FIX: Move two last global settings of Event Console to proper places
    * 0268 FIX: wato inventory: fixed missing services...
    * 0686 FIX: Fix replication with WATO if EC is enabled on master and disabled on slave
    * 0129 FIX: Fixed permission bug in "Edit user profile" dialog....
    * 0269 FIX: brocade_fcport: fixed problem on displaying check_parameters in WATO...
    * 0271 FIX: Fixed sorting in duallist element (two lists with interchangable elements)...
    * 0131 FIX: Error rates for network interfaces can now be set smaller then 0.1 when using Wato....
    * 0690 FIX: Fix language jumping to German when saving user profiles
    * 0666 FIX: Minimum port for the mknotifyd is now 1024 (never use well known ports)...
    * 0559 FIX: WATO snapshots: improved validation of (uploaded) snapshots...
    * 0709 FIX: Fix NoneType has not attribute userdb_automatic_sync bug in D-WATO
    * 0728 FIX: mem.win: fixed bug in WATO configuration rule...
    * 0139 FIX: ldap sync: syncing if rules against ldap is not longer case sensitiv
    * 0736 FIX: WATO backup and restore: improved error handling...

    Notifications:
    * 0362 sms: now searching PATH for sendsms and smssend commands...
    * 0684 New notification variables NOTIFY_LASTSERVICEOK and NOTIFY_LASTHOSTUP...
    * 0711 New rules based notifications...
    * 0713 New bulk notifications...
    * 0108 FIX: Prevent service notification on host alerts...
    * 0058 FIX: Fix email notifications containing non-ASCII characters in some situtations...
    * 0133 FIX: Fixed mkeventd notification plugin...
    * 0720 FIX: Fix timeperiod computation with CMC and flexible notifications...

    BI:
    * 0721 Use hard states in BI aggregates...
    * 0714 BI aggregations now also honor scheduled downtimes...
    * 0715 BI aggregates now acknowledgement information...
    * 0669 FIX: Fixed regex matching in BI when using character groups [...]...

    Reporting & Availability:
    * 0018 New option for displaying a legend for the colors used in the timeline...
    * 0405 Add CSV export to availability views...
    * 0338 FIX: Introduce time limit on availability queries...
    * 0681 FIX: Display correct year for availability range for last month in january
    * 0750 FIX: Availability: fix exception when summary is on and some elements have never been OK

    Event Console:
    * 0301 Handling messages of special syslog format correctly...
    * 0388 Moved Event Console related settings to own settings page...
    * 0710 Create a history entry for events that failed their target count...
    * 0749 Allow to restrict visibility of events by their host contacts...
    * 0303 FIX: Old log entries were shown in event history first...
    * 0304 FIX: Escaping several unwanted chars from incoming log messages...
    * 0089 FIX: CSV export of event console was broken...
    * 0359 FIX: Fixed exception in event simulator when one match group did not match
    * 0384 FIX: Trying to prevent problem when restarting mkeventd...
    * 0427 FIX: Fixed exception when handling connections from event unix socket...
    * 0679 FIX: Allow non-Ascii characters in generated events
    * 0680 FIX: Do not allow spaces in host names in event simulator...
    * 0672 FIX: Service item of "Check event state in event console" checks can now be configured...
    * 0590 FIX: mkeventd: fixed encoding of unicode characters in the snmptrap receiver...

    Livestatus:
    * 0337 New header for limiting the execution time of a query...
    * 0276 nagios4 livestatus support...
    * 0335 FIX: Parse state of downtime notification log entries correctly...
    * 0336 FIX: Limit the number of lines read from a single logfile...
    * 0344 FIX: Fix semantics of columns num_services_hard_*...

    Livestatus-Proxy:
    * 0263 FIX: livestatus log table: fixed missing logentries of archived logfiles...


1.2.3i7:
    Core & Setup:
    * 0011 Introduce optional lower limit for predicted levels...
    * 0217 FIX: More verbose error output for SNMP errors on the command line...
    * 0288 FIX: Error messages of datasource programs (e.g. VSphere Agent) are now visible within WATO...
    * 0010 FIX: Fix computation of hour-of-the-day and day-of-month prediction...
    * 0292 FIX: Inline SNMP: Check_MK check helpers are closing UDP sockets now...

    Checks & Agents:
    * 0060 cisco_fantray: new check for monitoring fan trays of Cisco Nexus switches
    * 0061 cisco_cpu: check now recognizes new object cpmCPUTotal5minRev...
    * 0063 veeam_client: new check to monitor status of veeam clients with special agent plugin...
    * 0064 veeam_jobs: new check to monitor the backup jobs of the veeam backup tool...
    * 0047 fritz.conn fritz.config fritz.uptime fritz.wan_if fritz.link: New checks for monitoring Fritz!Box devices...
    * 0027 esx_vsphere_sensors: it is now possible override the state of sensors...
    * 0090 apc_ats_status: New Check for monitoring APC Automatic Transfer Switches
    * 0080 Added new checks for Brocade NetIron MLX switching / routing devices...
    * 0091 apc_ats_output: new check for output measurements on APC ATS devices
    * 0068 check_sql: support for mssql databases included
    * 0208 fileinfo.groups: Added minimum/maximum file size parameters...
    * 0093 check_http: Default service description prefix can be avoided...
    * 0004 df: dynamic filesystem levels now reorder levels automatically...
    * 0069 veeam_client: limits for time since last backup introduced
    * 0214 Logwatch: context lines can now be disabled using nocontext=1...
    * 0038 casa_cpu_mem casa_cpu_temp casa_cpu_util casa_fan casa_power: New checks for casa Cable Modem Termination Systems...
    * 0097 arc_raid_status: New check for Areca RAID controllers
    * 0070 cmciii_lcp_airin cmciii_lcp_airout cmciii_lcp_fans cmciii_lcp_waterflow cmciii_lcp_waterin cmciii_lcp_waterout: new checks for the Rittal CMC-III LCP device
    * 0098 apc_inrow_airflow, apc_inrow_fanspeed, apc_inrow_temp: New checks for APC inrow devices
    * 0099 apc_mod_pdu_modules: New check for APC Modular Power Distribution Unit
    * 0072 cmciii_pu_access cmciii_pu_canbus cmciii_pu_io cmciii_pu_temp: New checks for the Rittal CMC-III PU Unit
    * 0100 juniper_cpu: New check for CPU utilization on Juniper switches
    * 0236 windows_agent: each script can now be configured to run sync / async...
    * 0101 liebert_chiller_status: New check for Liebert Chiller devices
    * 0083 brocade_mlx: Temperature sensors of one module now in one common check...
    * 0008 df: Solaris agent now also supports samfs
    * 0084 brocade_mlx: single checks now instead of sub checks...
    * 0291 winperf_ts_sessions: New check to monitor Microsoft Terminal Server sessions...
    * 0102 modbus_value: New check and Agent to modbus devices...
    * 0013 Solaris Agent: implement cached async plugins and local checks...
    * 0238 vsphere monitoring: new option to skip placeholder vms in agent output...
    * 0016 Linux+Windows agent: allow spooling plugin outputs via files...
    * 0017 local: New state type P for state computation based on perfdata...
    * 0085 brocade_mlx: now handles more different module states...
    * 0024 FIX: cisco_wlc: removed check configuration parameter ap_model...
    * 0003 FIX: ps: Remove exceeding [ and ] in service description when using process inventory...
    * 0037 FIX: checkman browser (cmk -m) was not working properly in network subtree...
    * 0283 FIX: Interface Checks: ignore invalid error counts while interface is down...
    * 0081 FIX: Fixed corruption in SNMP walks created with cmk --snmpwalk...
    * 0286 FIX: esx_vsphrere_counters.ramdisk: Better handling for non existant ramdisks...
    * 0290 FIX: winperf_processor mem.win: Handling no/empty agent responses correctly now...
    * 0293 FIX: esx_vsphere_counters_ramdisk_sizes: Handles ram disk "ibmscratch" by default now
    * 0012 FIX: Solaris Agent: fixed broken fileinfo section...
    * 0297 FIX: mk-job is now also usable on CentOS 5+...
    * 0298 FIX: win_dhcp_pools: Fixed wrong percentage calculation
    * 0237 FIX: tsm_sessions: fixed invalid check output during backups...

    Multisite:
    * 0001 New filters for selecting several host/service-groups at once...
    * 0050 New concept of favorite hosts and services plus matching filters and views...
    * 0211 GUI Notify: Added notify method "popup" to really create popup windows...
    * 0215 Added option to make HTML escape in plugin outputs configurable...
    * 0071 livedump: new option to include contact_groups instead of contacts when dumping configuration
    * 0043 FIX: LDAP: Improved error reporting during synchronisation...
    * 0044 FIX: LDAP: Fixed error with empty groups during non nested group sync...
    * 0045 FIX: LDAP: Fixed error when synchronizing non nested groups to roles...
    * 0046 FIX: Fixed editing contactgroup assignments of hosts or folders with "-" in names...
    * 0049 FIX: Fixed useless I/O during page processing...
    * 0203 FIX: Changed sidebar reload interval to be more random...
    * 0204 FIX: Reduced I/O on logins with access time recording or failed login counts...
    * 0206 FIX: Fixed logwatch permission check when using liveproxy for normal users...
    * 0210 FIX: LDAP: Fixed problem syncing contactgroups of a user with umlauts in CN
    * 0035 FIX: Convert HTTP(S) links in plugin output into clickable icon...
    * 0006 FIX: Checkboxes for hosts/services were missing on modified views...
    * 0284 FIX: Context help toggled on/off randomly...
    * 0285 FIX: Fixed bookmarking of absolute URLs or PNP/NagVis URLs in sidebar snapin...
    * 0296 FIX: Fixed moving of snapins while in scrolled sidebar...

    WATO:
    * 0053 New rule for configuring the display_name of a service...
    * 0216 Supporting float values as SNMP timeout value now...
    * 0082 Improved online help for LDAP connections...
    * 0009 Automatically schedule inventory check after service config change...
    * 0294 Added "services" button to host diagnose page
    * 0048 FIX: Tests on host diagnose page are executed parallel now...
    * 0033 FIX: Fixed problem when saving settings in WATOs host diagnostic page...
    * 0205 FIX: NagVis related permissions of roles can be edited again...
    * 0207 FIX: Explicit communities were not saved in all cases...
    * 0094 FIX: Hide SNMPv3 credentials in WATO...
    * 0212 FIX: Fixed broken site edit page in case a TCP socket has been configured...
    * 0095 FIX: Fixed problem with portnumber in Wato Distributed Monitoring dialog
    * 0213 FIX: LDAP: Various small improvements for handling the LDAP user connector...
    * 0039 FIX: Fixed exception on displaying WATO helptexts in the global settings...
    * 0219 FIX: Fixed display problems in WATO folders with long contact group names
    * 0220 FIX: Added HTML escaping to several global settings attributes...
    * 0234 FIX: Improved handling of interface inventory states / types...
    * 0289 FIX: Renamed "Hosts & Folders" page to "Hosts"
    * 0295 FIX: Fixed problem with new created tag groups with "/" in title...

    Notifications:
    * 0005 Added notification script for sending SMS via mobilant.com...
    * 0032 FIX: Fixed problem when forwarding notification mails in windows...
    * 0218 FIX: Fixed rendering of HTML mails for Outlook (at least 2013)...

    BI:
    * 0287 FIX: Fixed assuming states of services with backslashes in descriptions...

    Reporting & Availability:
    * 0051 Option for showing timeline directly in availability table...
    * 0052 Visual colorization of availability according to levels...
    * 0054 New labelling options for availability table...
    * 0055 Allow grouping by host, host group or service group...
    * 0056 New concept of service periods in availability reporting...
    * 0002 You can now annotate events in the availability reporting...
    * 0014 FIX: Fix styling of tables: always use complete width...
    * 0015 FIX: Fixed summary computation in availability when grouping is used...

    Event Console:
    * 0026 FIX: snmptd_mkevent.py: fixed crash on startup
    * 0036 FIX: Fixed bug where multsite commands did not work properly...

    Livestatus:
    * 0067 livedump: new option to mark the mode at the beginning of the dump and documentation fixes...
    * 0023 FIX: Fixed incorrect starttime of table statehist entries...
    * 0034 FIX: Availability no longer showes incorrect entries when only one logfile exists...
    * 0233 FIX: Fixed missing entries in log file and availability view...


1.2.3i6:
    Core & Setup:
    * 0041 FIX: setup.py now handles non existing wwwuser gracefully...

    Checks & Agents:
    * 0040 Add agent plugin to test local hostname resolving...
    * 0020 FIX: Inventory problem with inventory_processes parameter...

    Multisite:
    * 0000 Improved performance of LDAP sync by refactoring the group sync code

    WATO:
    * 0042 FIX: Removed debug outputs from service inventory...


1.2.3i5:
    Core:
    * Automatically remove duplicate checks when monitoring with Agent+SNMP
       at the same time. TCP based ones have precedence.
    * inventory check of SNMP devices now does scan per default (configurable)
    * FIX: inventory check now honors settings for exit code
    * FIX: avoid exception nodes of cluster have different agent type
    * FIX: continue inventory, if one check does not support it
    * FIX: fix configuration of explicit SNMP community, allow unicode
    * FIX: avoid invalid cache of 2nd and up hosts in bulk inventory
    * FIX: fixed error handling in SNMP scan, inventory check fails now
           if SNMP agent is not responding
    * FIX: Ignore snmp_check_interval cache in interactive situations (e.g.  -nv)
    * FIX: check_mk config generation: on computing the checks parameters
           there is no longer a small chance that existing rules get modified

    Event Console:
    * check_mkevents now available as C binary: check_mkevents_c
    * FIX: use default values for unset variables in actions

    Multisite:
    * Speed-O-Meter: now measure only service checks. Host checks
      are omitted, since they do not really matter and make the
      results less useful when using CMC.
    * Added host aliases filter to some views (host/service search)
    * It is now possible to enforce checkboxes in views upon view loading
      (needs to be confgured per view via the view editor)
    * Wiki Sidebar Snapin: showing navigation and quicksearch. OMD only.
    * Sidebar can now be folded. Simply click somewhere at the left 10 pixels.
    * Foldable sections now have an animated triangle icon that shows the folding state
    * Added new snapin "Folders", which interacts with the views snapin when
      both are enabled. You can use it to open views in a specific folder context
    * LDAP: Added option to make group and role sync plugin handle nested
            groups (only in Active Directory at the moment). Enabling this
	    feature might increase the sync time a lot - use only when really needed.
    * FIX: Fixed encoding problem in webservice column output
    * FIX: Fix output format python for several numeric columns
    * FIX: Fixed searching hosts by aliases/adresses
    * FIX: Remove duplicate entries from Quicksearch
    * FIX: Avoid timed browser reload after execution of exections
    * FIX: Hosttag filter now works in service related views
    * FIX: Added code to prevent injection of bogus varnames
           (This might break code which uses some uncommon chars for varnames)
    * FIX: Fixed computation of perfometer values, which did not care about
           the snmp_check_interval. Simplyfied computation of perfometer values
    * FIX: LDAP: Custom user attributes can now be synced again

    BI:
    * FIX: Fix exception when showing BI tree in reporting time warp
    * FIX: Fixed blue triangle link: would show more aggregations,
       if one name was the prefix of another

    Notifications:
    * Blacklisting for services in the felixble notification system
    * FIX: mail with graph plugin: set explicit session.save_path for php
           Fixes instances where the php command couldn't fetch any graphs

    Checks & Agents:
    * diskstat: removed (ever incorrect) latency computation for Linux
    * statgrab_load: support predictive levels, add perf-o-meter
    * ucd_cpu_load: support predictive levels
    * hpux_cpu, blade_bx_load: support predictive levels, add perf-o-meter,
       make WATO-configable
    * check_sql: Database port can now be explicitly set
    * steelhead_perrs: New check for Rivergate Gateways
    * alcatel_power: Check for power supplies on Alcatel switches
    * qnap_disks: New check for Hardisks in Qnap devices
    * Dell Open Manage: SNNP Checks for Physical Disks, CPU and Memory
    * check_tcp: Now able to set custom service description
    * Apache ActiveMQ: New Special Agent and Check to query ActiveMQ Queues
    * check_ftp: can now be configured via Wato
    * windows_tasks: New check to  monitor the Windows Task Scheduler
    * sensatronics_temp: New check for Sensatronic E4 Temperatur Sensor
    * akcp_sensor_drycontact: New Check for AKCP drycontact Sensors
    * esx_vsphere_vm.heartbeat: Heartbeat status alert level now configurable
    * ps:  new configuration option: handle_count (windows only)
    * FIX: Windows agent: gracefully handle garbled logstate.txt
    * FIX: esx_vsphere_counters: added missing ramdisk type upgradescratch
    * FIX: esx_vsphere_hostsystem: fixed bug in handling of params
    * FIX: local: tolerate invalid output lines
    * FIX: hp_proliant: Correct handling of missing snmp data
    * FIX: logwatch.ec: No longer forwards "I" lines to event console
    * FIX: check_dns: default to querying the DNS server on the localhost itself
    * FIX: ps: do not output perfdata of CPU averaging (use ps.perf for that)
    * FIX: nfsexports: also support systems with rpcbind instead of portmap
    * FIX: ups_in_freq: corrected spelling of service description
    * FIX: ups_bat_temp: renamed service description to "Temperature Battery",
           in order to make it consistent with the other temperature checks
    * FIX: hp_blade_blades: Fixed crash on inventory when receiving
           unexpected snmp data
    * FIX: apache_status: If ReqPerSec and BytesPerSec are not reported by
           the agent, no PNP graphs for them are drawn.
           (This is the case if ExtendedStatus set to Off in Apache config)
    * FIX: oracle_jobs: fixed issues with incorrect column count in check output
    * FIX: if/if64/...: layout fix in PNP template for packets


    WATO:
    * You can now have site-specific global settings when using
      distributed WATO (available in the "Distributed Monitoring")
    * bulk inventory: display percentage in progress bar
    * New option for full SNMP scan in bulk inventory
    * bulk operations now also available when checkboxes are off
    * LDAP: Added test to validate the configured role sync groups
    * LDAP: The sync hooks during activate changes can now be enabled/disabled
      by configuration (Global Settings)
    * Disabled replication type "peer" in site editor.
    * Added "permanently ignore" button to inventory services dialog which 
      links directly to the disabled services view
    * Added diagnose page linked from host edit dialog. This can be used to test
      connection capabilities of hosts
    * The rule "Process inventory" now offers the same configuration options 
      as its manual check equivalent "State and count of processes"
    * New configuration option handle_count (windows only) in the rules
      "Process inventory" and "State and count of processes"
    * FIX: correct display of number of hosts in bulk inventory
    * FIX: nailed down ".siteid" exception when added new site
    * FIX: fixed setting for locking mode from 'ait' to 'wait'
    * FIX: avoid removal of tags from rules when not yet acknowledged
    * FIX: avoid need for apache restart when adding new service levels
    * FIX: fix encoding problem on GIT integration

    Livestatus:
    * Removed "livecheck". It never was really stable. Nagios4 has something
      similar built in. And also the Check_MK Micro Core.
    * table statehist: no longer computes an unmonitored state for hosts and
                       services on certain instances.
                       (showed up as no hosts/services in the multisite gui)
    * table statehist: fixed SIGSEGV chance on larger queries

1.2.3i4:
    Core:
    * Create inventory check also for hosts without services, if they
          have *no* ping tag.

    WATO:
    * Bulk inventory: speed up by use of cache files and doing stuff in
          groups of e.g. 10 hosts at once
    * Multisite connection: new button for cloning a connection

    Checks & Agents:
    * Linux agent RPM: remove dependency to package "time". That package
         is just needed for the binary mk-job, which is useful but not
         neccessary.

    Multisite:
    * FIX: fix broken single-site setups due to new caching

1.2.3i3:
    Core:
    * FIX: fixed typo in core startup message "logging initial states"
    * FIX: livestatus table statehist: fixed rubbish entries whenever
           logfile instances got unloaded

    Livestatus:
    * FIX: check_mk snmp checks with a custom check interval no longer
           have an incorrect staleness value

    Notifications:
    * mkeventd: new notification plugin for forwarding notifications
       to the Event Console. See inline docu in share/check_mk/notification/mkeventd
       for documentation.
    * FIX: cleanup environment from notifications (needed for CMC)

    Checks & Agents:
    * Windows agent: increased maximum plugin output buffer size to 2MB
    * check_icmp: New WATO rule for custom PING checks
    * agent_vsphere: now able to handle < > & ' " in login credentials
    * if/if64 and friends: add 95% percentiles to graphs
    * services: inventory now also matches against display names of services
    * esx_vsphere_hostsystem.multipath: now able to set warn/crit levels
    * cpu_netapp: added Perf-O-Meter and PNP template
    * cisco_cpu: added Perf-O-Meter and PNP template
    * apc_symmetra: add input voltage to informational output
    * agent_vsphere: new debug option --tracefile
    * FIX: windows_agent: fixed bug in cleanup of open thread handles
    * FIX: cups default printer is now monitored again in linux agent
    * FIX: host notification email in html format: fixed formating error
           (typo in tag)
    * FIX: netapp_volumes: better output when volume is missing
    * FIX: winperf_phydisk: handle case where not performance counters are available
    * FIX: check_mk_agent.linux: limit Livestatus check to 3 seconds
    * FIX: esx_vsphere_vm: fixed exception when memory info for vm is missing
    * FIX: esx_vsphere_hostsystem: Fixed typo in check output
    * FIX: psperf.bat/ps: Plugin output processing no longer crashes when
           the ps service is clustered

    Multisite:
    * Filtering in views by Hostalias is possible now too
       (however the filter is not displayed in any standard view - user needs
       to enable it by customizing the needed views himself)
    * FIX: add missing service icons to view "All Services with this descr..."
    * FIX: ldap attribute plugins: fixed crash when parameters are None
    * FIX: avoid duplicate output of log message in log tables
    * FIX: fixed problem with ldap userid encoding
    * FIX: removed state-based colors from all Perf-O-Meters
    * FIX: brocade_fcport pnp-template: fixed incorrect display of average values
    * FIX: all log views are now correctly sorted from new to old

    Livestatus-Proxy:
    * Implement caching of non-status requests (together with Multisite)
    * FIX: fix exception when printing error message
    * FIX: honor wait time (now called cooling period) after failed TCP connection
    * FIX: fix hanging if client cannot accept large chunks (seen on RH6.4)

    WATO:
    * Rule "State and count of processes": New configuration options:
           virtual and resident memory levels
    * Added title of tests to LDAP diagnose table
    * Bulk inventory: new checkbox to only include hosts that have a failed
        inventory check.
    * Bulk inventory: yet another checkbox for skipping hosts where the
        Check_MK service is currently critical
    * New rule: Multipath Count (used by esx_vsphere_hostsystem.multipath)
    * FIX: The rule "State and count of processes" is no longer available
           in "Parameters for inventorized check". This rule was solely
           intented for "Manual checks" configuration
    * FIX: Trying to prevent auth.php errors while file is being updated

1.2.3i2:
    Core:
    * New option -B for just generating the configuration
    * Introduced persistent host address lookup cache to prevent issues
      loading an unchanged configuration after a single address is not resolvable anymore
    * Assigning a service to a cluster host no longer requires a reinventory
    * Setting a check_type or service to ignore no longer requires a reinventory
      Note: If the ignore rule is removed the services will reappear
    * Config creation: The ignore services rule now also applies to custom, active
                       and legacy checks
    * Predictive monitoring: correctly handle spaces in variable names (thanks
       to Karl Golland)
    * New man page browser for console (cmk -m)
    * New option explicit_snmp_communities to override rule based SNMP settings
    * Preparations for significant SNMP monitoring performance improvement
      (It's named Inline SNMP, which is available as special feature via subscriptions)
    * Allow to specify custom host check via WATO (arbitrary command line)
    * Implement DNS caching. This can be disabled with use_dns_cache = False

    Livestatus:
    * new service column staleness: indicator for outdated service checks
    * new host    column staleness: indicator for outdated host checks

    Checks & Agents:
    * esx_hostystem multipath: criticize standby paths only if not equal to active paths
    * mk_logwatch: fixed bug when rewriting logwatch messages
    * check_mk: Re-inventory is no longer required when a service is ignored via rule
    * check_mk: Now possible to assign services to clusters without the need to
                reinventorize
    * lnx_if: Fixed crash on missing "Address" field
    * viprinet_router: Now able to set required target state via rule
    * windows_agent: Now available as 64 bit version
    * agent_vsphere: fix problem where sensors were missing when
      you queried multiple host systems via vCenter
    * cached checks: no longer output cached data if the age of the
                     cache file is twice the maximum cache age
    * windows agent: no longer tries to execute directories
    * fileinfo: no longer inventorize missing files(reported by windows agent)
    * New checks for Brocade fans, temperature and power supplies
    * cluster hosts: removed agent version output from Check_MK service (this
      was misleading for different agent versions on multiple nodes)
    * job check: better handling of unexpected agent output
    * lnx_thermal: Added check for linux thermal sensors (e.g. acpi)
    * hwg_temp: Make WATO-Rule "Room Temperature" match, add man page, graph
                and Perf-O-Meter
    * ps.perf: Support Windows with new plugin "psperf.bat". wmicchecks.bat
               is obsolete now.
    * Special Agent vSphere: support ESX 4.1 (thanks to Mirko Witt)
    * esx_vsphere_object: make check state configurable
    * mk_logwatch: support continuation lines with 'A'. Please refer to docu.
    * mk_oracle: Added plugin for solaris
    * win_netstat: New check for Windows for checking the existance of a UDP/TCP
        connection or listener
    * ps/ps.perf: allow to set levels on CPU util, optional averaging of CPU
    * diskstat: Agent is now also processing data of mmcblk devices
    * qmail: Added check for mailqueue 
    * cisco_locif: removed obsolete and already disabled check completely
    * fc_brocade_port: removed obsolete check
    * fc_brocade_port_detailed: removed obsolete check
    * tsm_stgpool: removed orphaned check
    * vmware_state: removed ancient, now orphaned check. Use vsphere_agent instead.
    * vms_{df,md,netif,sys}: remove orphaned checks that are not needed by the current agent
    * tsm: Added new TSM checks with a simple windows agent plugin
    * windows_agent: now starts local/plugin scripts in separate threads/processes
                     new script parameters cache_age, retry_count, timeout
                     new script caching options "off", "async", "sync"
    * windows_agent: increased maximum local/plugin script output length to 512kB
                     (output buffer now grows dynamically)
    * jolokia_metrics: fixed incorrect plugin output for high warn/crit levels
    * jolokia_metrics.uptime: Added pnp template
    * hyperv: Added a check for checking state changes.
    * df / esx_vsphere_datastore: now able to set absolute levels and levels depending
                                  on total disk space of used and free space
    * cisco_wlc: New check for monitoring cisco wireless lan access points 
    * cisco_wlc_clients: New check for the nummber of clients in a wlc wifi
    * df: Negative integer levels for MB left on a device
    * win_printers: Monitoring of printer queue on a windows printserver
    * cisco_qos: Updated to be able to mintor IOS XR 4.2.1 (on a ASR9K device)
    * New active check, check_form_submit, to submit HTML forms and check the resulting page
    * mk-job: /var/lib/check_mk_agent/job directory is now created with mode 1777 so 
              mk-job can be used by unprivileged users too
    * ADD: etherbox: new check for etherbox (messpc) sensors.
           currently supported: temperature, humidity, switch contact and smoke sensors
    * cisco_wlc_client: now supports low/high warn and crit levels
    * cisco_wlc: now supports configuration options for missing AP
    * agent_vsphere: completely rewritten, now considerably faster
                     vCenter is still queried by old version
    * windows_agent: windows eventlog informational/audit logs now reported with O prefix
    * mk_logwatch: ignored loglines now reported with an "." prefix (if required)
    * apache_status: Nopw also supports multithreaded mpm
    * windows_agent: now able to suppress context messages in windows eventlogs
    * agent_vsphere: completely rewritten, now considerably faster
                     vCenter is still queried by old version
    * windows_agent: windows eventlog informational/audit logs now reported with O prefix
    * mk_logwatch: ignored loglines now reported with an "." prefix (if required)
    * check_mk-if.pnp: fixed bug with pnp template on esx hosts without perfdata
    * jolokia checks (JVM): uptime, threads, sessions, requests, queue
      now configurable via WATO
    * vSphere checks: secret is not shown to the user via WATO anymore
    * WATO rule to check state of physical switch (currently used by etherbox check)
    * cisco_wlc: Allows to configure handling of missing AP
    * logwatch.ec: show logfiles from that we forwarded messages
    * FIX: blade_blades: Fixed output of "(UNKNOWN)" even if state is OK
    * FIX: apache_status: fix exception if parameter is None
    * FIX: hr_mem: handle virtual memory correct on some devices
    * FIX: apache_status agent plugin: now also works, if prog name contains slashes
    * FIX: check_dns: parameter -A does not get an additional string
    * FIX: cisco_qos: Catch policies without post/drop byte information
    * FIX: cisco_qos: Catch policies without individual bandwidth limits
    * FIX: windows_agent: fixed bug on merging plugin output buffers
    * FIX: esx_vsphere_datastores: Fix incomplete performance data and Perf-O-Meter
    * FIX: cleaned up fileinfo.groups pattern handling, manual configuration
      is now possible using WATO
    * FIX: check_mk-ipmi.php: PNP template now displays correct units as delivered
           by the check plugin
    * FIX: check_disk_smb: Remove $ from share when creating service description.
           Otherwise Nagios will not accept the service description.
    * FIX: mrpe: gracefully handle invalid exit code of plugin

    Notifications:
    * notify.py: Matching service level: Use the hosts service level if a
                 service has no service level set
    * notify.py: fixed bug with local notification spooling
    * HTML notifications: Now adding optional links to host- and service names
      when second argument notification script is configured to the base url of the
      monitoring installation (e.g. http://<host>/<site>/ in case of OMD setups)
    * HTML notifications: Added time of state change

    Multisite:
    * Finally good handling of F5 / browser reloads -> no page switching to
      start page anymore (at least in modern browsers)
    * User accounts can now be locked after a specified amount of auth
      failures (lock_on_logon_failures can be set to a number of tries)
    * Column Perf-O-Meter is now sortable: it sorts after the *first*
      performance value. This might not always be the one you like, but
      its far better than nothing.
    * logwatch: Logwatch icon no longer uses notes_url
    * Inventory screen: Host inventory also displays its clustered services
    * Rules: Renamed "Ignored services" to "Disabled services"
             Renamed "Ignored checks" to "Disabled checks"
    * Sorter Host IP address: fixed sorting, no longer uses str compare on ip
    * Views: New: Draw rule editor icon in multisite views (default off)
             Can be activated in global settings
    * New global multisite options: Adhoc downtime with duration and comment
                                    Display current date in dashboard
    * LDAP: Using asynchronous searches / added optional support for paginated
      searches (Can be enabled in connection settings)
    * LDAP: It is now possible to provide multiple failover servers, which are
      tried when the primary ldap server fails
    * LDAP: Supporting posixGroup with memberUid as member attribute
    * LDAP: Added filter_group option to user configuration to make the
    synchonized users filterable by group memberships in directories without
    memberof attributes
    * LDAP: Moved configuration to dedicated page which also provides some
      testing mechanisms for the configuration
    * Added option to enable browser scrollbar to the multisite sidebar (only
      via "sidebar_show_scrollbar = True" in multisite.mk
    * Added option to disable automatic userdb synchronizations in multisite
    * Implemented search forms for most data tables
    * New icons in view footers: export as CSV, export as JSON
    * Availability: new columns for shortest, longest, average and count
    * Editing localized strings (like the title) is now optional when cloning
      views or editing cloned views. If not edited, the views inherit the
      localized strings from their ancestors
    * Added simple problems Dashboard
    * New filter and column painter for current notification number (escalations)
    * Added new painters for displaying host tags (list of tags, single tag
    groups). All those painters are sortable. Also added new filters for tags.
    * Added painters, icon and filters for visualizing staleness information
    * Improved filtering of the foldertree snapin by user permissions (when a user is
      only permitted on one child folder, the upper folder is removed from the
      hierarchy)
    * "Unchecked Services" view now uses the staleness of services for filtering
    * Globe dashlets make use of the parameter "id" to make it possible to
      provide unique ids in the render HTML code to the dashlets
    * Multisite can now track wether or not a user is online, this need to be
      enabled e.g. via Global Settings in WATO (Save last access times of
      users)
    * Added popup message notification system to make it possible to notify
      multisite users about various things. It is linked on WATO Users page at
      the moment. An image will appear for a user in the sidebar footer with
      the number of pending messages when there are pending messages for a user.
      To make the sidebar check for new messages on a regular base, you need
      to configure the interval of sidebar popup notification updates e.g. via
      WATO Global Settings.
    * Event views: changed default horizon from 31 to 7 days
    * New option for painting timestamp: as Unix Epoch time
    * New filters: Host state type and Service state type
    * FIX: better error message in case of exception in SNMP handling
    * FIX: Inventory screen: Now shows custom checks
    * FIX: Fixed locking problem of multisite pages related to user loading/saving
    * FIX: Fixed wrong default settings of view filters in localized multisite
    * FIX: line wrapping of logwatch entries
    * FIX: Fixed button dragging bug when opening the view editor
           (at least in Firefox)

    WATO:
    * Allow to configure check-/retry_interval in second precision
    * Custom user attributes can now be managed using WATO
    * Allow GIT to be used for change tracking (enable via global option)
    * Hosts/Folders: SNMP communities can now be configured via the host
      and folders hierarchy. Those settings override the rule base config.
    * Require unique alias names in between the following elements:
      Host/Service/Contact Groups, Timeperiods and Roles
    * Removed "do not connect" option from site socket editor. Use the
      checkbox "Disable" to disable the site for multisite.
    * Converted table of Event Console Rules to new implementation, make it sortable
    * FIX: do validation of check items in rule editor
    * FIX: More consistent handling of folderpath select in rule editor
    * FIX: Now correctly handling depends_on_tags on page rendering for
           inherited values
    * FIX: Changed several forms from GET to POST to prevent "Request-URI too
           large" error messages during submitting forms
    * FIX: automation snmp scan now adhere rules for shoddy snmp devices
           which have no sys description
    * FIX: Cisco ruleset "Cisco WLC WiFi client connections" has been generalized to
           "WLC WiFi client connections"
    * FIX: Snapshot handling is a little more robust agains manually created
           files in snapshot directory now
    * FIX: Slightly more transparent handling of syntax errors when loading rules.mk

    Notifications:
    * Flexible Notification can now filter service levels
    * FIX: check_tcp corrected order of parameters in definition

    Event Console:
    * New global setting "force message archiving", converts the EC into
      a kind of syslog archive
    * New built-in snmptrap server to directly receive snmp traps
    * FIX: fix layout of filter for history action type
    * FIX: better detect non-IP-number hosts in hostname translation

1.2.3i1:
    Core:
    * Agents can send data for other hosts "piggyback". This is being
      used by the vSphere and SAP plugins
    * New variable host_check_commands, that allows the definition of
      an alternative host check command (without manually defining one)
    * New variable snmp_check_interval which can be used to customize
      the check intervals of SNMP based checks
    * setup: Added missing vars rrd_path and rrdcached_sock
    * new variable check_mk_exit_status: allows to make Check_MK service OK,
      even if host in not reachable.
    * set always_cleanup_autochecks to True per default now
    * check_mk: new option --snmptranslate

    Multisite:
    * New availability view for arbitrary host/service collections
    * New option auth_by_http_header to use the value of a HTTP header
      variable for authentication (Useful in reverse proxy environments)
    * New permission that is needed for seeing views that other users
      have defined (per default this is contained in all roles)
    * New path back to the view after command exection with all
      checkboxes cleared
    * Added plugins to config module to make registration of default values
      possible for addons like mkeventd - reset to default values works now
      correctly even for multisite related settings
    * perfometer: Bit values now using base of 1000
    * Added PNP tempate for check_disk_smb
    * Dashboards can now be configured to be reloaded on resizing
      (automatically adds width/height url parameters)
    * LDAP authentification: New config option "Do not use persistent
                             connections to ldap server"
    * Hosttags and auxiliary tags can now be grouped in topics
    * Fixed output of time in view if server time differs from user time

    Event Console:
    * New rule feature: automatically delete event after actions
    * New filter for maximum service level (minimum already existed)
    * New global setting: hostname translation (allows e.g. to drop domain name)
    * New rule match: only apply rule within specified time period

    Checks & Agents:
    * solaris_mem: New check for memory and swap for Solaris agent
    * agent_vsphere: New VMWare ESX monitoring that uses pySphere and the VMWare
      API in order to get data very efficiently. Read (upcoming) documentation
      for details.
    * new special agent agent_random for creating random monitoring data
    * New checks: windows_intel_bonding / windows_broadcom_bonding
    * Implemented SAP monitoring based on the agent plugin mk_sap. This
      must be run on a linux host. It connects via RFC calls to SAP R/3
      systems to retrieve monitoring information for this or other machines.
    * sap.dialog: Monitors SAP dialog statistics like the response time
    * sap.value: Simply processes information provided by SAP to Nagios
    * openvpn_clients: new check for OpenVPN connections
    * if64_tplink: special new check for TP Link switches with broken SNMP output
    * job: Monitoring states and performance indicators of any jobs on linux systems
    * oracle_asm_diskgroups: Added missing agent plugin + asmcmd wrapper script
    * oracle_jobs: New check to monitor oracle database job execution
    * oracle_rman_backups: New check to monitor state of ORACLE RMAN backups
    * jar_signature: New check to monitor wether or not a jar is signed and
      certificate is not expired
    * cisco_qos: adhere qos-bandwidth policies
    * check_disk_smb: WATO formalization for active check check_disk_smb
    * if.include: new configurable parameters for assumed input and output speed
    * cisco_qos: new param unit:    switches between bit/byte display
                 new param average: average the values over the given minute
                 new params post/drop can be configured via int and float
                 fixed incorrect worst state if different parameters exceed limit
    * logwatch.ec: Added optional spooling to the check to prevent dataloss
      when processing of current lines needs more time than max execution time
    * mounts: ignore multiple occurrances of the same device
    * Linux agent: allow cached local/plugins checks (see docu)
    * mem.include: Linux memory check now includes size of page tables. This
      can be important e.g. on ORACLE systems with a lot of memory
    * windows_agent: Now buffers output before writing it to the socket
                     Results in less tcp packages per call
    * smart.stats: rewrote check. Please reinventorize. Error counters are now
      snapshotted during inventory.
    * smart.temp: add WATO configuration
    * windows_agent: check_mk.ini: new option "port" - specifies agent port
    * winperf_processor: introduce averaging, support predictive levels
    * cpu_util.include: fixed bug when params are set to None
    * predictive levels: fixed bug when existing predictive levels get new options
    * windows_plugin mssql.vbs: No longer queries stopped mssql instances
    * cisco_hsrp: fixed problem when HSRP groups had same ip address
    * winperf_if: hell has frozen over: a new check for network adapters on Windows
    * windows agent: new config section plugins, now able to set timeouts for specific plugins
                     new global config option: timeout_plugins_total
    * lnx_if in Linux agent: force deterministical order of network devices
    * Linux agent: remove obsolete old <<<netif>>> and <<<netctr>>> sections
    * logwatch, logwatch.ec: detect error in agent configuration
    * Linux agent: cups_queues: do not monitor non-local queues (thanks to Olaf Morgenstern)
    * AIX agent: call lparstat with argument 1 1, this give more accurate data
    * Check_MK check: enable extended performance data per default now
    * viprinet checks: New checks for firmware version/update, memory usage, power supply status, 
                       router mode, serialnumber and temperature sensors
    * uptime, snmp_uptime, esx_vsphere_counters.uptime: allow to set lower and upper levels
    * winperf_processor: Now displays (and scales) to number of cpus in pnpgraph
    * mk_postgres plugin: replace select * with list of explicit columns (fix for PG 9.1)
    * lnx_if: show MAC address for interfaces (needs also agent update)
    * winperf_tcp_conn: New check. Displays number of established tcpv4 connections in windows
                        Uses WATO Rule "TCP connection stats (Windows)"
    * windows_agent: fixed timeouts for powershell scripts in local/plugins
    * logwatch: Agent can now use logwatch.d/ to split config to multipe files
    * logwatch: Agent can now rewrite Messages
    * apache_status: New rule: set levels for number of remaining open slots
    * mrpe: handle long plugin output correctly, including performance data
    * cisco_qos: parameters now configurable via WATO

    Notifications:
    * notify.py: unique spoolfiles name no longer created with uuid
    * Warn user if only_services does never match

    Livestatus:
    * Table statehist: Improved detection of vanished hosts and services.
                       Now able to detect and remove nonsense check plugin output
    * FIX: able to handle equal comment_id between host and service
    * livestatus.log: show utf-8 decoding problems only with debug logging >=2
    * livestatus: fixed incorrect output formatting of comments_with_info column

    BI:
    * Integrated availability computing, including nifty time warp feature

    WATO:
    * Configuration of datasource programs via dedicated rules
    * New editor for Business Intelligence rules
    * Rule Editor: Now able to show infeffective rules
    * Valuespec: CascadingDropdown now able to process choice values from functions
    * Removed global option logwatch_forward_to_ec, moved this to the
      logwatch_ec ruleset. With this option the forwarding can now be enabled
      for each logfile on a host
    * Configuration of an alternative host check command
    * Inventory: Display link symbol for ps ruleset
    * New rule for notification_options of hosts and services
    * FIX: Rulesets: correct display of rules within subfolders
    * Remove Notification Command user settings, please use flexible notifications instead


1.2.2p3:
    Core:
    * FIX: get_average(): Gracefully handle time anomlies of target systems
    * FIX: notifications: /var/lib/check_mk/notify directory is now created 
           correctly during setup from tgz file. (Without it notifications
           did not get sent out.)
    * FIX: add missing $DESTDIR to auth.serials in setup.sh

    Checks & Agents:
    * FIX: winperf_processor: fix case where CPU percent is exactly 100%
    * FIX: blade_powerfan: fix mixup of default levels 50/40 -> 40/50
    * FIX: Cleaned up graph rendering of Check_MK services 
    * FIX: zypper: deal with output from SLES 10
    * FIX: zpool_status: Ignoring "No known data errors" text
    * FIX: dmi_sysinfo: Handling ":" in value correctly
    * FIX: check_http: Fixed syntax error when monitoring certificates
    * FIX: check_dns: parameter -A does not get an additional string
    * FIX: diskstat: Fixed wrong values for IO/s computation on linux hosts
    * FIX: blade_healts: Fixed wrong index checking resulting in exceptions
    * FIX: notifications: /var/lib/check_mk/notify directory is now created 
           correctly during setup from tgz file. (Without it notifications
           did not get sent out.)

    Multisite:
    * FIX: LDAP: Disabling use of referrals in active directory configuration
    * FIX: Fixed missing roles in auth.php (in some cases) which resulted in
           non visible pnp graphs and missing nagvis permissions
    * FIX: Fixed label color of black toner perfometers when fuel is low
    * FIX: Fixed wrong default settings of view filters in localized multisite
    * FIX: Fixed exception when enabling sounds for views relying on 
           e.g. alert statistics source
    * FIX: Folder Tree Snapin: make folder filter also work for remote
           folders that do not exist locally
    * FIX: correctly display sub-minute check/retry intervals
    * FIX: fix logic of some numeric sorters
    * FIX: Improved user provided variable validation in view code
    * FIX: Escaping html code in plugin output painters

    WATO:
    * FIX: fix layout of Auxiliary tags table
    * FIX: avoid exception when called first time and first page ist host tags
    * FIX: fix validation of time-of-day input field (24:00)
    * FIX: automation users can now be deleted again (bug was introduced in 1.2.2p1)
    * FIX: fix logwatch pattern analyzer message "The host xyz is not
           managed by WATO." after direct access via snapin
    * FIX: Fixed first toggle of flags in global settings when default is set to True
    * FIX: fix exception and loss of hosts in a folder when deleting all site connections
           of a distributed WATO setup
    * FIX: avoid Python exception for invalid parameters even in debug mode
    * FIX: check_ldap: Removed duplicate "-H" definition
    * FIX: Fixed some output encoding problem in snapshot restore / deletion code
    * FIX: Improved user provided variable validation in snapshot handling code
    * FIX: Improved user provided variable validation in inventory dialog

    Event Console:
    * FIX: apply rewriting of application/hostname also when cancelling events
    * FIX: check_mkevents now uses case insensitive host name matching

    Livestatus:
    * FIX: fixed incorrect output formatting of comments_with_info column
    * FIX: statehist table: fixed memory leak

1.2.2p2:
    Core:
    * FIX: livecheck: fixed handling of one-line plugin outputs and missing \n
           (Thanks to Florent Peterschmitt)

    Checks & Agents:
    * FIX: jolokia_info: ignore ERROR instances
    * FIX: apache_status: use (also) apache_status.cfg instead of apache_status.conf
    * FIX: f5_bigip_vserver: fix wrong OID (13 instead of 1), thanks to Miro Ramza
    * FIX: f5_bigip_psu: handle more than first power supply, thanks to Miro Ramza
    * FIX: ipmi_sensors: ignore sensors in state [NA] (not available)
    * FIX: aix_lvm: handle agents that output an extra header line
    * FIX: zfsget: do not assume that devices begin with /, but mountpoints
    * FIX: ipmi_sensors: handle two cases for DELL correctly (thanks to Sebastian Talmon)
    * FIX: check_dns: enable performance data
    * FIX: free_ipmi: fix name of sensor cache file if hostname contains domain part
    * FIX: ad_replication plugin: Fixed typo (Thanks to Dennis Honke)

    Multisite:
    * List of views: Output the alias of a datasource instead of internal name
    * FIX: fix column editor for join columns if "SERVICE:" is l10n'ed
    * FIX: fix invalid request in livestatus query after reconnect

    WATO:
    * FIX: convert editing of global setting to POST. This avoid URL-too-long
      when defining lots of Event Console actions
    * FIX: LDAP configuration: allow DNs without DC=

    Event Console:
    * FIX: fix icon in events check if host specification is by IP address
    * Renamed "Delete Event" to "Archive Event" to clearify the meaning

    Notifications:
    * FIX: contacts with notifications disabled no longer receive 
           custom notifications, unless forced

1.2.2p1:
    Core:
    * FIX: correctly quote ! and \ in active checks for Nagios
    * FIX: Performing regular inventory checks at configured interval even
           when the service is in problem state
    * Check_MK core now supports umlauts in host-/service- and contactgroup names

    Checks & Agents:
    * FIX: vsphere_agent: fix problems whith ! and \ in username or password
    * FIX: check_mk_agent.aix: fix shebang: was python, must be ksh
    * FIX: cisco_qos: Be compatible to newer IOS-XE versions (Thanks to Ken Smith)
    * FIX: mk_jolokia: Handling spaces in application server instances correctly

    Multisite:
    * FIX: do not remove directories of non-exisant users anymore. This lead to
           a deletion of users' settings in case of an external authentication
           (like mod_ldap).
    * FIX: Fixed handling of dashboards without title in sidebar view snapin
    * FIX: titles and services got lost when moving join-columns in views
    * FIX: Fixed exception during initial page rendering in python 2.6 in special cases
           (Internal error: putenv() argument 2 must be string, not list)

    Livestatus:
    * livestatus.log: show utf-8 decoding problems only with debug logging >=2

    Notifications:
    * FIX: HTML mails: Handle the case where plugin argument is not set
    * FIX: HTML mails: remove undefinded placeholders like $GRAPH_CODE$

    WATO:
    * Improved handling of valuespec validations in WATO rule editor. Displaying a
      warning message when going to throw away the current settings.
    * FIX: fix bug where certain settings where not saved on IE. This was mainly
           on IE7, but also IE8,9,10 in IE7 mode (which is often active). Affected
           was e.g. the nodes of a cluster or the list of services for service
           inventory

1.2.2:
    Core:
    * Added $HOSTURL$ and $SERVICEURL$ to notification macros which contain an
      URL to the host/service details views with /check_mk/... as base.

    Checks & Agents:
    * FIX: blade_bx_load: remove invalid WATO group
    * FIX: lnx_bonding: handle also 802.3ad type bonds

    Notifications:
    * FIX: Removing GRAPH_CODE in html mails when not available
    * Using plugin argument 1 for path to pnp4nagios index php to render graphs
    * Little speedup of check_mk --notify

    Multisite:
    * FIX: Fixed umlaut handling in reloaded snapins

    WATO:
    * FIX: Fix several cases where WATO rule analyser did not hilite all matching rules
    * Added tcp port parameter to SSL certificate check (Thanks to Marcel Schulte)

    Event Console:
    * FIX: Syslog server is now able to parse RFC 5424 syslog messages

1.2.2b7:
    Checks & Agents:
    * FIX: postfix_mailq: fix labels in WATO rule, set correct default levels
    

1.2.2b6:
    Core:
    * FIX: setup: detect check_icmp also on 64-Bit CentOS
           (thanks to あきら) 
    * FIX: setup.sh: create auth.serials, fix permissions of htpasswd
    * FIX: livecheck: now able to handle check output up to 16kB

    Checks & Agents:
    * FIX: apc_symmetra_power: resurrect garble PNP template for 
    * FIX: check_mk_agent.freebsd: remove garble from output
           (Thanks to Mathias Decker)
    * FIX: check_mk-mssql_counters.locks: fix computation, was altogether wrong
    * FIX: check_mk-mssql_counters.transactions: fix computation also
    * check_http: now support the option -L (urlizing the result)
    * Added mem section to Mac OSX agent (Thanks to Brad Davis)
    * FIX: mssql.vbs (agent plugin) now sets auth options for each instance
    * FIX: jolokia_metrics.mem: error when missing max values
    * Make levels for SMART temperature editable via WATO

    Multisite:
    * FIX: fix localization in non-OMD environment
           (thanks to あきら)
    * FIX: hopefully fix computation of Speed-O-Meter
    * Add $SERVICEOUTPUT$ and $HOSTOUTPUT$ to allowed macros for
      custom notes
    * FIX: Writing one clean message to webserver error_log when write fails
    * FIX: Escaping html entities when displaying comment fields
    * FIX: Monitored on site attribute always has valid default value

    Notifications:
    * FIX: fix event type for recoveries
    * FIX: fix custom notifications on older nagios versions
    * FIX: handle case where type HOST/SERVICE not correctly detected
    
    Livestatus:
    * FIX: memory leak when removing downtime / comment 

    WATO:
    * FIX: Removed "No roles assigned" text in case of unlocked role attribute
           in user management dialog
    * FIX: Fix output of rule search: chapters appeared twice sometimes

    Event Console:
    * FIX: check_mkevents: fix usage help if called with illegal options
    * check_mkevents now allows specification of a UNIX socket
      This is needed in non-OMD environments
    * setup.py now tries to setup Event Console even in non-OMD world

1.2.2b5:
    Core:
    * Checks can now omit the typical "OK - " or "WARN -". This text
      will be added automatically if missing.
    * FIX: livecheck: fixed compilation bug
    * FIX: check_mk: convert service description unicode into utf-8
    * FIX: avoid simultanous activation of changes by means of a lock
    
    Checks & Agents:
    * FIX: jolokia_metrics.mem - now able to handle negative/missing max values
    * ADD: tcp_conn_stats: now additionally uses /proc/net/tcp6
    * ADD: wmic_processs: cpucores now being considered when calculating 
           user/kernel percentages. (thanks to William Baum)
    * FIX: UPS checks support Eaton Evolution
    * FIX: windows agent plugin: mssql now exits after 10 seconds

    Notifications:
    * FIX: fixed crash on host notification when contact had explicit services set

    Livestatus:
    * FIX: possible crash with VERY long downtime comments

    WATO:
    * FIX: Fix hiliting of errors in Nagios output
    * FIX: localisation error

    Multisite:
    * FIX: Avoid duplicate "Services" button in host detail views
    * FIX: fix rescheduling icon for services with non-ASCII characters
    * New filter for IP address of a host
    * Quicksearch: allow searching for complete IP addresses and IP
      address prefixes
    * Add logentry class filter to view 'Host- and Service events'

    BI:
    * FIX: fix exception with expansion level being 'None'
    * FIX: speedup for single host tables joined by hostname (BI-Boxes)
    * FIX: avoid closing BI subtree while tree is being loaded

    Event Console:
    * FIX: make hostname matching field optional. Otherwise a .* was
           neccessary for the rule in order to match
    * FIX: event_simulator now also uses case insensitive matches

1.2.2b4:
    Core:
    * FIX: Fix output of cmk -D: datasource programs were missing
    * FIX: allow unicode encoded extra_service_conf
    * FIX: no default PING service if custom checks are defined
    * FIX: check_mk_base: fixed rounding error in get_bytes_human_readable
    * FIX: check_mk: improved support of utf-8 characters in extra_service_conf
    * FIX: livestatus: table statehist now able to check AuthUser permissions
    * New configuration variable contactgroup_members

    Checks & Agents:
    * FIX: smart - not trying to parse unhandled lines to prevent errors
    * FIX: winperf_processor - fixed wrong calculations of usage
    * FIX: WATO configuration of filesystem trends: it's hours, not days!
    * FIX: mysql: fixed crash on computing IO information
    * FIX: diskstat: fix local variable 'ios_per_sec' referenced before assignment
    * FIX: multipath: ignore warning messages in agent due to invalid multipath.conf
    * FIX: megaraid_bbu: deal with broken output ("Adpater"), found in Open-E
    * FIX: megaraid_pdisk: deal with special output of Open-E
    * FIX: jolokia_metrics.mem: renamed parameter totalheap to total
    * FIX: megaraid_bbu: deal with broken output ("Adpater")
    * FIX: check_ldap: added missing host address (check didn't work at all)
    * FIX: check_ldap: added missing version option -2, -3, -3 -T (TLS)
    * FIX: mssql: Agent plugin now supports MSSQL Server 2012
    * FIX: hr_mem: fix max value in performance data (thanks to Michaël COQUARD)
    * FIX: f5_bigip_psu: fix inventory function (returned list instead of tuple)
    * FIX: mysql.connections: avoid crash on legacy agent output
    * FIX: tcp_conn_stats: use /proc/net/tcp instead of netstat -tn. This
           should avoid massive performance problems on system with many
           connections
    * Linux agent: limit netstat to 10 seconds
    * ps: Allow %1, %2, .. instead of %s in process_inventory. That allows
      reordering of matched groups
    * FIX: f5_bigip_psu - fixed inventory function
    * FIX: printer_supply - fixed inventory function for some kind of OKI printers

    Multisite:
    * FIX: Fixed problem with error during localization scanning
    * FIX: Fixed wrong localization right after a user changed its language
    * FIX: Improved handling of error messages in bulk inventory
    * FIX: fixed focus bug in transform valuespec class
    * FIX: stop doing snapin refreshes after they have been removed
    * FIX: sidebar snapins which refresh do not register for restart detection anymore
    * FIX: fix user database corruption in case of a race condition
    * FIX: added checks wether or not a contactgroup can be deleted
    * FIX: Avoid deadlock due to lock on contacts.mk in some situations
    * Changed sidebar snapin reload to a global interval (option:
      sidebar_update_interval), defaults to 30 seconds
    * Sidebar snapins are now bulk updated with one HTTP request each interval

    BI:
    * FIX: fixed invalid links to hosts and services in BI tree view
    * FIX: fix exception in top/down and bottom/up views
    * FIX: fix styling of top/down and bottom/up views (borders, padding)
    * FIX: fix style of mouse pointer over BI boxes
    * FIX: list of BI aggregates was incomplete in some cases
    * FIX: single host aggregations didn't work for aggregations += [...]
    * FIX: top-down and bottom-up was broken in case of "only problems"
    * FIX: BI see_all permission is now working again
    * Do not handle PENDING as "problem" anymore
    * Make titles of non-leaf tree nodes klickable

    WATO:
    * FIX: flexible notification valuespec is now localizable
    * FIX: Alias values of host/service/contact groups need to be set and unique
           within the group
    * FIX: Fixed exception when editing contactgroups without alias
    * FIX: Fix localization of rule options
    * FIX: ValueSpec OptionalDropDown: fix visibility if default is "other"
    * Suggest use default value for filesystem levels that make sense
    * Valuespec: CascadingDropdown now able to process choice values from functions
    * Freshness checking for classical passive Nagios checks (custom_checks)

1.2.2b3:
    Checks & Agents:
    * FIX: Fixed date parsing code ignoring the seconds value in several checks
           (ad_replication, cups_queues, heartbeat_crm, mssql_backup, smbios_sel)
    * FIX: Fixed pnp template for apc_symmetra check when using multiple rrds

    Multisite:
    * FIX: Removed uuid module dependency to be compatible to python < 2.5
    * FIX: remove Javascript debug popup from multi-string input fields
    * FIX: list of strings (e.g. host list in rule editor) didn't work anymore

1.2.2b2:
    Checks & Agents:
    * Added dynamic thresholds to the oracle_tablespace check depending on the
      size of the tablespaces.

    BI:
    * FIX: fix exception in BI-Boxes views of host groups
    * FIX: fix problem where BI-Boxes were invisible if not previously unfolded

    Event Console:
    * FIX: support non-Ascii characters in matching expressions. Note:
           you need to edit and save each affected rule once in order
           to make the fix work.
    * FIX: Fixed exception when logging actions exectuted by mkeventd
    * FIX: etc/init.d/mkeventd flush did not work when mkeventd was stopped

    Multisite:
    * FIX: Fixed several minor IE7 related layout bugs
    * FIX: title of pages was truncated and now isn't anymore
    * Cleanup form for executing commands on hosts/services

    WATO:
    * FIX: Fixed layout of rulelist table in IE*
    * FIX: Fixed adding explicit host names to rules in IE7
    * Add: Improved navigation convenience when plugin output contains [running on ... ]

1.2.2b1:
    Core:
    * cmk --notify: added notification script to generate HTML mails including
      the performance graphs of hosts and services
    * cmk --notify: added the macros NOTIFY_LASTHOSTSTATECHANGE, NOTIFY_HOSTSTATEID,
      NOTIFY_LASTSERVICESTATECHANGE, NOTIFY_SERVICESTATEID, NOTIFY_NOTIFICATIONCOMMENT,
      NOTIFY_NOTIFICATIONAUTHOR, NOTIFY_NOTIFICATIONAUTHORNAME, NOTIFY_NOTIFICATIONAUTHORALIAS
    * FIX: more robust deletion of precompiled files to ensure the correct 
      creation of the files (Thanks to Guido Günther)
    * FIX: Inventory for cluster nodes who are part of multiple clusters 
    * cmk --notify: added plugin for sms notification
    * FIX: precompiled checks: correct handling of sys.exit() call when using python2.4 
    * cmk --notify: improved logging on wrong notification type
    * RPM: Added check_mk-agent-scriptless package (Same as normal agent rpm,
      but without RPM post scripts)

    Checks & Agents:
    * winperf_processor now outputs float usage instead of integer
    * FIX: mssql_counters.file_sizes - Fixed wrong value for "Log Files" in output
    * FIX: drbd: Parameters for expected roles and disk states can now be set to 
           None to disable alerting on changed values
    * printer_supply_ricoh: New check for Ricoh printer supply levels
    * jolokia_metrics.mem: now supports warn/crit levels for heap, nonheap, totalheap
    * jolokia_metrics.mem: add dedicated PNP graph
    * FIX: logwatch.ec: use UNIX socket instead of Pipe for forwarding into EC 
    * FIX: logwatch.ec: fixed exception when forwarding "OK" lines
    * FIX: logwatch.ec: fixed forwarding of single log lines to event console
    * Improved performance of logwatch.ec check in case of many messages
    * livestatus_status: new check for monitoring performance of monitoring
    * FIX: diskstat.include: fix computation of queue length on windows
      (thanks to K.H. Fiebig)
    * lnx_bonding: new check for bonding interfaces on Linux
    * ovs_bonding: new check for bonding interfaces on Linux / Open vSwitch
    * if: Inventory settings can now be set host based
    * FIX: lnx_bonding/ovs_bonding: correct definition of bonding.include
    * Add: if check now able to handle interface groups  (if_groups)
    * Add: New check for DB2 instance memory levels
    * Add: winperf_phydisk can now output IOPS
    * Add: oracle_tablespace now with flexible warn/crit levels(magic number)
    
    Livestatus:
    * Add: new column in hosts/services table: comments_with_extra_info
    Adds the entry type and entry time

    Multisite:
    * Added comment painter to notification related views
    * Added compatibility code to use hashlib.md5() instead of md5.md5(), which
      is deprecated in python > 2.5 to prevent warning messages in apache error log
    * Added host filter for "last host state change" and "last host check"
    * FIX: Preventing autocomplete in password fields of "edit profile" dialog
    * The ldap member attribute of groups is now configruable via WATO
    * Added option to enforce lower User-IDs during LDAP sync
    * Improved debug logging of ldap syncs (Now writing duration of queries to log)
    * Displaying date/time of comments in comment icon hover menu (Please
      note: You need to update your livestatus to current version to make this work)
    * FIX: Making "action" context link unclickable during handling actions / confirms

    BI:
    * Use Ajax to delay rendering of invisible parts of the tree (this
      saves lots of HTML code)

    WATO:
    * Added hr_mem check to the memory checkgroup to make it configurable in WATO
    * Make page_header configurable in global settings
    * FIX: Fixed some typos in ldap error messages
    * FIX: Fixed problem on user profile page when no alias set for a user
    * FIX: list valuespecs could not be extended after once saving
    * FIX: fix title of foldable areas contained in list valuespecs
    * FIX: Fixed bug where pending log was not removed in multisite setup
    * FIX: Fixed generation of auth.php (Needed for NagVis Multisite Authorisation)
    * FIX: Fixed missing general.* permissions in auth.php on slave sites in 
      case of distributed WATO setups
    * Added oracle_tablespaces configuration to the application checkgroup
    * FIX: Fixed synchronisation of mkeventd configs in distributed WATO setups
    * FIX: "Sync & Restart" did not perform restart in distributed WATO setups
    * FIX: Fixed exception in editing code of ldap group to rule plugin
    * FIX: Don't execute ldap sync while performing actions on users page

    Event Console:
    * Added UNIX socket for sending events to the EC
    * Speed up rule matches in some special cases by factor of 100 and more
    * Init-Script: Improved handling of stale pidfiles
    * Init-Script: Detecting and reporting already running processes
    * WATO: Added hook to make the mkeventd reload in distributed WATO setups
      during "activate changes" process
    * Added hook mkeventd-activate-changes to add custom actions to the mkeventd
      "activate changes" GUI function
    * FIX: When a single rule matching raises an exception, the line is now
      matched agains the following rules instead of being skipped. The
      exception is logged to mkeventd.log

1.2.1i5:
    Core:
    * Improved handling of CTRL+C (SIGINT) to terminate long runnining tasks 
      (e.g.  inventory of SNMP hosts)
    * FIX: PING services on clusters are treated like the host check of clusters
    * cmk --notify: new environment variable NOTIFY_WHAT which has HOST or SERVICE as value
    * cmk --notify: removing service related envvars in case of host notifications
    * cmk --notify: added test code to help developing nitofication plugins.
      Can be called with "cmk --notify fake-service debug" for example

    Checks & Agents:
    * Linux Agent, diskstat: Now supporting /dev/emcpower* devices (Thanks to Claas Rockmann-Buchterkirche)
    * FIX: winperf_processor: Showing 0% on "cmk -nv" now instead of 100%
    * FIX: win_dhcp_pools: removed faulty output on non-german windows 2003 servers 
           with no dhcp server installed (Thanks to Mathias Decker)
    * Add: fileinfo is now supported by the solaris agent. Thanks to Daniel Roettgermann
    * Logwatch: unknown eventlog level ('u') from windows agent treated as warning
    * FIX: logwatch_ec: Added state undefined as priority
    * Add: New Check for Raritan EMX Devices
    * Add: mailman_lists - New check to gather statistics of mailman mailinglists
    * FIX: megaraid_bbu - Handle missing charge information (ignoring them)
    * FIX: myssql_tablespaces - fix PNP graph (thanks to Christian Zock)
    * kernel.util: add "Average" information to PNP graph
    * Windows Agent: Fix startup crash on adding a logfiles pattern, but no logfile specified
    * Windows Agent: check_mk.example.ini: commented logfiles section

    Multisite:
    * FIX: Fixed rendering of dashboard globes in opera
    * When having row selections enabled and no selected and performing
      actions an error message is displayed instead of performing the action on
      all rows
    * Storing row selections in user files, cleaned up row selection 
      handling to single files. Cleaned up GET/POST mixups in confirm dialogs
    * Add: New user_options to limit seen nagios objects even the role is set to see all
    * Fix: On site configaration changes, only relevant sites are marked as dirty
    * Fix: Distributed setup: Correct cleanup of pending changes logfile after "Activate changes"
    * FIX: LDAP: Fixed problem with special chars in LDAP queries when having
    contactgroup sync plugin enabled
    * FIX: LDAP: OpenLDAP - Changed default filter for users
    * FIX: LDAP: OpenLDAP - Using uniqueMember instead of member when searching for groups of a user
    * FIX: LDAP: Fixed encoding problem of ldap retrieved usernames
    * LDAP: Role sync plugin validates the given group DNs with the group base dn now
    * LDAP: Using roles defined in default user profile in role sync plugin processing
    * LDAP: Improved error handling in case of misconfigurations
    * LDAP: Reduced number of ldap querys during a single page request / sync process
    * LDAP: Implemnted some kind of debug logging for LDAP communication
    * FIX: Re-added an empty file as auth.py (wato plugin) to prevent problems during update 

    WATO:
    * CPU load ruleset does now accept float values
    * Added valuespec for cisco_mem check to configure thresholds via WATO
    * FIX: Fixed displaying of tag selections when creating a rule in the ruleeditor
    * FIX: Rulesets are always cloned in the same folder
    * Flexibile notifications: removed "debug notification" script from GUI (you can make it
      executable to be choosable again)
    * Flexibile notifications: added plain mail notification which uses the
      mail templates from global settings dialog

    BI:
    * Added FOREACH_SERVICE capability to leaf nodes
    * Add: Bi views now support debug of livestatus queries

1.2.1i4:
    Core:
    * Better exception handling when executing "Check_MK"-Check. Printing python
      exception to status output and traceback to long output now.
    * Added HOSTTAGS to notification macros which contains all Check_MK-Tags
      separated by spaces
    * Output better error message in case of old inventory function
    * Do object cache precompile for monitoring core on cmk -R/-O
    * Avoid duplicate verification of monitoring config on cmk -R/-O
    * FIX: Parameter --cleanup-autochecks (long for -u) works now like suggested in help
    * FIX: Added error handling when trying to --restore with a non existant file

    Notifications:
    * Fix flexible notifications on non-OMD systems
    
    Checks & Agents:
    * Linux Agent, mk_postgres: Supporting pgsql and postgres as user
    * Linux Agent, mk_postgres: Fixed database stats query to be compatible
      with more versions of postgres
    * apache_status: Modified to be usable on python < 2.6 (eg RHEL 5.x)
    * apache_status: Fixed handling of PIDs with more than 4 numbers
    * Add: New Check for Rittal CMC PSM-M devices
    * Smart plugin: Only use relevant numbers of serial
    * Add: ibm_xraid_pdisks - new check for agentless monitoring of disks on IBM SystemX servers.
    * Add: hp_proliant_da_cntlr check for disk controllers in HP Proliant servers
    * Add: Check to monitor Storage System Drive Box Groups attached to HP servers
    * Add: check to monitor the summary status of HP EML tape libraries
    * Add: apc_rackpdu_status - monitor the power consumption on APC rack PDUs
    * Add: sym_brightmail_queues - monitor the queue levels on Symantec Brightmail mail scanners.
    * Add: plesk_domains - List domains configured in plesk installations
    * Add: plesk_backups - Monitor backup spaces configured for domains in plesk
    * Add: mysql_connections - Monitor number of parallel connections to mysql daemon
    * Add: flexible notifcations: filter by hostname
    * New script multisite_to_mrpe for exporting services from a remote system
    * FIX: postgres_sessions: handle case of no active/no idle sessions
    * FIX: correct backslash representation of windows logwatch files
    * FIX: postgres_sessions: handle case of no active/no idle sessions
    * FIX: zfsget: fix exception on snapshot volumes (where available is '-')
    * FIX: zfsget: handle passed-through filesystems (need agent update)
    * FIX: loading notification scripts in local directory for real
    * FIX: oracle_version: return valid check result in case of missing agent info
    * FIX: apache_status: fixed bug with missing 'url', wrote man page
    * FIX: fixed missing localisation in check_parameteres.py 
    * FIX: userdb/ldap.py: fixed invalid call site.getsitepackages() for python 2.6
    * FIX: zpool_status: fixed crash when spare devices were available
    * FIX: hr_fs: handle negative values in order to larger disks (thanks to Christof Musik)
    * FIX: mssql_backup: Fixed wrong calculation of backup age in seconds


    Multisite:
    * Implemented LDAP integration of Multisite. You can now authenticate your
      users using the form based authentication with LDAP. It is also possible
      to synchronize some attributes like mail addresses, names and roles from
      LDAP into multisite.
    * Restructured cookie auth cookies (all auth cookies will be invalid
      after update -> all users have to login again)
    * Modularized login and cookie validation
    * Logwatch: Added buttons to acknowledge all logs of all hosts or really
      all logs which currently have a problem
    * Check reschedule icon now works on services containing an \
    * Now showing correct representation of SI unit kilo ( k )
    * if perfometer now differs between byte and bit output
    * Use pprint when writing global settings (makes files more readable)
    * New script for settings/removing downtimes: doc/treasures/downtime
    * New option when setting host downtimes for also including child hosts
    * Option dials (refresh, number of columns) now turnable by mouse wheel
    * Views: Commands/Checkboxes buttons are now activated dynamically (depending on data displayed)
    * FIX: warn / crit levels in if-check when using "bit" as unit
    * FIX: Fixed changing own password when notifications are disabled
    * FIX: On page reload, now updating the row field in the headline
    * FIX: ListOfStrings Fields now correctly autoappend on focus
    * FIX: Reloading of sidebar after activate changes
    * FIX: Main Frame without sidebar: reload after activate changes
    * FIX: output_format json: handle newlines correctly
    * FIX: handle ldap logins with ',' in distinguished name
    * FIX: quote HTML variable names, fixes potential JS injection
    * FIX: Sidebar not raising exceptions on configured but not available snapins
    * FIX: Quicksearch: Fixed Up/Down arrow handling in chrome
    * FIX: Speedometer: Terminating data updates when snapin is removed from sidebar
    * FIX: Views: toggling forms does not disable the checkbox button anymore
    * FIX: Dashboard: Fixed wrong display options in links after data reloads
    * FIX: Fixed "remove all downtimes" button in views when no downtimes to be deleted 
    * FIX: Services in hosttables now use the service name as header (if no custom title set)
    * New filter for host_contact and service_contact
    
    WATO:
    * Add: Creating a new rule immediately opens its edit formular
    * The rules formular now uses POST as transaction method
    * Modularized the authentication and user management code
    * Default config: add contact group 'all' and put all hosts into it
    * Reverse order of Condition, Value and General options in rule editor
    * Allowing "%" and "+" in mail prefixes of contacts now
    * FIX: Fixed generated manual check definitions for checks without items
      like ntp_time and tcp_conn_stats
    * FIX: Persisting changing of folder titles when only the title has changed
    * FIX: Fixed rendering bug after folder editing

    Event Console:
    * Replication slave can now copy rules from master into local configuration
      via a new button in WATO.
    * Speedup access to event history by earlier filtering and prefiltering with grep
    * New builtin syslog server! Please refer to online docu for details.
    * Icon to events of host links to view that has context button to host
    * FIX: remove event pipe on program shutdown, prevents syslog freeze
    * FIX: hostnames in livestatus query now being utf8 encoded
    * FIX: fixed a nastiness when reading from local pipe
    * FIX: fix exception in rules that use facility local7
    * FIX: fix event icon in case of using TCP access to EC
    * FIX: Allowing ":" in application field (e.g. needed for windows logfiles)
    * FIX: fix bug in Filter "Hostname/IP-Address of original event"

    Livestatus:
    * FIX: Changed logging output "Time to process request" to be debug output

1.2.1i3:
    Core:
    * added HOST/SERVICEPROBLEMID to notification macros
    * New configuration check_periods for limiting execution of
      Check_MK checks to a certain time period.

    Checks & Agents:
    * Windows agent: persist offsets for logfile monitoring

    Notifications:
    * fix two errors in code that broke some service notifications

    Event Console:
    * New performance counter for client request processing time
    * FIX: fixed bug in rule optimizer with ranges of syslog priorities

    WATO:
    * Cloning of contact/host/service groups (without members)

    Checks & Agents:
    * logwatch: Fixed confusion with ignore/ok states of log messages
    * AIX Agent: now possible to specify -d flag. Please test :)

1.2.1i2:
    Core:
    * Improved validation of inventory data reported by checks
    * Added -d option to precompiled checks to enable debug mode
    * doc/treasures: added script for printing RRD statistics

    Notifications:
    * New system of custom notification, with WATO support

    Event Console:
    * Moved source of Event Console into Check_MK project 
    * New button for resetting all rule hits counters
    * When saving a rule then its hits counter is always reset
    * New feature of hiding certain actions from the commands in the status GUI
    * FIX: rule simulator ("Try out") now handles cancelling rules correctly
    * New global option for enabling log entries for rule hits (debugging)
    * New icon linking to event views for the event services
    * check_mkevents outputs last worst line in service output
    * Max. number of queued connections on status sockets is configurable now
    * check_mkevents: new option -a for ignoring acknowledged events
    * New sub-permissions for changing comment and contact while updating an event
    * New button for generating test events directly via WATO
    * Allow Event Console to replicate from another (master) console for
      fast failover.
    * Allow event expiration also on acknowledged events (configurable)

    Multisite:
    * Enable automation login with _username= and _secret=, while
      _secret is the content of var/check_mk/web/$USER/automation.secret
    * FIX: Fixed releasing of locks and livestatus connections when logging out
    * FIX: Fixed login/login confusions with index page caching
    * FIX: Speed-o-meter: Fixed calculation of Check_MK passive check invervals
    * Removed focus of "Full name" attribute on editing a contact
    * Quicksearch: Convert search text to regex when accessing livestatus
    * FIX: WATO Folder filter not available when WATO disabled
    * WATO Folder Filter no longer available in single host views
    * Added new painters "Service check command expanded" and
      "Host check command expanded"
    * FIX: Corrected garbled description for sorter "Service Performance data" 
    * Dashboard globes can now be filtered by host_contact_group/service_contact_group
    * Dashboard "iframe" attribute can now be rendered dynamically using the
      "iframefunc" attribute in the dashlet declaration
    * Dashboard header can now be hidden by setting "title" to None
    * Better error handling in PNP-Graph hover menus in case of invalid responses

    Livestatus:
    * Added new table statehist, used for SLA queries
    * Added new column check_command_expanded in table hosts
    * Added new column check_command_expanded in table services
    * New columns livestatus_threads, livestatus_{active,queued}_connections

    BI:
    * Added missing localizations
    * Added option bi_precompile_on_demand to split compilations of
      the aggregations in several fragments. If possible only the needed
      aggregations are compiled to reduce the time a user has to wait for
      BI based view. This optimizes BI related views which display
      information for a specific list of hosts or aggregation groups.
    * Added new config option bi_compile_log to collect statistics about
      aggregation compilations
    * Aggregations can now be part of more than one aggregation group
      (just configure a list of group names instead of a group name string)
    * Correct representation of (!), (!!) and (?) markers in check output
    * Corrected representation of assumed state in box layout
    * Feature: Using parameters for hosttags

    WATO:
    * Added progress indicator in single site WATO "Activate Changes"
    * Users & Contacts: Case-insensitive sorting of 'Full name' column
    * ntp/ntp.time parameters are now configurable via WATO
    * FIX: Implemented basic non HTTP 200 status code response handling in interactive
           progress dialogs (e.g. bulk inventory mode)
    * FIX: Fixed editing of icon_image rules
    * Added support of locked hosts and folders ( created by CMDB )
    * Logwatch: logwatch agents/plugins now with ok pattern support 
    * Valuespec: Alternative Value Spec now shows helptext of its elements
    * Valuespec: DropdownChoice, fixed exception on validate_datatype

    Checks & Agents:
    * New check mssql_counters.locks: Monitors locking related information of
      MSSQL tablespaces
    * Check_MK service is now able to output additional performance data
      user_time, system_time, children_user_time, children_system time
    * windows_updates agent plugin: Fetching data in background mode, caching
      update information for 30 minutes
    * Windows agent: output ullTotalVirtual and ullAvailVirtual (not yet
      being used by check)
    * Solaris agent: add <<<uptime>>> section (thanks to Daniel Roettgermann)
    * Added new WATO configurable option inventory_services_rules for the
      windows services inventory check
    * Added new WATO configurable option inventory_processes_rules for the
      ps and ps.perf inventory
    * FIX: mssql_counters checks now really only inventorize percentage based
      counters if a base value is set
    * win_dhcp_pools: do not inventorize empty pools any more. You can switch
      back to old behaviour with win_dhcp_pools_inventorize_empty = True
    * Added new Check for Eaton UPS Devices
    * zfsget: new check for monitoring ZFS disk usage for Linux, Solaris, FreeBSD
      (you need to update your agent as well)
    * Added new Checks for Gude PDU Units
    * logwatch: Working around confusion with OK/Ignore handling in logwatch_rules
    * logwatch_ec: Added new subcheck to forward all incoming logwatch messages
      to the event console. With this check you can use the Event Console 
      mechanisms and GUIs instead of the classic logwatch GUI. It can be 
      enabled on "Global Settings" page in WATO for your whole installation.
      After enabling it you need to reinventorize your hosts.
    * Windows Update Check: Now with caching, Thanks to Phil Randal and Patrick Schlüter
    * Windows Check_MK Agent: Now able to parse textfiles for logwatch output
    * Added new Checks sni_octopuse_cpu, sni_octopuse_status, sni_octopuse_trunks: These
      allow monitoring Siemens HiPath 3000/5000 series PBX.
    * if-checks now support "bit" as measurement unit
    * winperf_phydisk: monitor average queue length for read/write

1.2.0p5:
    Checks & Agents:
    * FIX: windows agent: fixed possible crash in eventlog section

    BI:
    * FIX: fixed bug in aggregation count (thanks Neil) 

1.2.0p4:
    WATO:
    * FIX: fixed detection of existing groups when creating new groups
    * FIX: allow email addresses like test@test.test-test.com
    * FIX: Fixed Password saving problem in user settings

    Checks & Agents:
    * FIX: postgres_sessions: handle case of no active/no idle sessions
    * FIX: winperf_processor: handle parameters "None" (as WATO creates)
    * FIX: mssql_counters: remove debug output, fix bytes output
    * FIX: mssql_tablespaces: gracefully handle garbled agent output

    Multisite:
    * FIX: performeter_temparature now returns unicode string, because of °C
    * FIX: output_format json in webservices now using " as quotes

    Livestatus:
    * FIX: fix two problems when reloading module in Icinga (thanks to Ronny Biering)

1.2.0p3:
    Mulitisite
    * Added "view" parameter to dashlet_pnpgraph webservice
    * FIX: BI: Assuming "OK" for hosts is now possible
    * FIX: Fixed error in makeuri() calls when no parameters in URL
    * FIX: Try out mode in view editor does not show context buttons anymore
    * FIX: WATO Folder filter not available when WATO disabled
    * FIX: WATO Folder Filter no longer available in single host views
    * FIX: Quicksearch converts search text to regex when accessing livestatus
    * FIX: Fixed "access denied" problem with multisite authorization in PNP/NagVis
           in new OMD sites which use the multisite authorization
    * FIX: Localize option for not OMD Environments

    WATO:
    * FIX: Users & Contacts uses case-insensitive sorting of 'Full name' column  
    * FIX: Removed focus of "Full name" attribute on editing a contact
    * FIX: fix layout bug in ValueSpec ListOfStrings (e.g. used in
           list of explicit host/services in rules)
    * FIX: fix inheritation of contactgroups from folder to hosts
    * FIX: fix sorting of users, fix lost user alias in some situations
    * FIX: Sites not using distritubed WATO now being skipped when determining
           the prefered peer
    * FIX: Updating internal variables after moving hosts correctly
      (fixes problems with hosts tree processed in hooks)

    BI:
    * FIX: Correct representation of (!), (!!) and (?) markers in check output

    Livestatus:
    * FIX: check_icmp: fixed calculation of remaining length of output buffer
    * FIX: check_icmp: removed possible buffer overflow on do_output_char()
    
    Livecheck:
    * FIX: fixed problem with long plugin output
    * FIX: added /0 termination to strings
    * FIX: changed check_type to be always active (0)
    * FIX: fix bug in assignment of livecheck helpers 
    * FIX: close inherited unused filedescriptors after fork()
    * FIX: kill process group of called plugin if timeout is reached
           -> preventing possible freeze of livecheck
    * FIX: correct escaping of character / in nagios checkresult file
    * FIX: fixed SIGSEGV on hosts without defined check_command
    * FIX: now providing correct output buffer size when calling check_icmp 

    Checks & Agents:
    * FIX: Linux mk_logwatch: iregex Parameter was never used
    * FIX: Windows agent: quote '%' in plugin output correctly
    * FIX: multipath check now handles '-' in "user friendly names"
    * New check mssql_counters.locks: Monitors locking related information of
      MSSQL tablespaces
    * FIX: mssql_counters checks now really only inventorize percentage based
      counters if a base value is set
    * windows_updates agent plugin: Fetching data in background mode, caching
      update information for 30 minutes
    * FIX: netapp_vfiler: fix inventory function (thanks to Falk Krentzlin)
    * FIX: netapp_cluster: fix inventory function
    * FIX: ps: avoid exception, when CPU% is missing (Zombies on Solaris)
    * FIX: win_dhcp_pools: fixed calculation of perc_free
    * FIX: mssql_counters: fixed wrong log size output

1.2.0p3:
    Multisite:
    * Added "view" parameter to dashlet_pnpgraph webservice

    WATO:
    * FIX: It is now possible to create clusters in empty folders
    * FIX: Fixed problem with complaining empty ListOf() valuespecs

    Livestatus:
    * FIX: comments_with_info in service table was always empty

1.2.1i1:
    Core:
    * Allow to add options to rules. Currently the options "disabled" and
      "comment" are allowed. Options are kept in an optional dict at the
      end of each rule.
    * parent scan: skip gateways that are reachable via PING
    * Allow subcheck to be in a separate file (e.g. foo.bar)
    * Contacts can now define *_notification_commands attributes which can now
      override the default notification command check-mk-notify
    * SNMP scan: fixed case where = was contained in SNMP info
    * check_imap_folder: new active check for searching for certain subjects
      in an IMAP folder
    * cmk -D shows multiple agent types e.g. when using SNMP and TCP on one host

    Checks & Agents:
    * New Checks for Siemens Blades (BX600)
    * New Checks for Fortigate Firewalls
    * Netapp Checks for CPU Util an FC Port throughput
    * FIX: megaraid_pdisks: handle case where no enclosure device exists
    * FIX: megaraid_bbu: handle the controller's learn cycle. No errors in that period.
    * mysql_capacity: cleaned up check, levels are in MB now
    * jolokia_info, jolokia_metrics: new rewritten checks for jolokia (formerly
      jmx4perl). You need the new plugin mk_jokokia for using them
    * added preliminary agent for OpenVMS (refer to agents/README.OpenVMS) 
    * vms_diskstat.df: new check file usage of OpenVMS disks
    * vms_users: new check for number of interactive sessions on OpenVMS
    * vms_cpu: new check for CPU utilization on OpenVMS
    * vms_if: new check for network interfaces on OpenVMS
    * vms_system.ios: new check for total direct/buffered IOs on OpenVMS
    * vms_system.procs: new check for number of processes on OpenVMS
    * vms_queuejobs: new check for monitoring current VMS queue jobs
    * FIX: mssql_backup: Fixed problems with datetime/timezone calculations
    * FIX: mssql agent: Added compatibility code for MSSQL 9
    * FIX: mssql agent: Fixed connection to default instances ("MSSQLSERVER")
    * FIX: mssql agent: Fixed check of databases with names starting with numbers
    * FIX: mssql agent: Fixed handling of databases with spaces in names
    * f5_bigip_temp: add performance data
    * added perf-o-meters for a lot of temperature checks
    * cmctc_lcp.*: added new checks for Rittal CMC-TC LCP
    * FIX: diskstat (linux): Don't inventorize check when data empty
    * Cisco: Added Check for mem an cpu util
    * New check for f5 bigip network interfaces
    * cmctc.temp: added parameters for warn/crit, use now WATO rule
      "Room temperature (external thermal sensors)"
    * cisco_asa_failover: New Check for clustered Cisco ASA Firewalls 
    * cbl_airlaser.status: New Check for CBL Airlaser IP1000 laser bridge.
    * cbl_airlaser.hardware: New Check for CBL Airlaser IP1000 laser bridge.
      Check monitors the status info and allows alerting based on temperature.
    * df, hr_fs, etc.: Filesystem checks now support grouping (pools)
      Please refer to the check manpage of df for details
    * FIX: windows agent: try to fix crash in event log handling
    * FreeBSD Agent: Added swapinfo call to mem section to make mem check work again
    * windows_multipath: Added the missing check for multipath.vbs (Please test)
    * carel_uniflair_cooling: new check for monitoring datacenter air conditioning by "CAREL"
    * Added Agent for OpenBSD
    * Added Checks for UPS devices
    * cisco_hsrp: New Check for monitoring HSRP groups on Cisco Routers. (SMIv2 version)
    * zypper: new check and plugin mk_zypper for checking zypper updates.
    * aironet_clients: Added support for further Cisco WLAN APs (Thanks to Stefan Eriksson for OIDs)
    * aironet_errors: Added support for further Cisco WLAN APs
    * apache_status: New check to monitor apache servers which have the status-module enabled.
      This check needs the linux agent plugin "apache_status" installed on the target host.

    WATO:
    * Added permission to control the "clone host" feature in WATO
    * Added new role/permission matrix page in WATO to compare
      permissions of roles
    * FIX: remove line about number of rules in rule set overview
      (that garbled the logical layout)
    * Rules now have an optional comment and an URL for linking to 
      documntation
    * Rule now can be disabled without deleting them.
    * Added new hook "sites-saved"
    * Allow @ in user names (needed for some Kerberos setups)
    * Implemented new option in WATO attributes: editable
      When set to False the attribute can only be changed during creation
      of a new object. When editing an object this attribute is only displayed.
    * new: search for rules in "Host & Service Configuration"
    * parent scan: new option "ping probes", that allows skipping 
      unreachable gateways.
    * User managament: Added fields for editing host/service notification commands
    * Added new active check configuration for check_smtp
    * Improved visualization of ruleset lists/dictionaries
    * Encoding special chars in RegExp valuespec (e.g. logwatch patterns)
    * Added check_interval and retry_interval rules for host checks
    * Removed wmic_process rule from "inventory services" as the check does not support inventory
    * Made more rulegroup titles localizable
    * FIX: Fixed localization of default permissions
    * FIX: Removed double collect_hosts() call in activate changes hook
    * FIX: Fixed double hook execution when using localized multisite
    * FIX: User list shows names of contactgroups when no alias given
    * FIX: Reflecting alternative mode of check_http (check ssl certificate
    age) in WATO rule editor
    * FIX: Fixed monitoring of slave hosts in master site in case of special
      distributed wato configurations
    * FIX: Remove also user settings and event console rule on factory reset
    * FIX: complex list widgets (ListOf) failed back to old value when
           complaining
    * FIX: complex list widgets (ListOf) lost remaining entries after deleting one
    * FIX: Fixed error in printer_supply valuespec which lead to an exception
           when defining host/service specific rules
    * FIX: Fixed button url icon in docu-url link

    BI:
    * Great speed up of rule compilation in large environments

    Multisite:
    * Added css class="dashboard_<name>" to the dashboard div for easier
    customization of the dashboard style of a special dashboard
    * Dashboard: Param wato_folder="" means WATO root folder, use it and also
      display the title of this folder
    * Sidebar: Sorting aggregation groups in BI snapin now
    * Sidebar: Sorting sites in master control snapin case insensitive
    * Added some missing localizations (error messages, view editor)
    * Introducted multisite config option hide_languages to remove available
      languages from the multisite selection dialogs. To hide the builtin
      english language simply add None to the list of hidden languages.
    * FIX: fixed localization of general permissions
    * FIX: show multisite warning messages even after page reload
    * FIX: fix bug in Age ValueSpec: days had been ignored
    * FIX: fixed bug showing only sidebar after re-login in multisite
    * FIX: fixed logwatch loosing the master_url parameter in distributed setups
    * FIX: Fixed doubled var "site" in view editor (site and siteopt filter)
    * FIX: Don't crash on requests without User-Agent HTTP header
    * Downtimes: new conveniance function for downtime from now for ___ minutes.
      This is especially conveniant for scripting.
    * FIX: fixed layout of login dialog when showing up error messages
    * FIX: Fixed styling of wato quickaccess snapin preview
    * FIX: Made printer_supply perfometer a bit more robust against bad perfdata
    * FIX: Removed duplicate url parameters e.g. in dashboard (display_options)
    * FIX: Dashboard: If original request showed no "max rows"-message, the
           page rendered during reload does not show the message anymore
    * FIX: Fixed bug in alert statistics view (only last 1000 lines were
           processed for calculating the statistics)
    * FIX: Added missing downtime icon for comment view
    * FIX: Fixed handling of filter configuration in view editor where filters
           are using same variable names. Overlaping filters are now disabled
	   in the editor.
    * FIX: Totally hiding hidden filters from view editor now

    Livecheck:
    * FIX: Compile livecheck also if diet libc is missing

1.2.0p2:
    Core:
    * simulation_mode: legacy_checks, custom_checks and active_checks
      are replaced with dummy checks always being OK
    * FIX: Precisely define order of reading of configuration files. This
      fixes a WATO rule precedence problem

    Checks & Agents:
    * FIX: Fixed syntax errors in a bunch of man pages
    * if_lancom: silently ignore Point-To-Point interfaces
    * if_lancom: add SSID to logical WLAN interface names
    * Added a collection of MSSQL checks for monitoring MSSQL servers
      (backups, tablespaces, counters)
    * New check wut_webio_io: Monitor the IO input channels on W&T Web-IO 
      devices
    * nfsmounts: reclassify "Stale NFS handle" from WARN to CRIT
    * ORACLE agent/checks: better error handling. Let SQL errors get
      through into check output, output sections even if no database
      is running.
    * oracle_version: new check outputting the version of an ORACLE
      database - and using uncached direct SQL output.
    * ORACLE agent: fix handling of EXCLUDE, new variable ONLY_SIDS
      for explicitely listing SIDs to monitor
    * mk_logwatch on Linux: new options regex and iregex for file selection
    * remove obsolete ORACLE checks where no agent plugins where available
    * FIX: printer_supply: Fix problem on DELL printers with "S/N" in output
      (thanks to Sebastian Talmon)
    * FIX: winperf_phydisk: Fix typo (lead to WATO rule not being applied)
    * Windows agent: new [global] option crash_debug (see online docu)
    * AIX agent: new check for LVM volume status in rootvg.
    * PostgreSQL plugin: agent is now modified to work with PostgreSQL 
      versions newer than 8.1. (multiple reports, thanks!)

    Multisite:
    * Show number of rows and number of selected rows in header line
      (also for WATO hosts table)
    * FIX: fix problem in showing exceptions (due to help function)
    * FIX: fixed several localization problems in view/command processing
    * FIX: fixed duplicated settings in WATO when using localisation
    * FIX: fixed exception when refering to a language which does not exist
    * FIX: Removing all downtimes of a host/service is now possible again
    * FIX: The refresh time in footer is updated now when changing the value
    * FIX: view editor shows "(Mobile)" hint in view titles when linking to views

    WATO: 
    * Main menu of ruleeditor (Host & Service Parameters) now has
      a topic for "Used rules" - a short overview of all non-empty
      rulesets.
    * FIX: add missing context help to host details dialog
    * FIX: set new site dirty is host move due to change of
      folder attributes
    * FIX: fix exception on unknown value in DropdownChoice
    * FIX: add service specification to ruleset Delay service notifications
    * FIX: fixed problem with disabled sites in WATO
    * FIX: massive speedup when changing roles/users and activing changes
      (especially when you have a larger number of users and folders)
    * Add variable CONTACTPAGER to allowed macros in notifications
    * FIX: fixed default setting if "Hide names of configuration variables"
      in WATO
    * FIX: ListOfString Textboxes (e.g. parents of folders) do now extend in IE
    * FIX: fixed duplicated sections of permissions in rule editor

    BI:
    * New iterators FOREACH_CHILD and FOREACH_PARENT
    * FIX: fix handling of FOREACH_ in leaf nodes (remove hard coded
      $HOST$, replace with $1$, $2$, ..., apply argument substitution)
    * New logical datatable for aggregations that have the same name
      as a host. Converted view "BI Boxes" to this new table. This allows
      for Host-Aggregations containing data of other hosts as well.
    * count_ok: allow percentages, e.g. "count_ok!70%!50%"

1.2.0p1:
    Core:
    * Added macros $DATE$, $SHORTDATETIME$ and $LONGDATETIME$' to
      notification macros

    Checks & Agents:
    * FIX: diskstat: handle output 'No Devices Found' - avoiding exception
    * 3ware_units: Following states now lead to WARNING state instead of
      CRITICAL: "VERIFY-PAUSED", "VERIFYING", "REBUILDING"
    * New checks tsm_stagingpools, tsm_drive and tsm_storagepools
      Linux/UNIX
    * hpux_fchba: new check for monitoring FibreChannel HBAs und HP-UX

    Multisite:
    * FIX: fix severe exception in all views on older Python versions
      (like RedHat 5.5).

    WATO:
    * FIX: fix order of rule execution: subfolders now take precedence
      as they should.

1.2.0:
    Setup:
    * FIX: fix building of RPM packages (due to mk_mysql, mk_postgres)

    Core:
    * FIX: fix error message in case of duplicate custom check

    WATO:
    * FIX: add missing icon on cluster hosts to WATO in Multisite views
    * FIX: fix search field in host table if more than 10 hosts are shown
    * FIX: fix bulk edit and form properties (visibility of attributes was broken)
    * FIX: fix negating hosts in rule editor

    Checks & Agents: 
    * fileinfo: added this check to Linux agent. Simply put your
      file patterns into /etc/check_mk/fileinfo.cfg for configuration.
    * mysql.sessions: New check for MySQL sessions (need new plugin mk_mysql)
    * mysql.innodb_io: New check for Disk-IO of InnoDB
    * mysql_capacity: New check for used/free capacity of MySQL databases
    * postgres_sessions: New check for PostgreSQL number of sessions
    * postgres_stat_database: New check for PostgreSQL database statistics
    * postgres_stat_database.size: New check for PostgreSQL database size
    * FIX: hpux_if: convert_to_hex was missing on non-SNMP-hosts -replace
      with inline implementation
    * tcp_conn_stats: handle state BOUND (found on Solaris)
    * diskstat: support for checking latency, LVM and VxVM on Linux (needs 
      updated agent)
    * avoid duplicate checks cisco_temp_perf and cisco_sensor_temp

1.2.0b6:
    Multisite:
    * FIX: Fixed layout of some dropdown fields in view filters
    * Make heading in each page clickable -> reload page
    * FIX: Edit view: couldn't edit filter settings
    * FIX: Fixed styling of links in multisite context help
    * FIX: Fixed "select all" button for IE
    * FIX: Context links added by hooks are now hidden by the display
           option "B" again
    * FIX: preselected "refresh" option did not reflect view settings
           but was simply the first available option - usually 30.
    * FIX: fixed exception with custom views created by normal users

    WATO:
    * FIX: Fixed "select all" button in hosts & folders for IE
    * Optically mark modified variables in global settings
    * Swapped icons for rule match and previous rule match (makes for sense)

    Core:
    * FIX: Fixed "make_utf is not defined" error when having custom
           timeperiods defined in WATO

    Checks & Agents: 
    * MacOS X: Agent for MacOS (Thanks to Christian Zigotzky)
    * AIX: New check aix_multipath: Supports checking native AIX multipathing from AIX 5.2 onward
    * Solaris: New check solaris_multipath: Supports checking native Solaris multipath from Solaris10 and up.
    * Solaris: The ZFS Zpool status check now looks more closely at the reported messages. (It's also tested to work on Linux now)

1.2.0b5:
    Core:
    * FIX: handle UTF-8 encoded binary strings correctly (e.g. in host alias)
    * FIX: fix configuration of passive checks via custom_checks
    * Added NOTIFICATIONTYPE to host/service mail bodies

    WATO:
    * Site management: "disabled" only applies to Livestatus now
    * FIX: fix folding problems with dependent host tags
    * FIX: Detecting duplicate tag ids between regular tags and auxtags
    * FIX: Fixed layout problem of "new special rule" button in rule editor
    * FIX: Fixed layout problem on "activate changes" page
    * FIX: Added check if contacts belong to contactgroup before contactgroup deletion
    * FIX: fix site configuration for local site in Multisite environments
    * FIX: "(no not monitor)" setting in distributed WATO now works
    * FIX: Site management: replication setting was lost after re-editing
    * FIX: fixed problems after changing D/WATO-configuration
    * FIX: D/WATO: mark site dirty after host deletion
    * FIX: D/WATO: replicate auth.secret, so that login on one site also
           is valid on the replication slaves
    * FIX: implement locking in order to prevent data corruption on
           concurrent changes
    * FIX: Fixed handling of validation errors in cascading dropdown fields
    * FIX: fix cloning of users
    * Keep track of changes made by other users before activating changes,
      let user confirm this, new permission can be used to prevent a user
      from activating foreign changes.
    * FIX: Allowing german umlauts in users mail addresses
    * Allow list of aux tags to be missing in host tag definitions. This
      makes migration from older version easier.
    * FIX: user management modules can now deal with empty lines in htpasswd
    * FIX: Fixed js error on hostlist page with search form

    Multisite:
    * New display type 'boxes-omit-root' for BI views
    * Hostgroup view BI Boxes omits the root level
    * Finalized layout if view options and commands/filters/painteroptions.
    * Broken plugins prevent plugin caching now
    * FIX: remove refresh button from dashboard.
    * FIX: remove use of old option defaults.checkmk_web_uri
    * FIX: fixed outgoing bandwidth in fc port perfometer
    * FIX: remove nasty JS error in sidebar
    * FIX: fix folding in custom links (directories would not open)
    * FIX: animation of rotation treeangle in trees works again
    * FIX: Logwatch: Changed font color back to black
    * FIX: show toggle button for checkboxes in deactivated state
    * FIX: fix repeated stacked refresh when toggling columns
    * FIX: disable checkbox button in non-checkboxable layouts
    * FIX: fix table layout for views (gaps where missing sometimes)
    * FIX: Fixed sorting views by perfdata values which contain floats
    * FIX: fix sometimes-broken sizing of sidebar and dashboard on Chrome
    * FIX: fix dashboard layout on iPad
    * FIX: Fixed styling issues of sidebar in IE7
    * FIX: fix problem where filter settings (of checkboxes) are not effective
           when it comes to executing commands
    * FIX: Fixed styling issues of view filters with dropdown fields
    * FIX: multisite login can now deal with empty lines in htpasswd
    * FIX: Fixed a bunch of js/css errors

    Mobile:
    * FIX: Fixed logtime filter settings in all mobile views
    * FIX: fix some layout problems

    BI:
    * New aggregation function count_ok, that counts the number
      of nodes in state OK.
    * FIX: Removed debug output int count_ok aggregation

    Checks & Agents:
    * Linux: Modified cluster section to allow pacemaker/corosync clusters without heartbeat
    * AIX: convert NIC check to lnx_if (now being compatible with if/if64)
    * AIX: new check for CPU utilization (using section lparstat_aix)
    * ntp checks: Changed default value of time offsets to be 200ms (WARN) / 500ms (CRIT)
    * aironet_{errors,clients}: detect new kinds of devices (Thanks to Tiago Sousa)
    * check_http, check_tcp: allow to omit -I and use dynamic DNS name instead

1.2.0b4:
    Core:
    * New configuration variable snmp_timing, allowing to 
      configure timeout and retries for SNMP requests (also via WATO)
    * New configuration variable custom_checks. This is mainly for
      WATO but also usable in main.mk It's a variant of legacy_checks that
      automatically creates the required "define command" sections.

    WATO:
    * ps and ps.perf configurable via WATO now (without inventory)
    * New layout of main menu and a couple of other similar menus
    * New layout of ruleset overviews
    * Hide check_mk variable names per default now (change via global settings)
    * New layout of global settings
    * Folder layout: show contact groups of folder
    * Folder movement: always show complete path to target folder
    * Sidebar snapin: show pending changes
    * New rule for configuring custom_checks - allowing to run arbitrary
      active checks even if not yet formalized (like HTTP and TCP)
    * Added automation_commands to make automations pluginable
    * New layout and new internal implementation of input forms
    * New layout for view overview and view editor
    * Split up host search in two distinct pages
    * Use dynamic items in rule editor for hosts and items (making use
      of ListOfStrings())
    * FIX: audit log was not shown if no entry for today existed
    * FIX: fix parent scan on single site installations
    * FIX: fix folder visibility permission handling
    * FIX: honor folder-permissions when creating, deleting 
           and modifiying rules
    * FIX: detect non-local site even if unix: is being used
    * FIX: better error message if not logged into site during 
           action that needs remote access
    * FIX: send automation data via POST not GET. This fixes inventory
           on hosts with more than 500 services.
    * FIX: make config options directly active after resetting them
           to their defaults (didn't work for start_url, etc.
    * FIX: Fixed editing of ListOf in valuespec editors (e.g. used in logwatch
    pattern editor)
    * FIX: Reimplemented correct behaviour of the logwatch pattern "ignore"
    state which is used to drop the matching log lines

    Multisite:
    * FIX: fixed filter of recent event views (4 hours didn't catch)
    * FIX: convert more buttons to new graphical style
    * FIX: Logwatch handles logs with only OK lines in it correctly in logfile list views
    * FIX: Fixed syntax error in "Single-Host Problems" view definition
    * New help button at top right of each page now toggles help texts
    * Snapin Custom Links allows to specify HTTP link target
    * Redesign of bar with Display/Filter/Commands/X/1,2,3,4,6,8/30,60,90/Edit

    Mobile GUI:
    * FIX: commands can be executed again
    * FIX: fixed styling of buttons

    Checks & Agents:
    * FIX: Logwatch: fixed missing linebreak during reclassifing lines of logfiles
    * FIX: Logwatch: Logwatch services in rules configured using WATO must be
      given as item, not as whole service name
    * New active check via WATO: check_ldap
    * printer_alerts: new configuration variable printer_alerts_text_map. Make
      'Energiesparen' on Brother printers an OK state.
    * services: This check can now be parameterized in a way that it warn if
      a certain service is running. WATO formalization is available.

    BI:
    * FIX: make rotating folding arrows black (white was not visible)
    * Display format 'boxes' now in all BI views available
    * Display format 'boxes' now persists folding state

1.2.0b3:
    Core:
    * FIX: fixed SNMP info declaration in checks: could be garbled
      up in rare cases
    * avoid duplicate parents definition, when using 'parents' and
      extra_host_conf["parents"] at the same time. The later one has
      precedence.

    Multisite:
    * Logwatch: Colorizing OK state blocks correctly
    * FIX: allow web plugins to be byte compiled (*.pyc). Those
      are preferred over *.py if existing
    * View Editor: Fixed jump to top of the page after moving painters during
      editing views
    * FIX: Fixed login redirection problem after relogging
    * Filter for times now accept ranges (from ... until)
    * New view setting for page header: repeat. This repeats the
      column headers every 20'th row.
    * FIX: Fixed problem with new eval/pickle
    * FIX: Fixed commands in host/service search views

    Checks & Agents:
    * FIX: Made logwatch parsing mechanism a little more robust
      (Had problems with emtpy sections from windows agent)
    * FIX: brocade_fcport: Configuration of portsates now possible  
    * if_lancom: special version for if64 for LANCOM devices (uses
      ifName instead of ifDescr)


    WATO:
    * Reimplemented folder listing in host/folders module
    * Redesigned the breadcrumb navigation
    * Global settings: make boolean switches directly togglable
    * New button "Recursive Inventory" on folder: Allows to do
      a recursive inventory over all hosts. Also allows to selectively
      retry only hosts that have failed in a previous inventory.
    * You can configure parents now (via a host attribute, no rules are
      neccessary).
    * You can now do an automated scan for parents and layer 3 (IP)
    * You can configure active checks (check_tcp, ...) via WATO now
    * FIX: fix page header after confirmation dialogs
    * FIX: Fixed umlaut problem in host aliases and ip addresses created by WATO
    * FIX: Fixed exception caused by validation problems during editing tags in WATO
    * FIX: create sample config only if both rules.mk and hosttags.mk are missing
    * FIX: do not loose host tags when both using WATO-configured and 
      manual ones (via multisite.mk)
    * Timeperiods: Make list of exceptions dynamic, not fixed to 10 entries
    * Timeperiods: Configure exclusion of other timeperiods
    * Configuration of notification_delay and notification_interval

1.2.0b2:
    Core:
    * FIX: Cluster host checks were UNKNOWN all the time
    * FIX: reset counter in case of (broken) future time
    * FIX: Automation try-inventory: Fixed problem on where checks which
      produce equal service descriptions could lead to invalid inventory
      results on cluster hosts.
    * FIX: do not create contacts if they won't be assigned to any host
      or service. Do *not* assign to dummy catch-all group "check_mk".

    WATO:
    * Added new permission "move hosts" to allow/deny moving of hosts in WATO
    * Also write out contact definitions for users without contactgroups to
      have the mail addresses and other notification options persisted
    * FIX: deletion of automation accounts now works
    * FIX: Disabling notifications for users does work now
    * New main overview for rule editor
    * New multisite.mk option wato_hide_varnames for hiding Check_MK 
      configuration variable names from the user
    * New module "Logwatch Pattern Analyzer" to verify logwatch rules
    * Added new variable logwatch_rules which can also be managed through the
      WATO ruleset editor (Host/Service Parameters > Parameters and rules for
      inventorized checks > Various applications > Logwatch Patterns)
    * Users & Contacts: Added new option wato_hidden_users which holds a list
      of userids to hide the listed users from the WATO user management GUI.
    * WATO API: Added new method rewrite_configuration to trigger a rewrite of
      all host related wato configuration files to distribute changed tags
    * Added new internal hook pre-activate-changes to execute custom
      code BEFORE Check_MK is called to restart Nagios
    * FIX: Only showing sudo hint message on sudo error message in automation
      command
    * FIX: Fixed js eror in IE7 on WATO host edit page
    * FIX: Using pickle instead of repr/eval when reading data structures from
      urls to prevent too big security issues
    * Rule editor: improve sorting of groups and rulesets
    * FIX: Escaping single quotes in strings when writing auth.php
    * FIX: Fix resorting of host tags (was bug in ListOf)

    Multisite
    * Added config option default_ts_format to configure default timestamp
      output format in multisite
    * Layout and design update
    * Quicksearch: display site name if more than one different site
      is present in the current search result list
    * FIX: Fixed encoding problem in "custom notification" message
    * New configuration parameter page_heading for the HTML page heads
      of the main frameset (%s will be replaced with OMD site name)
    * FIX: Fix problem where snapins where invisible
    * FIX: Fixed multisite timeout errors when nagios not running
    * Sidebar: some new layout improvements
    * Login page is not shown in framesets anymore (redirects framed page to
      full screen login page)
    * FIX: fix exception when disallowing changing display options
    * FIX: Automatically redirect from login page to target page when already
      logged in
    * FIX: Updating the dashboard header time when the dashlets refresh

    BI:
    * Added new painter "affected hosts (link to host page)" to show all
      host names with links to the "hosts" view
    * FIX: Fixed filtering of Single-Host Aggregations
    * New sorter for aggregation group
    * FIX: fix sorting of Single-Host Aggregations after group
    * Avoid duplicate rule incarnations when using FOREACH_*
    * BI Boxes: allow closing boxes (not yet persisted)
    * New filter for services (not) contained in any aggregate
    * Configure sorting for all BI views

    Checks & Agents:
    * FIX: snmp_uptime handles empty snmp information without exception
    * FIX: Oracle checks try to handle ORA-* errors reported by the agent
      All oracle checks will return UNKNOWN when finding an ORA-* message
    * FIX: filesystem levels set via WATO didn't work, but do now
    * FIX: Group filters can handle groups without aliases now
    * nfsmounts: Added nfs4 support thanks to Thorsten Hintemann
    * megaraid_pdisks megaraid_ldisks: Support for Windows.  Thanks to Josef Hack

1.2.0b1:
    Core, Setup, etc.:
    * new tool 'livedump' for dumping configuration and status
      information from one monitoring core and importing this
      into another.
    * Enable new check registration API (not yet used in checks)
    * FIX: fix handling of prefix-tag rules (+), needed for WATO
    * FIX: handle buggy SNMP devices with non-consecutive OIDS
      (such as BINTEC routers)
    * Check API allows a check to get node information
    * FIX: fix problem with check includes in subchecks
    * Option --checks now also applies to ad-hoc check (e.g.
      cmk --checks=mrpe,df -v somehost)
    * check_mk_templates.cfg: added s to notification options
      of host and service (= downtime alerts)

    WATO:
    * Hosttag-editor: allow reordering of tags
    * Create very basic sample configuration when using
      WATO the first time (three tag groups, two rules)
    * Much more checks are configurable via WATO now
    * Distributed WATO: Made all URL calls using curl now
    * FIX: fix bug in inventory in validate_datatype()
    * Better output in case of inventory error
    * FIX: fix bug in host_icon rule on non OMD
    * FIX: do not use isdisjoint() (was in rule editor on Lenny)
    * FIX: allow UTF-8 encoded permission translations
    * FIX: Fixed several problems in OMD apache shared mode
    * FIX: Do not use None$ as item when creating new rules
    * FIX: Do load *all* users from htpasswd, so passwords from
      users not created via WATO will not be lost.
    * FIX: honor site disabling in replication module
    * FIX: honor write permissions on folder in "bulk delete"
    * FIX: honor permissions for "bulk cleanup" and "bulk edit"
    * FIX: honor write permissions and source folder when moving hosts
    * FIX: honor permissions on hosts also on bulk inventory
    * Only create contacts in Nagios if they are member of at
      least one contact group.
    * It is now possible to configure auxiliary tags via WATO
      (formerly also called secondary tags)
    * FIX: Fixed wrong label "Main Overview" shown for moved WATO folders
      in foldertree snapin
    * FIX: Fixed localization of empty host tags
    * FIX: User alias and notification enabling was not saved

    Checks & Agents:
    * hpux_if: fix missing default parameter errors
    * hpux_if: make configurable via WATO
    * if.include: fix handling of NIC with index 0
    * hpux_lunstats: new check for disk IO on HP-UX
    * windows - mk_oracle tablespace: Added missing sid column
    * diskstat: make inventory mode configurable via WATO
    * added new checks for Fujitsu ETERNUS DX80 S2 
      (thanks to Philipp Höfflin)
    * New checks: lgp_info, lgp_pdu_info and lgp_pdu_aux to monitor Liebert
      MPH/MPX devices
    * Fix Perf-O-Meter of fileage
    * hpux_snmp_cs.cpu: new SNMP check for CPU utilization
      on HP-UX.
    * if/if64: inventory also picks up type 62 (fastEther). This
      is needed on Cisco WLC 21xx series (thanks to Ralf Ertzinger)
    * FIX: fix inventory of f5_bigip_temp
    * mk_oracle (lnx+win): Fixed TEMP tablespace size calculations
    * ps: output node process is running on (only for clusters)
    * FIX: Linux Agent: Fixed ipmi-sensors handling of Power_Unit data
    * hr_mem: handle rare case where more than one entry is present
      (this prevents an exception of pfSense)
    * statgrab_load: level is now checked against 15min average - 
      in order to be consistent with the Linux load check
    * dell_powerconnect_cpu: hopefully correctly handle incomplete
      output from agent now.
    * ntp: do not check 'when' anymore since it can produce false
      alarms.
    * postfix_mailq: handle output with 'Total requests:' in last line
    * FIX: check_mk-hp_blade_psu.php: allow more than 4 power supplies
    * FIX: smart plugin: handle cases with missing vendor (thanks
      to Stefan Kärst)
    * FIX: megaraid_bbu: fix problem with alternative agent output
      (thanks to Daniel Tuecks)
    * mk_oracle: fix quoting problem, replace sessions with version,
      use /bin/bash instead of /bin/sh

    Multisite:
    * Added several missing localization strings
    * IE: Fixed problem with clicking SELECT fields in the new wato foldertree snapin
    * Fixed problem when trying to visit dashboards from new wato foldertree snapin
    * Chrome: Fixed styling problem of foldertree snapin
    * Views: Only show the commands and row selection options for views where
      commands are possible
    * The login mask honors the default_language definition now
    * check_bi_local.py: works now with cookie based authentication
    * FIX: Fixed wrong redirection after login in some cases
    * FIX: Fixed missing stats grouping in alert statistics view
    * FIX: Fixed preview table styling in view editor
    * FIX: Multisite authed users without permission to multisite are
      automatically logged out after showing the error message
    * Retry livestatus connect until timeout is used up. This avoids
      error messages when the core is being restarted
    * Events view now shows icon and text for "flapping" events
    * Use buffer for HTML creation (this speeds up esp. HTTPS a lot)
    * FIX: Fixed state filter in log views

    Livestatus:
    * Add missing column check_freshness to services table

    BI:
    * New column (painter) for simplistic box display of tree.
      This is used in a view for a single hostgroup.

1.1.13i3:
    Core, Setup, etc.:
    * *_contactgroups lists: Single group rules are all appended. When a list
      is found as a value this first list is used exclusively. All other
      matching rules are ignored
    * cmk -d does now honor --cache and --no-tcp
    * cmk -O/-R now uses omd re{start,load} core if using OMD
    * FIX: setup.sh now setups up permissions for conf.d/wato
      correctly
    * cmk --localize update supports an optional ALIAS which is used as
      display string in the multisite GUI
    * FIX: Fixed encoding problems with umlauts in group aliases
    * FIX: honor extra_summary_host_conf (was ignored)
    * new config variable snmpv2c_hosts that allows to enable SNMP v2c
      but *not* bulkwalk (for some broken devices). bulkwalk_hosts still
      implies v2c.

    Checks & Agents:
    * Windows agent: output eventlog texts in UTF-8 encoding. This
      should fix problems with german umlauts in message texts.
    * Windows agent: Added installer for the windows agent (install_agent.exe)
    * Windows agent: Added dmi_sysinfo.bat plugin (Thanks to Arne-Nils Kromer for sharing)
    * Disabled obsolete checks fc_brocade_port and fc_brocade_port_detailed.
      Please use brocade_fcport instead.
    * aironet_errors, statgrab_disk, statgrab_net: Performance data has
      been converted from counters to rates. You might need to delete your
      existing RRDs of these checks. Sorry, but these have been that last
      checks still using counters...
    * ibm_imm_health: added last missing scan function
    * Filesystem checks: trend performance data is now normalized to MB/24h.
      If you have changed the trend range, then your historic values will
      be displayed in a wrong scale. On the other hand - from now on changes
      in the range-setting will not affect the graph anymore.
    * if/if64/lnx_if: pad port numbers with zeros in order to sort correctly.
      This can be turned off with if_inventory_pad_portnumbers = False.
    * Linux agent: wrap freeipmi with lock in order to avoid cache corruption
    * New check: megaraid_bbu - check existance & status of LSI MegaRaid BBU module
    * HP-UX Agent: fix mrpe (remove echo -e and test -e, thanks to Philipp Lemke)
    * FIX: ntp checks: output numeric data also if stratum too high
    * Linux agent: new check for dmraid-based "bios raid" (agent part as plugin)
    * FIX: if64 now uses ifHighSpeed instead of ifSpeed for determining the
      link speed (fixes speed of 10GBit/s and 20GBit/s ports, thanks Marco Poet)
    * cmctc.temp: serivce has been renamed from "CMC Temperature %s" to just
      "Temperature %s", in order to be consistent with the other checks.
    * mounts: exclude changes of the commit option (might change on laptops),
      make only switch to ro critical, other changes warning.
    * cisco_temp_sensor: new check for temperature sensors of Cisco NEXUS
      and other new Cisco devices
    * oracle_tablespace: Fixed tablespace size/free space calculations
    * FIX: if/if64: omit check result on counter wrap if bandwidth traffic levels
      are used.

    Multisite:
    * Improve transaction handling and reload detection: user can have 
      multiple action threads in parallel now
    * Sounds in views are now enabled per default. The new configuration
      variable enable_sounds can be set to False in multisite.mk in order
      to disable sounds.
    * Added filter for log state (UP,DOWN,OK,CRIT...) to all log views
    * New painter for normal and retry check interval (added to detail views)
    * Site filter shows "(local)" in case of non multi-site setup
    * Made "wato folder" columns sortable
    * Hiding site filter in multisite views in single site setups
    * Replaced "wato" sidebar snapin which mixed up WATO and status GUIs with
      the new "wato_foldertree" snapin which only links to the status views
      filtered by the WATO folder.
    * Added "Dashboard" section to views snapin which shows a list of all dashboards
    * FIX: Fixed auth problem when following logwatch icon links while using
      the form based auth
    * FIX: Fix problem with Umlaut in contact alias
    * FIX: Creating auth.php file on first login dialog based login to ensure
      it exists after login when it is first needed
    * Dashboard: link problem views to *unhandled* views (this was
      inconsistent)
    * Localization: Fixed detection of gettext template file when using the
      local/ hierarchy in OMD

    Mobile:
    * Improved sorting of views in main page 
    * Fix: Use all the availiable space in header
    * Fix: Navigation with Android Hardwarekeys now working
    * Fix: Links to pnp4nagios now work better
    * Fix: Host and Service Icons now finger friendly
    * Fix: Corrected some buildin views

    WATO:
    * Removed IP-Address attribute from folders
    * Supporting localized tag titles
    * Using Username as default value for full names when editing users
    * Snapshot/Factory Reset is possible even with a broken config
    * Added error messages to user edit dialog to prevent notification problems
      caused by incomplete configuration
    * Activate Changes: Wato can also reload instead of restarting nagios
    * Replication: Can now handle replication sites which use the form based auth
    * Replication: Added option to ignore problems with the ssl certificates
                   used in ssl secured replications
    * WATO now supports configuring Check_MK clusters
    * FIX: Fixed missing folders in "move to" dropdown fields
    * FIX: Fixed "move to target folders" after CSV import
    * FIX: Fixed problem with duplicate extra_buttons when using the i18n of multiisite
    * FIX: Fixed problem with duplicate permissions when using the i18n of multiisite
    * FIX: Writing single host_contactgroups rules for each selected
      contactgroup in host edit dialog
    * FIX: Fixed wrong folder contacgroup related permissions in auth.php api
    * FIX: Fixed not up-to-date role permission data in roles_saved hook
    * FIX: Fixed duplicate custom columns in WATO after switching languages

    BI:
    * improve doc/treasures/check_bi_local.py: local check that creates
      Nagios services out of BI aggregates

    Livestatus:
    * ColumnHeaders: on is now able to switch column header on even if Stats:
      headers are used. Artifical header names stats_1, stats_2, etc. are
      begin used. Important: Use "ColumnHeaders: on" after Columns: and 
      after Stats:.

1.1.13i2:
    Core, Setup, etc.:
    * cmk -I: accept host tags and cluster names

    Checks & Agents:
    * linux agent - ipmi: Creating directory of cache file if not exists
    * dell_powerconnect_cpu: renamed service from CPU to "CPU utilization", in
      order to be consistent with other checks
    
    Multisite:
    * Several cleanups to prevent css/js warning messages in e.g. Firefox
    * Made texts in selectable rows selectable again
    * Adding reschedule icon to all Check_MK based services. Clicks on these
      icons will simply trigger a reschedule of the Check_MK service
    * FIX: ship missing CSS files for mobile GUI
    * FIX: rename check_mk.js into checkmk.js in order to avoid browser
      caching problems during version update

    WATO:
    * Optimized wraps in host lists tag column
    * Bulk inventory: Remove leading pipe signs in progress bar on main
      folder inventory
    * NagVis auhtorization file generation is also executed on activate_changes
    * Implemented a new inclusion based API for using multisite permissions
      in other addons
    * Inventory of SNMP devices: force implicit full scan if no services
      are configured yet
    * FIX: Calling activate_changes hook also in distributed WATO setups
    * FIX: Fixed display bug in host tags drop down menu after POST of form
    * FIX: Fixed javascript errors when doing replication in distributed
      wato environments when not having the sidebar open
    * FIX: Fixed search form dependant attribute handling
    * FIX: Fixed search form styling issues
    * You can now move folders to other folders
    * FIX: Distributed WATO: Supressing site sync progress output written in
      the apache error log

1.1.13i1:
    Multisite:
    * New nifty sidebar snapin "Speed-O-Meter"
    * Implemented new cookie based login mechanism including a fancy login GUI
    * Implemented logout functionality for basic auth and the new cookie based auth
    * Implemented user profile management page for changing the user password and
      the default language (if available)
    * New filter for the (new) state in host/service alerts
    * New command for sending custom notifications
    * FIX: Fixed encoding problem when opening dashboard
    * New icon on a service whos host is in downtime
    * Only show most frequently used context buttons (configurable
      in multisite.mk via context_buttons_to_show)
    * Show icon if user has modified a view's filter settings
    * New config option debug_livestatus_queries, normal debug
      mode does not include this anymore
    * Icons with link to page URL at bottom of each page
    * Logwatch: Switched strings in logwatch to i18n strings
    * Logwatch: Fixed styling of context button when acknowleding log messages
    * Logwatch: Implemented overview page to show all problematic logfiles
    * Add Snapin page: show previews of all snapins
    * Add Snapin page: Trying to prevent dragging confusions by using other click event
    * New (hidden) button for reloading a snapin (left to the close button)
    * Automatically falling back to hardcoded default language if configured
    language is not available
    * Repair layout of Perf-O-Meter in single dataset layout
    * FIX: Fixed duplicate view plugin loading when using localized multisite
    * FIX: Host-/Servicegroup snapin: Showing group names when no alias is available
    * FIX: Removed double "/" from pnp graph image urls in views

    BI:
    * Host/Service elements are now iterable via FOREACH_HOST, e.g.
      (FOREACH_HOST, ['server'], ALL_HOSTS, "$HOST$", "Kernel" ),
    * FIX: Assuming host states is possible again (exception: list index "3")

    WATO:
    * Evolved to full featured monitoring configuration tool!
    * Major internal code cleanup
    * Hosts can now be created directly in folders. The concept of host lists
      has been dropped (see migration notes!)
    * Configuration of global configuration variables of Check_MK via WATO
    * Configuration of main.mk rules
    * Configuration of Nagios objects and attributes
    * Configuration of users and roles
    * Configuration of host tags
    * Distributed WATO: replication of the configuration to slaves and peers
    * Added missing API function update_host_attributes() to change the
      attributes of a host
    * Added API function num_hosts_in_folder() to count the number of hosts
      below the given folder
    * Added option to download "latest" snapshot
    * extra_buttons can now register a function to gather the URL to link to
    * Implemented NagVis Authorisation management using WATO users/permissions

    Livestatus:
    * Experimental feature: livecheck -> super fast active check execution
      by making use of external helper processes. Set livecheck=PATH_TO_bin/livecheck
      in nagios.cfg where you load Livestatus. Optional set num_livecheck_helpers=NUM
      to set number of processes. Nagios will not fork() anymore for check exection.
    * New columns num_hosts and num_services in status table
    * New aggregation functions suminv and avginv (see Documentation)

    Core, Setup, etc.:
    * New configuration variable static_checks[] (used by WATO)
    * New configuration variable checkgroup_parameters (mainly for WATO)
    * check_submission defaults now to "file" (was "pipe")
    * Added pre-configured notification via cmk --notify
    * Drop RRA-configuration files for PNP4Nagios completely
    * New configuration variable ping_levels for configuring parameters
      for the host checks.
    * cmk --notify: new macros $MONITORING_HOST$, $OMD_ROOT$ and $OMD_SITE$
    * make ping_levels also apply to PING services for ping-only hosts
      (thanks to Bernhard Schmidt)

    Checks & Agents:
    * if/if64: new ruleset if_disable_if64_hosts, that force if on
      hosts the seem to support if64
    * Windows agent: new config variable "sections" in [global], that
      allows to configure which sections are being output.
    * Windows agent: in [logwatch] you can now configure which logfiles
      to process and which levels of messages to send.
    * Windows agent: new config variable "host" in all sections that
      restricts the folling entries to certain hosts.
    * Windows agent: finally implemented <<<mrpe>>. See check_mk.ini
      for examples.
    * Windows agent: do not execute *.txt and *.dir in <<<plugins>>> and
      <<<local>>>
    * Windows agent: make extensions to execute configurable (see
      example check_mk.ini)
    * Windows agent: agent now reuses TCP port even when taskkill'ed, so
      a system reboot is (hopefully) not neccessary anymore
    * Windows agent: section <<<df>>> now also outputs junctions (windows
      mount points). No external plugin is needed.
    * Windows agent: new section <<<fileinfo>>> for monitoring file sizes
      (and later possible ages)
    * logwatch: allow to classify messages based on their count (see
      man page of logwatch for details)
    * fileinfo: new check for monitoring age and size of files
    * heartbeat_crm: apply patches from Václav Ovsík, so that the check
      should work on Debian now.
    * ad_replication: added warninglevel 
    * fsc_*: added missing scan functions
    * printer_alerts: added further state codes (thanks to Matthew Stew)
    * Solaris agent: changed shell to /usr/bin/bash (fixes problems with LC_ALL=C)

1.1.12p7:
    Multisite:
    * FIX: detail view of host was missing column headers
    * FIX: fix problem on IE with background color 'white'
    * FIX: fix hitting enter in host search form on IE
    * FIX: fix problem in ipmi_sensors perfometer

    Checks & Agents:
    * FIX: fixed man pages of h3c_lanswitch_sensors and statgrab_cpu
    * FIX: netapp_volumes: added raid4 as allowed state (thanks to Michaël Coquard)

    Livestatus
    * FIX: fix type column in 'GET columns' for dict-type columns (bug found
      by Gerhard Lausser)

1.1.12p6:
    Checks & Agents:
    * FIX: lnx_if: remove debug output (left over from 1.1.12p5)
    
1.1.12p5:
    Multisite:
    * FIX: fix hitting enter in Quicksearch on IE 8
    * FIX: event/log views: reverse sorting, so that newest entries
      are shown first
    * FIX: fix dashboard dashlet background on IE
    * FIX: fix row highlight in status GUI on IE 7/8
    * FIX: fix row highlight after status page reload
    * FIX: single dataset layout honors column header settings
    * FIX: quote '#' in PNP links (when # is contained in services)
    * FIX: quote '#' in PNP image links also
    * FIX: add notifications to host/service event view

    Checks & Agents:
    * FIX: lnx_if: assume interfaces as up if ethtool is missing or
      not working but interface has been used since last reboot. This
      fixes the problem where interface are not found by inventory.
    * FIX: snmp_uptime: handels alternative timeformat
    * FIX: netapp_*: scan functions now detect IBM versions of firmware
    * FIX: bluecoat_diskcpu: repair scan function
    * FIX: mem.vmalloc: fix default levels (32 and 64 was swapped)
    * FIX: smart: make levels work (thanks to Bernhard Schmidt)
    * FIX: PNP template if if/if64: reset LC_ALL, avoids syntax error
    * FIX: dell_powerconnect_cpu: handle sporadic incomplete output
      from SNMP agent

1.1.12p4:
    Multisite:
    * FIX: sidebar snapin Hostgroups and Servicegroups sometimes
           failed with non-existing "available_views".
    * FIX: Fix host related WATO context button links to point to the hosts site
    * FIX: Fixed view editor redirection to new view after changing the view_name
    * FIX: Made icon painter usable when displaying hostgroup rows
    * Logwatch: Switched strings in logwatch to i18n strings
    * Logwatch: Fixed styling of context button when acknowleding log messages
    * Logwatch: Implemented overview page to show all problematic logfiles

    WATO:
    * FIX: add missing icon_csv.png
    * FIX: WATO did not write values of custom macros to extra_host_conf definitions

1.1.12p3:
    Core, Setup, etc.:
    * FIX: really suppress precompiling on PING-only hosts now

1.1.12p2:
    Core, Setup, etc.:
    * FIX: fix handling of empty suboids
    * FIX: do not create precomiled checks for host without Check_MK services

    Checks & Agents:
    * FIX: mem.win: Default levels now works, check not always OK
    * FIX: blade_health: fix OID specification
    * FIX: blade_bays: fix naming of item and man page

    Multisite:
    * FIX: Fixed styling of view header in older IE browsers
    * FIX: Do not show WATO button in views if WATO is disabled
    * FIX: Remove WATO Folder filter if WATO is disabled 
    * FIX: Snapin 'Performance': fix text align for numbers
    * FIX: Disallow setting downtimes that end in the past
    * FIX: Fix links to downtime services in dashboard
    * FIX: Fix popup help of reschedule icon

1.1.12p1:
    Core, Setup, etc.:
    * FIX: fix aggregate_check_mk (Summary host agent status)

    Checks & Agents:
    * FIX: mk_oracle now also detects XE databases
    * FIX: printer_alerts: handle 0-entries of Brother printers
    * FIX: printer_supply: fix Perf-O-Meter if no max known
    * FIX: Added id parameter to render_statistics() method to allow more than
      one pie dashlet for host/service stats
    * FIX: drbd: fixed inventory functions
    * FIX: printer_supply: handle output of Brother printers
    * FIX: ps.perf PNP template: show memory usage per process and not
      summed up. This is needed in situations where one process forks itself
      in irregular intervals and rates but you are interested just in the
      memory usage of the main process.

    Multisite:
    * FIX: finally fixed long-wanted "NagStaMon create hundreds
      of Apache processes" problem!
    * FIX: query crashed when sorting after a join columns without
      an explicit title.
    * FIX: filter for WATO file/folder was not always working.
    * Added filter for hard services states to search and service
      problems view
    * FIX: dashboard problem views now ignore notification period,
      just as tactical overview and normal problem views do
    * FIX: Loading dashboard plugins in dashboard module
 

1.1.12:
    Checks & Agents:
    * dell_powerconnect_*: final fixed, added PNP-templates
    * ps.perf: better error handling in PNP template

    Multisite:
    * Dashboard: fix font size of service statistics table
    * Dashboard: insert links to views into statistics
    * Dashboard: add links to PNP when using PNP graphs
    
1.1.12b2:
    Core, Setup, etc.:
    * FIX: fix crash with umlauts in host aliases
    * FIX: remove duplicate alias from Nagios config

    Checks & Agents:
    * services: better handling of invalid patterns
    * FIX: multipath: fix for another UUID format
    * AIX agent: fix implementation of thread count
    * blade_bays: detect more than 16 bays
    * statgrab_*: added missing inventory functions
    * FIX: fix smart.temp WARN/CRIT levels were off by one degree

    Multisite:
    * Remove Check_MK logo from default dashboard
    * Let dashboard use 10 more pixels right and bottom
    * FIX: do not show WATO icon if no WATO permission
    * Sidebar sitestatus: Sorting sites by sitealias
    * FIX: removed redundant calls of view_linktitle()

    WATO:
    * FIX: fix update of file/folder title after title property change

    Livestatus:
    * FIX: fix crash on imcomplete log lines (i.e. as
      as result of a full disk)
    * FIX: Livestatus-API: fix COMMAND via persistent connections
	

1.1.12b1:
    Core, Setup, etc.:
    * FIX: fix cmk -D on cluster hosts
    * Made profile output file configurable (Variable: g_profile_path)

    Checks & Agents:
    * FIX: j4p_performance: fix inventory functions 
    * FIX: mk_oracle: fix race condition in cache file handling (agent data
      was missing sections in certain situations)
    * mrpe: make check cluster-aware and work as clustered_service
    * cups_queues: Run agent part only on directly on CUPS servers,
      not on clients
    * FIX: mbg_lantime_state: Fixed output UOM to really be miliseconds
    * FIX: ntp: Handling large times in "poll" column correctly
    * New check dmi_sysinfo to gather basic hardware information
    * New check bintec_info to gather the software version and serial number
    of bintec routers

    Multisite:
    * FIX: fix rescheduling of host check
    * FIX: fix exception when using status_host while local site is offline
    * FIX: Fixed not updating pnp graphs on dashboard in some browsers (like chrome)
    * FIX: fix URL-too-long in permissions page
    * FIX: fix permission computation
    * FIX: fixed sorting of service perfdata columns
    * FIX: fixed sorting of multiple joined columns in some cases
    * FIX: fixed some localisation strings
    * Cleanup permissions page optically, add comments for views and snapins
    * Added some missing i18n strings in general HTML functions
    * Added display_option "w" to disable limit messages and livestatus errors in views
    * Service Perfdata Sorters are sorting correctly now
    * Added "Administration" snapin to default sidebar
    * Tactical Overview: make link clickable even if count is zero
    * Minor cleanup in default dashboard
    * Dashboard: new dashlet attribute title_url lets you make a title into a link
    * Dashboard: make numbers match "Tactical Overview" snapin

    Livestatus:
    * Write messages after initialization into an own livestatus.log

    WATO:
    * FIX: "bulk move to" at the top of wato hostlists works again
    * FIX: IE<9: Fixed problem with checkbox events when editing a host
    * FIX: "move to" dropdown in IE9 works again

1.1.11i4:
    Core, Setup, etc.:
    * FIX: use hostgroups instead of host_groups in Nagios configuration.
      This fixes a problem with Shinken
    * --scan-parents: detected parent hosts are now tagged with 'ping', so
      that no agent will be contacted on those hosts

    Checks & Agents:
    * Added 4 new checks dell_powerconnect_* by Chris Bowlby
    * ipmi_sensors: correctly handle further positive status texts
      (thanks to Sebastian Talmon)
    * FIX: nfsmounts handles zero-sized volumes correctly
    * AIX agent now outputs the user and performance data in <<<ps>>>

    Multisite:
    * FIX: WATO filtered status GUIs did not update the title after changing
      the title of the file/folder in WATO
    * FIX: Removed new python syntax which is incompatible with old python versions
    * FIX: Made bulk inventory work in IE
    * FIX: Fixed js errors in IE when having not enough space on dashboard 
    * FIX: fix error when using non-Ascii characters in view title
    * FIX: fix error on comment page caused by missing sorter
    * FIX: endless javascript when fetching pnp graphs on host/service detail pages
    * FIX: Not showing the action form in "try" mode of the view editor
    * FIX: Preventing up-then-over effect while loading the dashboard in firefox
    * Added missing i18n strings in command form and list of views
    * Views are not reloaded completely anymore. The data tables are reloaded
      on their own.
    * Open tabs in views do not prevent reloading the displayed data anymore
    * Added display_option "L" to enable/disable column title sortings
    * Sorting by joined columns is now possible
    * Added missing sorters for "service nth service perfdata" painters
    * Implemented row selection in views to select only a subset of shown data
      for actions
    * Sort titles in views can be enabled by clicking on the whole cells now
    * Submitting the view editor via ENTER key saves the view now instead of try mode
    * Host comments have red backgrounded rows when host is down
    * Implemented hook api to draw custom link buttons in views

    WATO:
    * Changed row selection in WATO to new row selection mechanism
    * Bulk action buttons are shown at the top of hostlists too when the lists
      have more than 10 list items
    * New function for backup and restore of the configuration

    Livestatus:
    * FIX: fix compile error in TableLog.cc by including stddef.h
    * FIX: tables comments and downtimes now honor AuthUser
    * Table log honors AuthUser for entries that belong to hosts
      (not for external commands, though. Sorry...)
    * FIX: fix Stats: sum/min/max/avg for columns of type time

1.1.11i3:
    Core, Setup, etc.:
    * FIX: allow host names to have spaces
    * --snmpwalk: fix missing space in case of HEX strings
    * cmk --restore: be aware of counters and cache being symbolic links
    * do_rrd_update: direct RRD updates have completely been removed.
      Please use rrdcached in case of performance problems.
    * install_nagios.sh has finally been removed (was not maintained anyway).
      Please use OMD instead.
    * Inventory functions now only take the single argument 'info'. The old
      style FUNC(checkname, info) is still supported but deprecated.
    * Show datasource program on cmk -D
    * Remove .f12 compile helper files from agents directory
    * Output missing sections in case of "WARNING - Only __ output of __..."
    * Remove obsolete code of snmp_info_single
    * Remove 'Agent version (unknown)' for SNMP-only hosts
    * Options --version, --help, --man, --list-checks and --packager now
      work even with errors in the configuration files
    * Minor layout fix in check man-pages

    Checks & Agents:
    * FIX: hr_mem: take into account cache and buffers
    * FIX: printer_pages: workaround for trailing-zero bug in HP Jetdirect
    * mk_logwatch: allow to set limits in processing time and number of
      new log messages per log file
    * Windows Agent: Now supports direct execution of powershell scripts
    * local: PNP template now supports multiple performance values
    * lnx_if: make lnx_if the default interface check for Linux
    * printer_supply: support non-Ascii characters in items like
      "Resttonerbehälter". You need to define snmp_character_encodings in main.mk
    * mem.win: new dedicated memory check for Windows (see Migration notes)
    * hr_mem: added Perf-O-Meter
    * Renamed all temperature checks to "Temperature %s". Please
      read the migration notes!
    * df and friends: enabled trend performance data per default. Please
      carefully read the migration notes!
    * diskstat: make summary mode the default behavious (one check per host)

    MK Livestatus:
    * WaitObject: allow to separate host name and service with a semicolon.
      That makes host names containing spaces possible.
    * Better error messages in case of unimplemented operators

    Multisite:
    * FIX: reschedule now works for host names containing spaces
    * FIX: correctly sort log views in case of multi site setups
    * FIX: avoid seven broken images in case of missing PNP graphs
    * FIX: Fixed javascript errors when opening dashboard in IE below 9
    * FIX: Views: Handling deprecated value "perpage" for option
      column_headers correctly
    * FIX: Fixed javascript error when saving edited views without sidebar
    * FIX: Showing up PNP hover menus above perfometers
    * Host/Service Icon column is now modularized and can be extended using
      the multisite_icons list.
    * New sorters for time and line number of logfile entries
    * Bookmarks snapin: save relative URLs whenever possible
    * Man-Pages of Check_MK checks shown in Multisite honor OMD's local hierarchy
    * nicer output of substates, translate (!) and (!!) into HTML code
    * new command for clearing modified attributes (red cross, green checkmark)
    * Perf-O-Meters: strip away arguments from check_command (e.g.
      "check-foo!17!31" -> "check-foo").
    * Added several missing i18n strings in view editor
    * Views can now be sorted by the users by clicking on the table headers.
      The user sort options are not persisted.
    * Perf-O-Meters are now aware if there really is a PNP graph

    WATO:
    * Show error message in case of empty inventory due to agent error
    * Commited audit log entries are now pages based on days
    * Added download link to download the WATO audit log in CSV format

1.1.11i2:
    Core, Setup, etc.:
    * FIX: sort output of cmk --list-hosts alphabetically
    * FIX: automatically remove leading and trailing space from service names
      (this fixes a problem with printer_pages and an empty item)
    * Great speed up of cmk -N/-C/-U/-R, especially when number of hosts is
      large.
    * new main.mk option delay_precompile: if True, check_mk will skip Python 
      precompilation during cmk -C or cmk -R, but will do this the first 
      time the host is checked.  This speeds up restarts. Default is False.
      Nagios user needs write access in precompiled directory!
    * new config variable agent_ports, allowing to specify the agent's
      TCP port (default is 6556) on a per-host basis.
    * new config variable snmp_ports, allowing to specify the UDP port
      to used with SNMP, on a per-host basis.
    * new config variable dyndns_hosts. Hosts listed in this configuration
      list (compatible to bulkwalk_hosts) use their hostname as IP address.
    
    Checks & Agents:
    * FIX: AIX agent: output name of template in case of MRPE
    * FIX: cisco_temp: skip non-present sensors at inventory
    * FIX: apc_symmetra: fix remaining runtime calculation (by factor 100)
    * FIX: Added PNP-template for winperf_phydisk
    * FIX: if64: fix UNKNOWN in case of non-unique ifAlias
    * FIX: lnx_if/if/if64: ignore percentual traffic levels on NICs without
           speed information.
    * FIX: cisco_temp_perf: add critical level to performance data
    * FIX: windows agent: hopefully fix case with quotes in directory name
    * FIX: printer_supply: fixed logic of Perf-O-Meter (mixed up crit with ok)
    * FIX: Solaris agent: reset localization to C, fixes problems with statgrab
    * FIX: blade_*: fix SNMP scan function for newer firmwares (thanks to Carlos Peón)
    * snmp_uptime, snmp_info: added scan functions. These checks will now
      always be added. Please use ingored_checktypes to disable, if non needed.
    * brocade_port: check for Brocade FC ports has been rewritten with
      lots of new features.
    * AIX agent now simulates <<<netctr>>> output (by Jörg Linge)
    * mbg_lantime_state: Handling refclock offsets correctly now; Changed
      default thresholds to 5/10 refclock offset
    * brocade_port: parameter for phystate, opstate and admstate can now
      also be lists of allowed states.
    * lnx_if: treat interfaces without information from ethtool as
      softwareLoopback interface. The will not be found by inventory now.
    * vbox_guest: new check for checking guest additions of Linux virtual box hosts
    * if/if64: Fixed bug in operstate detection when using old tuple based params
    * if/if64: Fixed bug in operstate detection when using tuple of valid operstates
    * mk_oracle: Added caching of results to prevent problems with long
    running SQL queries. Cache is controlled by CACHE_MAXAGE var which is preset to
    120 seconds 
    * mk_oracle: EXCLUDE_<sid>=ALL or EXCLUDE_<sid>=oracle_sessions can be
    used to exclude specific checks now
    * mk_oracle: Added optional configuration file to configure the new options
    * j4p_performance agent plugin: Supports basic/digest auth now
    * New checks j4p_performance.threads and j4p_performance.uptime which
      track the number of threads and the uptime of a JMX process
    * j4p_performance can fetch app and servlet specific status data. Fetching
      the running state, number of sessions and number of requests now. Can be
      extended via agent configuration (j4p.cfg).
    * Added some preflight checks to --scan-parents code
    * New checks netapp_cluster, netapp_vfiler for checking NetAPP filer 
      running as cluster or running vfilers.
    * megaraid_pdisks: Better handling of MegaCli output (Thanks to Bastian Kuhn)
    * Windows: agent now also sends start type (auto/demand/disabled/boot/system)
    * Windows: inventory_services now allowes regexes, depends and state/start type
      and also allows host tags.

    Multisite:
    * FIX: make non-Ascii characters in services names work again
    * FIX: Avoid exceptions in sidebar on Nagios restart
    * FIX: printer_supply perfometer: Using white font for black toners
    * FIX: ipmi: Skipping items with invalid data (0.000 val, "unspecified" unit) in summary mode
    * FIX: ipmi: Improved output formating in summary mode
    * FIX: BI - fixed wrong variable in running_on aggregation function
    * FIX: "view_name" variable missing error message when opening view.py
      while using the "BI Aggregation Groups" and "Hosts" snapins in sidebar
    * FIX: Fixed styling of form input elements in IE + styling improvements
    * FIX: Fixed initial folding state on page loading on pages with multiple foldings opened
    * Introduced basic infrastructure for multilanguage support in Multisite
    * Make 'Views' snapin foldable
    * Replace old main view by dashboard
    * Sidebar: Snapins can register for a triggered reload after a nagios
      restart has been detected. Check interval is 30 seconds for now.
    * Quicksearch snapin: Reloads host lists after a detected nagios restart.
    * New config directory multisite.d/ - similar to conf.d/
    * great speed up of HTML rendering
    * support for Python profiling (set profile = True in multisite.mk, profile
      will be in var/check_mk/web)
    * WATO: Added new hook "active-changes" which calls the registered hosts
      with a dict of "dirty" hosts
    * Added column painter for host contacts
    * Added column painters for contact groups, added those to detail views
    * Added filters for host and service contact groups
    * Detail views of host/service now show contacts
    * Fix playing of sounds: All problem views now have play_sounds activated,
      all other deactivated.
    * Rescheduling of Check_MK: introduce a short sleep of 0.7 sec. This increases
      the chance of the passive services being updated before the repaint.
    * Added missing i18n strings in filter section of view editor
    * Added filter and painter for the contact_name in log table
    * Added several views to display the notification logs of Nagios

    WATO:
    * Configration files can now be administered via the WEB UI
      (config_files in multisite.mk is obsolete)
    * Snapin is tree-based and foldable
    * Bulk operation on host lists (inventory, tags changed, etc)
    * Easy search operation in host lists
    * Dialog for global host search
    * Services dialog now tries to use cached data. On SNMP hosts
      no scan will be done until new button "Full Scan" is pressed.

    BI:
    * FIX: Fixed displaying of host states (after i18n introduction)h
    * FiX: Fixed filter for aggregation group
    * FIX: Fixed assumption button for services with non-Ascii-characters

    MK Livestatus:
    * FIX: fix compile problem on Debian unstable (Thanks to Sven Velt)
    * Column aggregation (Stats) now also works for perf_data
    * New configuration variable data_encoding and full UTF-8 support.
    * New column contact_groups in table hosts and services (thanks to
      Matthew Kent)
    * New headers Negate:, StatsNegate: and WaitConditionNegate:

1.1.11i1:
    Core, Setup, etc.:
    * FIX: Avoid duplicate SNMP scan of checktypes containing a period
    * FIX: honor ignored_checktypes also on SNMP scan
    * FIX: cmk -II also refreshes cluster checks, if all nodes are specified
    * FIX: avoid floating points with 'e' in performance data
    * FIX: cmk -D: drop obsolete (and always empty) Notification:
    * FIX: better handling of broken checks returning empty services
    * FIX: fix computation of weight when averaging
    * FIX: fix detection of missing OIDs (led to empty lines) 
    * SNMP scan functions can now call oid(".1.3.6.1.4.1.9.9.13.1.3.1.3.*")
      That will return the *first* OID beginning with .1.3.6.1.4.1.9.9.13.1.3.1.3
    * New config option: Set check_submission = "file" in order to write
      check result files instead of using Nagios command pipe (safes
      CPU ressources)
    * Agent simulation mode (for internal use and check development)
    * Call snmpgetnext with the option -Cf (fixes some client errors)
    * Call snmp(bulk)walk always with the option -Cc (fixes problems in some
      cases where OIDs are missing)
    * Allow merging of dictionary based check parameters
    * --debug now implies -v
    * new option --profile: creates execution profile of check_mk itself
    * sped up use of stored snmp walks
    * find configuration file in subdirectories of conf.d also
    * check_mk_templates.cfg: make check-mk-ping take arguments

    Multisite:
    * FIX: Display limit-exceeded message also in multi site setups
    * FIX: Tactical Overview: fix unhandled host problems view
    * FIX: customlinks snapin: Suppressing exception when no links configured
    * FIX: webservice: suppress livestatus errors in multi-site setups
    * FIX: install missing example icons in web/htdocs/images/icons
    * FIX: Nagios-Snapin: avoid duplicate slash in URL
    * FIX: custom_style_sheet now also honored by sidebar
    * FIX: ignore case when sorting groups in ...groups snapin
    * FIX: Fixed handling of embedded graphs to support the changes made to
    * FIX: avoid duplicate import of plugins in OMD local installation
    the PNP webservice
    * FIX: Added host_is_active and host_flapping columns for NagStaMon views
    * Added snmp_uptime, uptime and printer_supply perfometers
    * Allow for displaying service data in host tables
    * View editor foldable states are now permament per user
    * New config variable filter_columns (default is 2)

    BI:
    * Added new component BI to Multisite.

    WATO:
    * FIX: fix crash when saving services after migration from old version
    * Allow moving hosts from one to another config file

    Checks & Agents:
    * FIX: hr_mem: ignore devices that report zero memory
    * FIX: cisco_power: fix syntax error in man page (broke also Multisite)
    * FIX: local: fixed search for custom templates PNP template
    * FIX: if/if64: always generate unique items (in case ifAlias is used)
    * FIX: ipmi: fix ugly ouput in case of warning and error
    * FIX: vms_df: fix, was completely broken due to conversion to df.include
    * FIX: blade_bays: add missing SNMP OIDs (check was always UNKNOWN)
    * FIX: df: fix layout problems in PNP template
    * FIX: df: fix trend computation (thanks to Sebastian Talmon)
    * FIX: df: fix status in case of critical trend and warning used
    * FIX: df: fix display of trend warn/crit in PNP-graph
    * FIX: cmctc: fix inventory in case of incomplete entries
    * FIX: cmctc: add scan function
    * FIX: ucd_cpu_load and ucd_cpu_util: make scan function find Rittal
    * FIX: ucd_cpu_util: fix check in case of missing hi, si and st
    * FIX: mk_logwatch: improve implementation in order to save RAM
    * FIX: mk_oracle: Updated tablespace query to use 'used blocks' instead of 'user blocks'
    * FIX: mk_oracle: Fixed computation for TEMP table spaces
    * FIX: bluecoat_sensors: Using scale parameter provided by the host for reported values
    * FIX: fjdarye60_devencs, fjdarye60_disks.summary: added snmp scan functions
    * FIX: decru_*: added snmp scan functions
    * FIX: heartbeat_rscstatus handles empty agent output correctly
    * FIX: hp_procurve_cpu: fix synatx error in man page
    * FIX: hp_procurve_memory: fix syntax error in man page
    * FIX: fc_brocade_port_detailed: fix PNP template in MULTIPLE mode
    * FIX: ad_replication.bat only generates output on domain controllers now.
           This is useful to prevent checks on non DC hosts (Thanks to Alex Greenwood)
    * FIX: cisco_temp_perf: handle sensors without names correctly
    * printer_supply: Changed order of tests. When a printer reports -3 this
      is used before the check if maxlevel is -2.
    * printer_supply: Skipping inventory of supplies which have current value
    and maxlevel both set to -2.
    * cisco_locif: The check has been removed. Please switch to if/if64
      has not the index 1
    * cisco_temp/cisco_temp_perf: scan function handles sensors not beginning
      with index 1
    * df: split PNP graphs for growth/trend into two graphs
    * omd_status: new check for checking status of OMD sites
    * printer_alerts: Added new check for monitoring alert states reported by
      printers using the PRINTER-MIB
    * diskstat: rewritten check: now show different devices, r+w in one check
    * canon_pages: Added new check for monitoring processed pages on canon
    printer/multi-function devices
    * strem1_sensors: added check to monitor sensors attached to Sensatorinc EM1 devices
    * windows_update: Added check to monitor windows update states on windows
      clients. The check monitors the number of pending updates and checks if
      a reboot is needed after updates have been installed.
    * lnx_if: new check for Linux NICs compatible with if/if64 replacing 
      netif.* and netctr.
    * if/if64: also output performance data if operstate not as expected
    * if/if64: scan function now also detects devices where the first port
    * if/if64: also show perf-o-meter if speed is unknown
    * f5_bigip_pool: status of F5 BIP/ip load balancing pools
    * f5_bigip_vserver: status of F5 BIP/ip virtual servers
    * ipmi: new configuration variable ipmi_ignored_sensors (see man page)
    * hp_procurve_cpu: rename services description to CPU utilization
    * ipmi: Linux agent now (asynchronously) caches output of ipmitool for 20 minutes
    * windows: agent has new output format for performance counters
    * winperf_process.util: new version of winperf.cpuusage supporting new agent
    * winperf_system.diskio: new version of winperf.diskstat supporting new agent
    * winperf_msx_queues: new check for MS Exchange message queues
    * winperf_phydisk: new check compatible with Linux diskstat (Disk IO per device!)
    * smart.temp/smart.stats: added new check for monitoring health of HDDs
      using S.M.A.R.T
    * mcdata_fcport: new check for ports of MCData FC Switches
    * hp_procurve_cpu: add PNP template
    * hp_procurve_cpu: rename load to utilization, rename service to CPU utilizition
    * df,df_netapp,df_netapp32,hr_fs,vms_df: convert to mergeable dictionaries
    * mbg_lantime_state,mbg_lantime_refclock: added new checks to monitor 
      Meinberg LANTIME GPS clocks

    Livestatus:
    * Updated Perl API to version 0.74 (thanks to Sven Nierlein)

1.1.10:
    Core, Setup, etc.:
    * --flush now also deletes all autochecks 
    
    Checks & Agents:
    * FIX: hr_cpu: fix inventory on 1-CPU systems (thanks to Ulrich Kiermayr)


1.1.10b2:
    Core, Setup, etc.:
    * FIX: setup.sh on OMD: fix paths for cache and counters
    * FIX: check_mk -D did bail out if host had no ip address
    * cleanup: all OIDs in checks now begin with ".1.3.6", not "1.3.6"

    WATO:
    * FIX: Fixed bug that lost autochecks when using WATO and cmk -II together

    Checks & Agents:
    * Added check man pages for systemtime, multipath, snmp_info, sylo,
      ad_replication, fsc_fans, fsc_temp, fsc_subsystems
    * Added SNMP uptime check which behaves identical to the agent uptime check


1.1.10b1:
    Core, Setup, etc.:
    * FIX: do not assume 127.0.0.1 as IP address for usewalk_hosts if
      they are not SNMP hosts.
    * FIX: precompile: make sure check includes are added before actual
      checks
    * FIX: setup.sh: do not prepend current directory to url_prefix
    * FIX: output agent version also for mixed (tcp|snmp) hosts
    * RPM: use BuildArch: noarch in spec file rather than as a command
      line option (thanks to Ulrich Kiermayr)
    * setup.sh: Allow to install Check_MK into existing OMD site (>= 0.46).
      This is still experimental!

    Checks & Agents:
    * FIX: Windows agent: fix output of event ID of log messages
    * FIX: if/if64: output speed correctly (1.50MB/s instead of 1MB/s)
    * FIX: drbd now handles output of older version without an ep field
    * FIX: repaired df_netapp32
    * FIX: Added SNMP scan function of df_netapp and df_netapp32
    * FIX: repaired apc_symmetra (was broken due to new option -Ot 
      for SNMP)
    * FIX: df, hr_fs and other filesystem checks: fix bug if using
      magic number. levels_low is now honored.
    * FIX: scan function avoids hr_cpu and ucd_cpu_utilization
      at the same time
    * FIX: HP-UX agent: fixed output of df for long mount points
      (thanks to Claas Rockmann-Buchterkirche)
    * FIX: df_netapp/32: fixed output of used percentage (was always
      0% due to integer division)
    * FIX: fixed manual of df (magic_norm -> magic_normsize)
    * FIX: removed filesystem_trend_perfdata. It didn't work. Use
      now df-parameter "trend_perfdata" (see new man page of df)
    * FIX: cisco_temp_perf: fix return state in case of WARNING (was 0 = OK)
    * FIX: repair PNP template for df when using trends
    * FIX: cisco_qos: fix WATO exception (was due to print command in check)
    * FIX: check_mk check: fixed template for execution time
    * FIX: blade_health, fc_brocade_port_detailed removed debug outputs
    * FIX: netapp_volumes: The check handled 64-bit aggregates correctly
    * FIX: netapp_volumes: Fixed snmp scan function
    * FIX: blade_*: Fixed snmp scan function
    * FIX: nfsmount: fix exception in check in case of 'hanging'
    * systemtime: new simple check for time synchronization on Windows
      (needs agent update)
    * Added Perf-O-Meter for non-df filesystem checks (e.g. netapp)
    * hp_proliant_*: improve scan function (now just looks for "proliant")

    Multisite:
    * FIX: fix json/python Webservice

1.1.9i9:
    Core, Setup, etc.:
    * FIX: check_mk_templates.cfg: add missing check_period for hosts
      (needed for Shinken)
    * FIX: read *.include files before checks. Fixes df_netapp not finding
      its check function
    * FIX: inventory checks on SNMP+TCP hosts ignored new TCP checks
    * local.mk: This file is read after final.mk and *not* backup up
      or restored
    * read all files in conf.d/*.mk in alphabetical order now.
    * use snmp commands always with -Ot: output time stamps as UNIX epoch
      (thanks to Ulrich Kiermayr)

    Checks & Agents:
    * ucd_cpu_load: new check for CPU load via UCD SNMP agent
    * ucd_cpu_util: new check for CPU utilization via UCD SNMP agent
    * steelhead_status: new check for overall health of Riverbed Steelhead appliance
    * steelhead_connections: new check for Riverbed Steelhead connections
    * df, df_netapp, df_netapp32, hr_fs, vms_df: all filesystem checks now support
      trends. Please look at check manpage of df for details.
    * FIX: heartbeat_nodes: Fixed error handling when node is active but at least one link is dead
    * 3ware_units: Handling INITIALIZING state as warning now
    * FIX: 3ware_units: Better handling of outputs from different tw_cli versions now
    * FIX: local: PNP template for local now looks in all template directories for
      specific templates (thanks to Patrick Schaaf)

    Multisite:
    * FIX: fix "too many values to unpack" when editing views in single layout
      mode (such as host or service detail)
    * FIX: fix PNP icon in cases where host and service icons are displayed in 
      same view (found by Wolfgang Barth)
    * FIX: Fixed view column editor forgetting pending changes to other form
           fields
    * FIX: Customlinks snapin persists folding states again
    * FIX: PNP timerange painter option field takes selected value as default now
    * FIX: Fixed perfometer styling in single dataset layouts
    * FIX: Tooltips work in group headers now
    * FIX: Catching exceptions caused by unset bandwidth in interface perfometer

    WATO:
    * FIX: fix problem with vanishing services on Windows. Affected were services
      containing colons (such as fs_C:/).

    Livestatus:
    * FIX: fix most compiler warnings (thanks to patch by Sami Kerola)
    * FIX: fix memory leak. The leak caused increasing check latency in some
      situations
    
1.1.9i8:
    Multisite:
    * New "web service" for retrieving data from views as JSON or 
      Python objects. This allows to connect with NagStaMon 
      (requires patch in NagStaMon). Simply add &output_format=json
      or &output_format=python to your view URL.
    * Added two builtin views for NagStaMon.
    * Acknowledgement of problem now has checkboxes for sticky,
      send notification and persisten comment
    * Downtimes: allow to specify fixed/flexible downtime
    * new display_options d/D for switching on/off the tab "Display"
    * Improved builtin views for downtimes
    * Bugfix: Servicegroups can be searched with the quicksearch snapin using
      the 'sg:' prefix again

    WATO:
    * Fixed problem appearing at restart on older Python version (RH)

1.1.9i7:
    Core, Setup, etc.:
    * Fix crash on Python 2.4 (e.g. RedHat) with fake_file
    * Fixed clustering of SNMP hosts
    * Fix status output of Check_MK check in mixed cluster setups

    Checks & Agents:
    * PNP templates for if/if64: fix bugs: outgoing packets had been
      same as incoming, errors and discards were swapped (thanks to 
      Paul Freeman)
    * Linux Agent: Added suport for vdx and xvdx volumes (KVM+Virtio, XEN+xvda)

    Multisite:
    * Fix encoding problem when host/service groups contain non-ascii
      characters.

    WATO:
    * Fix too-long-URL problem in cases of many services on one host


1.1.9i6:
    INCOMPATIBLE CHANGES:
    * Removed out-dated checks blade_misc, ironport_misc and snia_sml. Replaced
      with dummy checks begin always UNKNOWN.

    Core, Setup, etc.:
    * cmk -D: show ip address of host 
    * Fix SNMP inventory find snmp misc checks inspite of negative scan function
    * Fix output of MB and GB values (fraction part was zero)

    Checks & Agents:
    * megaraid_ldisks: remove debug output
    * fc_brocade_port: hide on SNMP scan, prefer fc_brocade_port_detailed
    * fc_brocade_port_detailed: improve scan function, find more devices
    * New agent for HP-UX
    * hpux_cpu: new check for monitoring CPU load average on HP-UX
    * hpux_if: New check for monitoring NICs on HP-UX (compatible to if/if64)
    * hpux_multipath: New check for monitoring Multipathing on HP-UX
    * hpux_lvm: New check for monitoring LVM mirror state on HP-UX
    * hpux_serviceguard: new check for monitoring HP-UX Serviceguard
    * drbd: Fixed var typo which prevented inventory of drbd general check
      (Thanks to Andreas Behler)
    * mk_oracle: new agent plugin for monitoring ORACLE (currently only
      on Linux and HP-UX, but easily portable to other Unices)
    * oracle_sessions: new check for monitoring the current number of active
      database sessions.
    * oracle_logswitches: new check for monitoring the number of logswitches
      of an ORACLE instances in the last 60 minutes.
    * oracle_tablespaces: new check for monitoring size, state and autoextension
      of ORACLE tablespaces.
    * h3c_lanswitch_cpu: new check for monitoring CPU usage of H3C/HP/3COM switches
    * h3c_lanswitch_sensors: new check for monitoring hardware sensors of H3C/HP/3COM switches
    * superstack3_sensors: new check for monitoring hardware sensors of 3COM Superstack 3 switches

    Multisite:
    * Fixed aligns/widths of snapin contents and several small styling issues
    * Fixed links and border-styling of host matrix snapin
    * Removed jQuery hover menu and replaced it with own code

1.1.9i5:
    Multisite:
    * custom notes: new macros $URL_PREFIX$ and $SITE$, making 
      multi site setups easier
    * new intelligent logwatch icon, using url_prefix in multi site
      setups


1.1.9i4:
    Core, Setup, etc.:
    * added missing 'register 0' to host template
    * setup: fix creation of symlink cmk if already existing

    Multisite:
    * New reschedule icon now also works for non-local sites.
    * painter options are now persisted on a per-user-base
    * new optional column for displaying host and service comments
      (not used in shipped views but available in view editor)

    Livestatus:
    * Check for buffer overflows (replace strcat with strncat, etc.)
    * Reduce number of log messages (reclassify to debug)

    Checks & Agents:
    * apc_symmetra: handle empty SNMP variables and treat as 0.


1.1.9i3:
    INCOMPATIBLE CHANGES:
    * You need a current version of Livestatus for Multisite to work!
    * Multisite: removed (undocumented) view parameters show_buttons and show_controls.
      Please use display_options instead.
    * Finally removed deprecated filesystem_levels. Please use check_parameters instead.
    * Livestatus: The StatsGroupBy: header is still working but now deprecated.
      Please simply use Columns: instead. If your query contains at least one Stats:-
      header than Columns: has the meaning of the old StatsGroupBy: header

    Core, Setup, etc.:
    * Create alias 'cmk' for check_mk in bin/ (easier typing)
    * Create alias 'mkp' for check_mk -P in bin/ (easier typing) 

    Multisite:
    * Each column can now have a tooltip showing another painter (e.g.
      show the IP address of a host when hovering over its name)
    * Finally show host/services icons from the nagios value "icon_image".
      Put your icon files in /usr/share/check_mk/web/htdocs/images/icons.
      OMD users put the icons into ~/local/share/check_mk/web/htdocs/images/icons.
    * New automatic PNP-link icons: These icons automatically appear, if
      the new livestatus is configured correctly (see below). 
    * new view property "hidebutton": allow to hide context button to a view.
    * Defaults views 'Services: OK', 'Services: WARN, etc. do now not create
      context buttons (cleans up button bar).
    * new HTML parameter display_options, which allows to switch off several
      parts of the output (e.g. the HTML header, external links, etc).
    * View hoststatus: show PNP graph of host (usually ping stats)
    * new tab "Display": here the user can choose time stamp
      display format and PNP graph ranges
    * new column "host_tags", showing the Check_MK host tags of a host
    * new datasource "alert_stats" for computing alert statistics
    * new view "Alert Statistics" showing alert statistics for all hosts
      and services
    * Sidebar: Fixed snapin movement to the bottom of the snapin list in Opera
    * Sidebar: Fixed scroll position saving in Opera
    * Fixed reloading button animation in Chrome/IE (Changed request to async mode)
    * Sidebar: Removed scrollbars of in older IE versions and IE8 with compat mode
    * Sidebar: Fixed scrolling problem in IE8 with compat mode (or maybe older IE versions)
      which broke the snapin titles and also the tactical overview table
    * Sidebar: Fixed bulletlist positioning
    * Sidebar: The sidebar quicksearch snapin is case insensitive again
    * Fixed header displaying on views when the edit button is not shown to the user
    * View pages are not refreshed when at least one form (Filter, Commands,
      Display Options) is open
    * Catching javascript errors when pages from other domain are opened in content frame
    * Columns in view editor can now be added/removed/moved easily

    Checks & Agents:
    * Fixed problem with OnlyFrom: in Linux agent (df didn't work properly)
    * cups_queues: fixed plugin error due to invalid import of datetime,
      converted other checks from 'from datetime import...' to 'import datetime'.
    * printer_supply: handle the case where the current value is missing
    * megaraid_ldisks: Fixed item detection to be compatible with different versions of megaraid
    * Linux Agent: Added new 3ware agent code to support multiple controllers
      (Re-inventory of 3ware checks needed due to changed check item names)

    Livestatus:
    * new column pnpgraph_present in table host and service. In order for this
      column to work you need to specify the base directory of the PNP graphs
      with the module option pnp_path=, e.g. pnp_path=/omd/sites/wato/var/pnp4nagios/perfdata
    * Allow more than one column for StatsGroupBy:
    * Do not use function is_contact_member_of_contactgroup anymore (get compatible
      with Nagios CVS)
    * Livestatus: log timeperiod transitions (active <-> inactive) into Nagios
      log file. This will enable us to create availability reports more simple
      in future.

    Multisite:
    * allow include('somefile.mk') in multisite.mk: Include other files.
      Paths not beginning with '/' are interpreted relative to the directory
      of multisite.mk

    Livestatus:
    * new columns services_with_info: similar to services_with_state but with
      the plugin output appended as additional tuple element. This tuple may
      grow in future so do not depend on its length!

1.1.9i2:
    Checks & Agents:
    * ibm_imm_health: fix inventory function
    * if/if64: fix average line in PNP-template, fix display of speed for 20MBit
      lines (e.g. Frame Relay)

    Multisite:
    * WATO: Fixed omd mode/site detection and help for /etc/sudoers
    * WATO: Use and show common log for pending changes 
    * Sidebar Quicksearch: Now really disabling browser built-in completion
      dropdown selections
    
1.1.9i1:
    INCOMPATIBLE CHANGES:
    * TCP / SNMP: hosts using TCP and SNMP now must use the tags 'tcp'
      and 'snmp'. Hosts with the tag 'ping' will not inventorize any
      service. New configuration variable tcp_hosts.
    * Inventory: The call syntax for inventory has been simplified. Just
      call check_mk -I HOSTNAME now. Omit the "tcp" or "snmp". If you
      want to do inventory just for certain check types, type "check_mk --checks=snmp_info,if -I hostnames..."
      instead
    * perfdata_format now defaults to "pnp". Previous default was "standard".
      You might have to change that in main.mk if you are not using PNP (only
      relevant for MRPE checks)
    * inventory_check_severity defaults to 1 now (WARNING)
    * aggregation_output_format now defaults to "multiline"
    * Removed non_bulkwalk_hosts. You can use bulkwalk_hosts with NEGATE
      instead (see docu)
    * snmp_communites is now initialized with [], not with {}. It cannot
      be a dict any longer.
    * bulkwalk_hosts is now initizlized with []. You can do += here just
      as with all other rule variables.
    * Configuration check (-X) is now always done. It is now impossible to
      call any Check_MK action with an invalid configuration. This saves
      you against mistyped variables.
    * Check kernel: converted performance data from counters to rates. This
      fixes RRD problems (spikes) on reboots and also allows better access 
      to the peformance data for the Perf-O-Meters.  Also changed service 
      descriptions. You need to reinventurize the kernel checks. Your old
      RRDs will not be deleted, new ones will be created.
    * Multisite: parameters nagios_url, nagios_cgi_url and pnp_url are now
      obsolete. Instead the new parameter url_prefix is used (which must
      end with a /).

    Core, Setup, etc.:
    * Improve error handling: if hosts are monitored with SNMP *and* TCP,
      then after an error with one of those two agents checks from the
      other haven't been executed. This is fixed now. Inventory check
      is still not complete in that error condition.
    * Packages (MKP): Allow to create and install packages within OMD!
      Files are installed below ~/local/share/check_mk. No root permissions
      are neccessary
    * Inventory: Better error handling on invalid inventory result of checks
    * setup.sh: fix problem with missing package_info (only appears if setup
      is called from another directory)
    * ALL_SERVICES: Instead of [ "" ] you can now write ALL_SERVICES
    * debug_log: also output Check_MK version, check item and check parameters
    * Make sure, host has no duplicate service - this is possible e.g. by
      monitoring via agent and snmp in parallel. duplicate services will
      make Nagios reject the configuration.
    * --snmpwalk: do not translate anymore, use numbers. All checks work
      with numbers now anyway.
    * check_mk -I snmp will now try all checktypes not having an snmp scan
      function. That way all possible checks should be inventorized.
    * new variable ignored_checks: Similar to ignored_checktypes, but allows
      per-host configuration
    * allow check implementations to use common include files. See if/if64
      for an example
    * Better handling for removed checks: Removed exceptions in check_mk calls
      when some configured checks have been removed/renamed

    Checks & Agents:
    * Renamed check functions of imm_health check from test_imm to imm_health
      to have valid function and check names. Please remove remove from
      inventory and re-inventory those checks.
    * fc_brocade_port_detailed: allow to specify port state combinations not 
      to be critical
    * megaraid_pdisks: Using the real enclosure number as check item now
    * if/if64: allow to configure averaging of traffic over time (e.g. 15 min) 
      and apply traffic levels and averaged values. Also allow to specify relative
      traffic levels. Allow new parameter configuration via dictionary. Also
      allow to monitor unused ports and/or to ignore link status.
    * if/if64: Added expected interface speed to warning output
    * if/if64: Allow to ignore speed setting (set target speed to None)
    * wut_webtherm: handle more variants of WuT Webtherms (thanks to Lefty)
    * cisco_fan: Does not inventorize 'notPresent' sensors anymore. Improved output
    * cisco_power: Not using power source as threshold anymore. Improved output
    * cisco_fan: Does not inventorize 'notPresent' sensors anymore. Improved output
    * cisco_power: Not using power source as threshold anymore. Improved output
    * cisco_power: Excluding 'notPresent' devices from inventory now
    * cisco_temp_perf: Do not crash if device does not send current temperature
    * tcp_conn_stats: new check for monitoring number of current TCP connections
    * blade_*: Added snmp scan functions for better automatic inventory
    * blade_bays: Also inventorizes standby blades and has a little more
                  verbose output.
    * blade_blowers: Can handle responses without rpm values now. Improved output
    * blade_health: More detailed output on problems
    * blade_blades: Added new check for checking the health-, present- and
                    power-state of IBM Bladecenter blades
    * win_dhcp_pools: Several cleanups in check
    * Windows agent: allow restriction to ip addresses with only_hosts (like xinetd)
    * heartbeat_rscstatus: Catching empty output from agent correctly
    * tcp_conn_stats: Fixed inventory function when no conn stats can be inventoried
    * heartbeat_nodes: fix Linux agent for hostname with upper case letters (thanks to
            Thorsten Robers)
    * heartbeat_rscstatus: Catching empty output from agent correctly
    * heartbeat_rscstatus: Allowing a list as expected state to expect multiple OK states
    * win_dhcp_pools agent plugin: Filtering additional error message on
      systems without dhcp server
    * j4p_performance: Added experimental agent plugin fetching data via 
      jmx4perl agent (does not need jmx4perl on Nagios)
    * j4p_performance.mem: added new experimental check for memory usage via JMX.
    * if/if64: added Perf-O-Meter for Multisite
    * sylo: fix performance data: on first execution (counter wrap) the check did
      output only one value instead of three. That lead to an invalid RRD.
    * Cleaned up several checks to meet the variable naming conventions
    * drbd: Handling unconfigured drbd devices correctly. These devices are
      ignored during nventory
    * printer_supply: In case of OKI c5900 devices the name of the supply units ins not
      unique. The color of the supply unit is reported in a dedicated OID and added to the
      check item name to have a unique name now.
    * printer_supply: Added simple pnp template to have better graph formating for the check results
    * check_mk.only_from: new check for monitoring the IP address access restriction of the
      agent. The current Linux and Windows agents provide this information.
    * snmp_info check: Recoded not to use snmp_info_single anymore
    * Linux Agent: Fixed <<<cpu>>> output on SPARC machines with openSUSE
    * df_netapp/df_netapp32: Made check inventory resistant against empty size values
    * df_netapp32: Added better detection for possible 32bit counter wrap
    * fc_brocade_port_detailed: Made check handle phystate "noSystemControlAccessToSlot" (10)
      The check also handles unknown states better now
    * printer_supply: Added new parameter "printer_supply_some_remaining_status" to
      configure the reported state on small remaining capacity.
    * Windows agent: .vbs scripts in agents plugins/ directory are executed
      automatically with "cscript.exe /Nologo" to prevent wrong file handlers
    * aironet_clients: Only counting clients which don't have empty values for strength
    * statgrab_disk: Fixed byte calculation in plugin output
    * statgrab_disk: Added inventory function
    * 3ware_disks: Ignoring devices in state NOT-PRESENT during inventory

    Multisite:
    * The custom open/close states of custom links are now stored for each
      user
    * Setting doctype in sidebar frame now
    * Fixed invalid sidebar css height/width definition
    * Fixed repositioning the sidebar scroll state after refreshing the page
    * Fixed mousewheel scrolling in opera/chrome
    * Fixed resize bug on refresh in chrome
    * New view for all services of a site
    * Sidebar snapin site_status: make link target configurable
    * Multisite view "Recently changed services": sort newest first
    * Added options show_header and show_controls to remove the page headers
      from views
    * Cool: new button for an immediate reschedule of a host or service
      check: the view is redisplayed exactly at the point of time when
      Nagios has finished the check. This makes use of MK Livestatus'
      unique waiting feature.

   Livestatus:
    * Added no_more_notifications and check_flapping_recovery_notification
      fields to host table and no_more_notifications field to service table.
      Thanks to Matthew Kent

1.1.8:
    Core, Setup, etc.:
    * setup.sh: turn off Python debugging
    * Cleaned up documentation directory
    * cluster host: use real IP address for host check if cluster has
      one (e.g. service IP address)

    Checks & Agents:
    * Added missing PNP template for check_mk-hr_cpu
    * hr_fs: inventory now ignores filesystem with size 0,
      check does not longer crash on filesystems with size 0
    * logwatch: Fixed typo in 'too many unacknowledged logs' error message
    * ps: fix bug: inventory with fixed user name now correctly puts
      that user name into the resulting check - not None.
    * ps: inventory with GRAB_USER: service description may contain
      %u. That will be replaced with the user name and thus makes the
      service description unique.
    * win_dhcp_pools: better handle invalid agent output
    * hp_proliant_psu: Fixed multiple PSU detection on one system (Thanks to Andreas Döhler)
    * megaraid_pdisks: Fixed coding error
    * cisco_fan: fixed check bug in case of critical state
    * nfsmounts: fix output (free and used was swapped), make output identical to df

    Livestatus:
    * Prohibit { and } in regular expressions. This avoids a segmentation
      fault caused by regcomp in glibc for certain (very unusual) regular
      expressions.
    * Table status: new columns external_command_buffer_slots,
      external_command_buffer_usage and external_command_buffer_max
      (this was implemented according to an idea and special request of
       Heinz Fiebig. Please sue him if this breaks anything for you. I was
       against it, but he thinks that it is absolutely neccessary to have
       this in version 1.1.8...)
    * Table status: new columns external_commands and external_commands_rate
      (also due to Mr. Fiebig - he would have quit our workshop otherwise...)
    * Table downtimes/comments: new column is_service

    Multisite:
    * Snapin Performance: show external command per second and usage and
      size of external command buffer
    * Downtimes view: Group by hosts and services - just like comments
    * Fix links for items containing + (e.g. service descriptionen including
      spaces)
    * Allow non-ASCII character in downtimes and comments
    * Added nagvis_base_url to multisite.mk example configuration
    * Filter for host/service groups: use name instead of alias if 
      user has no permissions for groups

1.1.8b3:
    Core, Setup, etc.:
    * Added some Livestatus LQL examples to documentation
    * Removed cleanup_autochecks.py. Please use check_mk -u now.
    * RRA configuration for PNP: install in separate directory and do not
      use per default, since they use an undocumented feature of PNP.

    Checks & Agents:
    * postfix_mailq: Changed limit last 6 lines which includes all needed
		information
    * hp_proliant_temp/hp_proliant_fans: Fixed wrong variable name
    * hp_procurve_mem: Fixed wrong mem usage calculation
    * ad_replication: Works no with domain controller hostnames like DC02,DC02
    * aironet_client: fix crash on empty variable from SNMP output
    * 3ware_disks, 3ware_units: hopefully repaired those checks
    * added rudimentary agent for HP-UX (found in docs/)

    Multisite:
    * added Perf-O-Meter to "Problems of Host" view
    * added Perf-O-Meter to "All Services" view
    * fix bug with cleaning up persistent connections
    * Multisite now only fetches the available PNP Graphs of hosts/services
    * Quicksearch: limit number of items in dropdown to 80
      (configurable via quicksearch_dropdown_limit)
    * Views of hosts: make counts of OK/WARN/CRIT klickable, new views
      for services of host in a certain state
    * Multisite: sort context buttons in views alphabetically
    * Sidebar drag scrolling: Trying to compensate lost mouse events when
	leaving the sidebar frame while dragging

    Livestatus:
    * check for event_broker_options on start
    * Fix memory leakage caused by Filter: headers using regular expressions
    * Fix two memory leaks in logfile parser

1.1.8b2:
    Core, Setup, etc.:
    * Inventory: skip SNMP-only hosts on non-SNMP checktypes (avoids timeouts)
    * Improve error output for invalid checks
    
    Checks & Agents:
    * fix bug: run local and plugins also when spaces are in path name
      (such as C:\Program Files\Check_MK\plugins
    * mem.vmalloc: Do not create a check for 64 bit architectures, where
      vmalloc is always plenty
    * postfix_mailq: limit output to 1000 lines
    * multipath: handle output of SLES 11 SP1 better
    * if/if64: output operstatus in check output
    * if/if64: inventory now detects type 117 (gigabitEthernet) for 3COM
    * sylo: better handling of counter wraps.

    Multisite:
    * cleanup implementation of how user settings are written to disk
    * fix broken links in 'Edit view -> Try out' situation
    * new macros $HOSTNAME_LOWER$, $HOSTNAME_UPPER$ and $HOSTNAME_TITLE$ for
      custom notes

1.1.8b1:
    Core, Setup, etc.:
    * SNMPv3: allow privProtocol and privPassword to be specified (thanks
      to Josef Hack)
    * install_nagios.sh: fix problem with broken filenames produced by wget
    * install_nagios.sh: updated software to newest versions
    * install_nagios.sh: fix Apache configuration problem
    * install_nagios.sh: fix configuration vor PNP4Nagios 0.6.6
    * config generation: fix host check of cluster hosts
    * config generation: add missing contact groups for summary hosts
    * RPM package of agent: do not overwrite xinetd.d/check_mk, but install
      new version with .rpmnew, if admin has changed his one
    * legacy_checks: fix missing perfdata, template references where in wrong
      direction (thanks Daniel Nauck for his precise investigation)

    Checks & Agents:
    * New check imm_health by Michael Nieporte
    * rsa_health: fix bug: detection of WARNING state didn't work (was UNKNOWN
            instead)
    * check_mk_agent.solaris: statgrab now excludes filesystems. This avoids hanging
      in case of an NFS problem. Thanks to Divan Santana.
    * multipath: Handle new output of multipath -l (found on SLES11 SP1)
    * ntp: fix typo in variable ntp_inventory_mode (fixes inventory problem)
    * if64: improve output formatting of link speed
    * cisco_power: inventory function now ignores non-redundant power supplies
    * zpool_status: new check from Darin Perusich for Solaris zpools

    Multisite:
    * fix several UTF-8 problems: allow non-ascii characters in host names
      (must be UTF 8 encoded!)
    * improve compatibility with Python 2.3
    * Allow loading custom style sheet overriding Check_MK styles by setting
      custom_style_sheet in multisite.mk
    * Host icons show link to detail host, on summary hosts.
    * Fix sidebar problem: Master Control did not display data correctly
    * status_host: honor states even if sites hosting status hosts is disabled
      (so dead-detection works even if local site is disabled)
    * new config variable start_url: set url for welcome page
    * Snapin Quicksearch: if no host is matching, automatically search for
      services
    * Remove links to legacy Nagios GUI (can be added by user if needed)
    * Sidebar Quicksearch: fix several annoyances
    * Views with services of one host: add title with host name and status

    Livestatus:
    * fix memory leak: lost ~4K on memory on each StatsAnd: or StatsOr:
      header (found by Sven Nierlein)
    * fix invalid json output for empty responses (found by Sven Nierlein)
    * fix Stats: avg ___ for 0 matching elements. Output was '-nan' and is
      now '0.0'
    * fix output of floating point numbers: always use exponent and make
      sure a decimal point is contained (this makes JSON/Python detect
      the correct type)

1.1.7i5:
    Core, Setup, etc.:
    * SNMP: do not load any MIB files (speeds up snmpwalk a lot!)
    * legacy_checks: new config variable allowing creating classical
      non-Check_MK checks while using host tags and config options
    * check_mk_objects.cfg: beautify output, use tabs instead of spaces
    * check_mk -II: delete only specified checktypes, allow to reinventorize
      all hosts
    * New option -O, --reload: Does the same as -R, but reloads Nagios
      instead of restarting it.
    * SNMP: Fixed string detection in --snmpwalk calls
    * SNMP: --snmpwalk does walk the enterprises tree correctly now
    * SNMP: Fixed missing OID detection in SNMP check processing. There was a problem
      when the first column had OID gaps in the middle. This affected e.g. the cisco_locif check.
    * install_nagios.sh: correctly detect Ubuntu 10.04.1
    * Config output: make order of service deterministic
    * fix problem with missing default hostgroup

    Multisite:
    * Sidebar: Improved the quicksearch snapin. It can search for services, 
      servicegroups and hostgroups now. Simply add a prefix "s:", "sg:" or "hg:"
      to search for other objects than hosts.
    * View editor: fix bug which made it impossible to add more than 10 columns
    * Service details: for Check_MK checks show description from check manual in
      service details
    * Notes: new column 'Custom notes' which allows customizable notes
      on a per host / per service base (see online docu for details)
    * Configuration: new variable show_livestatus_errors which can be set
      to False in order to hide error about unreachable sites
    * hiding views: new configuration variables hidden_views and visible_views
    * View "Service problems": hide problems of down or unreachable hosts. This
      makes the view consistant with "Tactical Overview"

    Checks & Agents:
    * Two new checks: akcp_sensor_humidity and akcp_sensor_temp (Thanks to Michael Nieporte)
    * PNP-template for kernel: show average of displayed range
    * ntp and ntp.time: Inventory now per default just creates checks for ntp.time (summary check).
      This is controlled by the new variable ntp_inventory_mode (see check manuals).
    * 3ware: Three new checks by Radoslav Bak: 3ware_disks, 3ware_units, 3ware_info
    * nvidia: agent now only queries GPUCoreTemp and GPUErrors. This avoids
      a vmalloc leakage of 32kB per call (bug in NVIDIA driver)
    * Make all SNMP based checks independent of standard MIB files
    * ad_replication: Fixed syntax errors and unhandled date output when
      not replicated yet
    * ifoperstatus: Allowing multiple target states as a list now
    * cisco_qos: Added new check to monitor traffic in QoS classes on Cisco routers
    * cisco_power: Added scan function
    * if64/if/cisco_qos: Traffic is displayed in variable byte scales B/s,KB/s,MB/s,GB/s
      depending on traffic amount.
    * if64: really using ifDescr with option if_inventory_uses_description = True
    * if64: Added option if_inventory_uses_alias to using ifAlias for the item names
    * if64/if: Fixed bug displaying the out traffic (Perfdata was ok)
    * if64/if: Added WARN/CRIT thresholds for the bandwidth usage to be given as rates
    * if64/if: Improved PNP-Templates
    * if64/if: The ifoperstatus check in if64/if can now check for multiple target states
    * if64/if: Removing all null bytes during hex string parsing (These signs Confuse nagios pipe)
    * Fixed hr_mem and hr_fs checks to work with new SNMP format
    * ups_*: Inventory works now on Riello UPS systems
    * ups_power: Working arround wrong implemented RFC in some Riello UPS systems (Fixing negative power
      consumption values)
    * FreeBSD Agent: Added sections: df mount mem netctr ipmitool (Thanks to Florian Heigl)
    * AIX: exclude NFS and CIFS from df (thanks to Jörg Linge)
    * cisco_locif: Using the interface index as item when no interface name or description are set

    Livestatus:
    * table columns: fix type of num_service_* etc.: was list, is now int (thanks to Gerhard Laußer)
    * table hosts: repair semantics of hard_state (thanks to Michael Kraus). Transition was one
      cycle to late in certain situations.

1.1.7i4:
    Core, Setup, etc.:
    * Fixed automatic creation of host contactgroups
    * templates: make PNP links work without rewrite

    Multisite:
    * Make page handler modular: this allows for custom pages embedded into
      the Multisite frame work and thus using Multisite for other tasks as
      well.
    * status_host: new state "waiting", if status host is still pending
    * make PNP links work without rewrite
    * Fix visibility problem: in multisite setups all users could see
      all objects.

1.1.7i3:
    Core, Setup, etc.:
    * Fix extra_nagios_conf: did not work in 1.1.7i2
    * Service Check_MK now displays overall processing time including
      agent communication and adds this as performance data
    * Fix bug: define_contactgroups was always assumed True. That led to duplicate
      definitions in case of manual definitions in Nagios 

    Checks & Agents:
    * New Check: hp_proliant_da_phydrv for monitoring the state of physical disks
      in HP Proliant Servers
    * New Check: hp_proliant_mem for monitoring the state of memory modules in
      HP Proliant Servers
    * New Check: hp_proliant_psu for monitoring the state of power supplies in
      HP Proliant Servers
    * PNP-templates: fix several templates not working with MULTIPLE rrds
    * new check mem.vmalloc for monitoring vmalloc address space in Linux kernel.
    * Linux agent: add timeout of 2 secs to ntpq 
    * wmic_process: make check OK if no matching process is found

    Livestatus:
    * Remove obsolete parameter 'accept_timeout'
    * Allow disabling idle_timeout and query_timeout by setting them to 0.

    Multisite:
    * logwatch page: wrap long log lines

1.1.7i2:
    Incompatible Changes:
    * Remove config option define_timeperiods and option --timeperiods.
      Check_MK does not longer define timeperiod definitions. Please
      define them manually in Nagios.
    * host_notification_period has been removed. Use host_extra_conf["notification_period"]
      instead. Same holds for service_notification_periods, summary_host_notification_periods
      and summary_service_notification_periods.
    * Removed modes -H and -S for creating config data. This now does
      the new option -N. Please set generate_hostconf = False if you
      want only services to be defined.

    Core, Setup, etc.:
    * New config option usewalk_hosts, triggers --usewalk during
      normal checking for selected hosts.
    * new option --scan-parents for automatically finding and 
      configuring parent hosts (see online docu for details)
    * inventory check: put detailed list of unchecked items into long
      plugin output (to be seen in status details)
    * New configuration variable check_parameters, that allows to
      override default parameters set by inventory, without defining 
      manual checks!

    Checks & Agents:
    * drbd: changed check parameters (please re-inventorize!)
    * New check ad_replication: Checks active directory replications
      of domain controllers by using repadm
    * New check postifx_mailq: Checks mailqueue lengths of postifx mailserves
    * New check hp_procurve_cpu: Checks the CPU load on HP Procurve switches
    * New check hp_procurve_mem: Checks the memory usage on HP Procurve switches
    * New check hp_procurve_sensors: Checks the health of PSUs, FANs and
      Temperature on HP Procurve switches
    * New check heartbeat_crm: Monitors the general state of heartbeat clusters
      using the CRM
    * New check heartbeat_crm_resources: Monitors the state of resources and nodes
      in heartbeat clusters using the CRM
    * *nix agents: output AgentOS: in header
    * New agent for FreeBSD: It is based on the linux agent. Most of the sections
      could not be ported easily so the FreeBSD agent provides information for less
      checks than the linux agent.
    * heartbeat_crm and heartbeat_crm.resources: Change handling of check parameters.
      Please reinvenurize and read the updated man page of those checks
    * New check hp_proliant_cpu: Check the physical state of CPUs in HP Proliant servers
    * New check hp_proliant_temp: Check the temperature sensors of HP Proliant servers
    * New check hp_proliant_fans: Check the FAN sensors of HP Proliant servers

    Multisite:
    * fix chown problem (when nagios user own files to be written
      by the web server)
    * Sidebar: Fixed snapin movement problem using older firefox
      than 3.5.
    * Sidebar: Fixed IE8 and Chrome snapin movement problems
    * Sidebar: Fixed IE problem where sidebar is too small
    * Multisite: improve performance in multi site environments by sending
      queries to sites in parallel
    * Multisite: improve performance in high latency situations by
      allowing persistent Livestatus connections (set "persist" : True 
      in sites, use current Livestatus version)

    Livestatus:
    * Fix problems with in_*_period. Introduce global
      timeperiod cache. This also improves performance
    * Table timeperiods: new column 'in' which is 0/1 if/not the
      timeperiod is currently active
    * New module option idle_timeout. It sets the time in ms
      Livestatus waits for the next query. Default is 300000 ms (5 min).
    * New module option query_timeout. It limits the time between
      two lines of a query (in ms). Default is 10000 ms (10 sec).

1.1.7i1: Core, Setup, etc.:
    * New option -u for reordering autochecks in per-host-files
      (please refer to updated documentation about inventory for
       details)
    * Fix exception if check_mk is called without arguments. Show
      usage in that case.
    * install_nagios.sh: Updated to NagVis 1.5 and fixed download URL
    * New options --snmpwalk and --usewalk help implemeting checks
      for SNMP hardware which is not present
    * SNMP: Automatically detect missing entries. That fixes if64
      on some CISCO switches.
    * SNMP: Fix hex string detection (hopefully)
    * Do chown only if running as root (avoid error messages)
    * SNMP: SNMPv3 support: use 4-tuple of security level, auth protocol,
      security name and password instead of a string in snmp_communities
      for V3 hosts.
    * SNMP: Fixed hexstring detection on empty strings
    * New option -II: Is like -I, but removes all previous autochecks
      from inventorized hosts
    * install_nagios.sh: Fix detection of PNP4Nagios URL and URL of
      NagVis
    * Packager: make sanity check prohibiting creating of package files
      in Check MK's directories
    * install_nagios.sh: Support Ubuntu 10.04 (Thanks to Ben)
      
    Checks & Agents:
    * New check ntp.time: Similar to 'ntp' but only honors the system peer
      (that NTP peer where ntpq -p prints a *).
    * wmic_process: new check for ressource consumption of windows processes
    * Windows agent supports now plugins/ and local/ checks
    * [FIX] ps.perf now correctly detects extended performance data output
      even if number of matching processes is 0
    * renamed check cisco_3640_temp to cisco_temp, renamed cisco_temp
      to cisco_temp_perf, fixed snmp detection of those checks
    * New check hr_cpu - checking the CPU utilization via SNMP
    * New check hr_fs - checking filesystem usage via SNMP
    * New check hr_mem - checking memory usage via SNMP
    * ps: inventory now can configured on a per host / tag base
    * Linux: new check nvidia.temp for monitoring temperature of NVIDIA graphics card
    * Linux: avoid free-ipmi hanging forever on hardware that does not support IPMI
    * SNMP: Instead of an artificial index column, which some checks use, now
      the last component of the OID is used as index. That means that inventory
      will find new services and old services will become UNKNOWN. Please remove
      the outdated checks.
    * if: handle exception on missing OIDs
    * New checks hp_blade* - Checking health of HP BladeSystem Enclosures via SNMP
    * New check drbd - Checking health of drbd nodes
    * New SNMP based checks for printers (page counter, supply), contributed
      by Peter Lauk (many thanks!)
    * New check cups_queues: Checking the state of cups printer queues
    * New check heartbeat_nodes: Checking the node state and state of the links
      of heartbeat nodes
    * New check heartbeat_rscstatus: Checks the local resource status of
      a heartbeat node
    * New check win_dhcp_pools: Checks the usage of Windows DHCP Server lease pools
    * New check netapp_volumes: Checks on/offline-condition and states of netapp volumes 

    Multisite:
    * New view showing all PNP graphs of services with the same description
    * Two new filters for host: notifications_enabled and acknowledged
    * Files created by the webserver (*.mk) are now created with the group
      configured as common group of Nagios and webserver. Group gets write
      permissions on files and directories.
    * New context view: all services of a host group
    * Fix problems with Umlauts (non-Ascii-characters) in performance data
    * New context view: all services of a host group
    * Sidebar snapins can now fetch URLs for the snapin content instead of
      building the snapin contents on their own.
    * Added new nagvis_maps snapin which displays all NagVis maps available
      to the user. Works with NagVis 1.5 and newer.

1.1.6:
    Core, Setup, etc.:
    * Service aggregation: new config option aggregation_output_format.
      Settings this to "multiline" will produce Nagios multiline output
      with one line for each individual check.

    Multisite:
    * New painter for long service plugin output (Currently not used
      by any builtin view)

    Checks & Agents:
    * Linux agent: remove broken check for /dev/ipmi0

1.1.6rc3:
    Core, Setup, etc.:
    * New option --donate for donating live host data to the community.
      Please refer to the online documentation for details.
    * Tactical Overview: Fixed refresh timeout typo
      (Was 16 mins instead of 10 secs)

    Livestatus:
    * Assume strings are UTF-8 encoded in Nagios. Convert from latin-1 only
      on invalid UTF-8 sequences (thanks to Alexander Yegorov)

    Multisite:
    * Correctly display non-ascii characters (fixes exception with 'ascii codec')
      (Please also update Livestatus to 1.1.6rc3)

1.1.6rc2:
    Multisite:
    * Fix bug in Master control: other sites vanished after klicking buttons.
      This was due to connection error detection in livestatus.py (Bug found
      by Benjamin Odenthal)
    * Add theme and baseurl to links to PNP (using features of new PNP4Nagios
      0.6.4)

    Core, Setup, etc.:
    * snmp: hopefully fix HEX/string detection now

    Checks & Agents:
    * md: fix inventory bug on resync=PENDING (Thanks to Darin Perusich)

1.1.6rc1:
    Multisite:
    * Repair Perf-O-Meters on webkit based browsers (e.g. Chrome, Safari)
    * Repair layout on IE7/IE8. Even on IE6 something is working (definitely
      not transparent PNGs though). Thanks to Lars.
    * Display host state correct if host is pending (painter "host with state")
    * Logfile: new filter for plugin output
    * Improve dialog flow when cloning views (button [EDIT] in views snapin)
    * Quicksearch: do not open search list if text did not change (e.g. Shift up),
      close at click into field or snapin.

    Core, Setup, etc.:
    * Included three patched from Jeff Dairiki dealing with compile flags
      and .gitignore removed from tarballs
    * Fix problem with clustered_services_of[]: services of one cluster
      appeared also on others
    * Packager: handle broken files in package dir
    * snmp handling: better error handling in cases where multiple tables
      are merged (e.g. fc_brocade_port_detailed)
    * snmp: new handling of unprintable strings: hex dumps are converted
      into binary strings now. That way all strings can be displayed and
      no information is lost - nevertheless.
      
    Checks & Agents:
    * Solaris agent: fixed rare df problems on Solaris 10, fix problem with test -f
      (thanks to Ulf Hoffmann)
    * Converted all PNP templates to format of 0.6.X. Dropped compatibility
      with 0.4.X.
    * Do not use ipmi-sensors if /dev/ipmi0 is missing. ipmi-sensors tries
      to fiddle around with /dev/mem in that case and miserably fails
      in some cases (infinite loop)
    * fjdary60_run: use new binary encoding of hex strings
    * if64: better error handling for cases where clients do not send all information
    * apc_symmetra: handle status 'smart boost' as OK, not CRITICAL

    Livestatus:
    * Delay starting of threads (and handling of socket) until Nagios has
      started its event loop. This prevents showing services as PENDING 
      a short time during program start.

1.1.6b3:
    Multisite:
    * Quicksearch: hide complete host list if field is emptied via Backspace or Del.
      Also allow handle case where substring match is unique.

1.1.6b2:
    Core, Setup, etc.:
    * Packager: fix unpackaged files (sounds, etc)

    Multisite:
    * Complete new design (by Tobias Roeckl, Kopf & Herz)
    * New filters for last service check and last service state change
    * New views "Recently changed services" and "Unchecked services"
    * New page for adding sidebar snapins
    * Drag & Drop for sidebar snapins (thanks to Lars)
    * Grab & Move for sidebar scrolling (thanks to Lars)
    * Filter out summary hosts in most views.
    * Set browser refresh to 30 secs for most views
    * View host status: added a lot of missing information
    * View service status: also added information here
    * Make sure, enough columns can be selected in view editor
    * Allow user to change num columns and refresh directly in view
    * Get back to where you came after editing views
    * New sidebar snapin "Host Matrix"
    * New feature "status_host" for remote sites: Determine connection
      state to remote side by considering a certain host state. This
      avoids livestatus time outs to dead sites.
    * Sidebar snapin site status: fix reload problem
    * New Perf-O-Meters displaying service performance data
    * New snapin "Custom Links" where you easily configure your own
      links via multisite.mk (see example in new default config file)
    * Fixed problem when using only one site and that is not local

    Livestatus:
    * new statistics columns: log_messages and log_messages_rate
    * make statistics average algorithm more sluggish

1.1.5i3:
     Core, Setup, etc.:
     * New Check_MK packager (check_mk -P)

1.1.5i2:
     Core, Setup, etc.:
     * install_nagios.sh: add missing package php5-iconv for SLES11

     Checks & Agents:
     * if64: new SNMP check for network interfaces. Like if, but uses 64 bit
       counters of modern switches. You might need to configure bulkwalk_hosts.
     * Linux agent: option -d enabled debug output
     * Linux agent: fix ipmi-sensors cache corruption detection
     * New check for temperature on Cisco devices (cisco_3640_temp)
     * recompiled waitmax with dietlibc (fixed incompatibility issues
       on older systems)

     Multisite:
     * Filters for groups are negateable.

1.1.5i1:
     Checks & Agents:
     * uptime: new check for system uptime (Linux)
     * if: new SNMP check for network interfaces with very detailed traffic,
       packet and error statistics - PNP graphs included

     Multisite:
     * direct integration of PNP graphs into Multisite views
     * Host state filter: renamed HTML variables (collision with service state). You
       might need to update custom views using a filter on host states.
     * Tactical overview: exclude services of down hosts from problems, also exclude
       summary hosts
     * View host problems/service problems: exclude summary hosts, exclude services
       of down hosts
     * Simplified implementation of sidebar: sidebar is not any longer embeddeable.
     * Sidebar search: Added host site to be able to see the context links on
       the result page
     * Sidebar search: Hitting enter now closes the hint dropdown in all cases

1.1.5i0:
      Core, Setup, etc.:
      * Ship check-specific rra.cfg's for PNP4Nagios (save much IO and disk space)
      * Allow sections in agent output to apear multiple times
      * cleanup_autochecks.py: new option -f for directly activating new config
      * setup.sh: better detection for PNP4Nagios 0.6
      * snmpwalk: use option -Oa, inhibit strings to be output as hex if an umlaut
        is contained.

      Checks & Agents:
      * local: allow more than once performance value, separated by pipe (|)
      * ps.perf: also send memory and CPU usage (currently on Linux and Solaris)
      * Linux: new check for filesystems mount options
      * Linux: new very detailed check for NTP synchronization
      * ifoperstatus: inventory honors device type, per default only Ethernet ports
        will be monitored now
      * kernel: now inventory is supported and finds pgmajfault, processes (per/s)
        and context switches
      * ipmi_sensors: Suppress performance data for fans (save much IO/space)
      * dual_lan_check: fix problem which using MRPE
      * apc_symmetra: PNP template now uses MIN for capacity (instead of AVERAGE)
      * fc_brocade_port_detailed: PNP template now uses MAX instead of AVERAGE
      * kernel: fix text in PNP template
      * ipmi_sensors: fix timeout in agent (lead to missing items)
      * multipath: allow alias as item instead of uuid
      * caching agent: use /var/cache/check_mk as cache directory (instead of /etc/check_mk)
      * ifoperstatus: is now independent of MIB

      Multisite:
      * New column host painter with link to old Nagios services
      * Multisite: new configuration parameter default_user_role
      
      Livestatus:
      * Add missing LDFLAGS for compiling (useful for -g)

1.1.4:
      Summary:
      * A plentitude of problem fixes (including MRPE exit code bug)
      * Many improvements in new Multisite GUI
      * Stability and performance improvements in Livestatus

      Core, Setup, etc.:
      * Check_MK is looking for main.mk not longer in the current and home
        directory
      * install_nagios.sh: fix link to Check_MK in sidebar
      * install_nagios.sh: switch PNP to version 0.6.3
      * install_nagios.sh: better Apache-Config for Multisite setup
      * do not search main.mk in ~ and . anymore (brought only trouble) 
      * clusters: new variable 'clustered_services_of', allowing for overlapping
         clusters (as proposed by Jörg Linge)
      * install_nagios.sh: install snmp package (needed for snmp based checks)
      * Fix ower/group of tarballs: set them to root/root
      * Remove dependency from debian agent package    
      * Fixed problem with inventory when using clustered_services
      * tcp_connect_timeout: Applies now only for connect(), not for
        time of data transmission once a connection is established
      * setup.sh now also works for Icinga
      * New config parameter debug_log: set this to a filename in main.mk and you
        will get a debug log in case if 'invalid output from plugin...'
      * ping-only-hosts: When ping only hosts are summarized, remove Check_MK and
        add single PING to summary host.
      * Service aggregation: fix state relationship: CRIT now worse than UNKNOWN 
      * Make extra_service_conf work also for autogenerated PING on ping-only-hosts
        (groups, contactgroups still missing)

      Checks & Agents:
      * mrpe in Linux agent: Fix bug introduced in 1.1.3: Exit status of plugins was
        not honored anymore (due to newline handling)
      * mrpe: allow for sending check_command to PNP4Nagios (see MRPE docu)
      * Logwatch GUI: fix problem on Python 2.4 (thanks to Lars)
      * multipath: Check is now less restrictive when parsing header lines with
        the following format: "<alias> (<id>)"
      * fsc_ipmi_mem_status: New check for monitoring memory status (e.g. ECC)
         on FSC TX-120 (and maybe other) systems.
      * ipmi_sensors in Linux agent: Fixed compatibility problem with new ipmi
        output. Using "--legacy-output" parameter with newer freeipmi versions now.
      * mrpe: fix output in Solaris agent (did never work)
      * IBM blade center: new checks for chassis blowers, mediatray and overall health
      * New caching agent (wrapper) for linux, supporting efficient fully redundant
        monitoring (please read notes in agents/check_mk_caching_agent)
      * Added new smbios_sel check for monitoring the System Event Log of SMBIOS.
      * fjdarye60_rluns: added missing case for OK state
      * Linux agent: The xinetd does not log each request anymore. Only
        failures are logged by xinetd now. This can be changed in the xinetd
	configuration files.
      * Check df: handle mountpoints containing spaces correctly 
        (need new inventorization if you have mountpoints with spaces)
      * Check md on Linux: handle spare disks correctly
      * Check md on Linux: fix case where (auto-read-only) separated by space
      * Check md on Linux: exclude RAID 0 devices from inventory (were reported as critical)
      * Check ipmi: new config variable ipmi_ignore_nr
      * Linux agent: df now also excludes NFSv4
      * Wrote man-page for ipmi check
      * Check mrpe: correctly display multiline output in Nagios GUI
      * New check rsa_health for monitoring IBM Remote Supervisor Adapter (RSA)
      * snmp scan: suppress error messages of snmpget
      * New check: cpsecure_sessions for number of sessions on Content Security Gateway
      * Logwatch GUI: move acknowledge button to top, use Multisite layout,
         fix several layout problem, remove list of hosts
      * Check logwatch: limit maximum size of stored log messages (configurable
        be logwatch_max_filesize)
      * AIX agent: fix output of MRPE (state and description was swapped)
      * Linux agent: fixed computation of number of processors on S390
      * check netctr: add missing perfdata (was only sent on OK case)
      * Check sylo: New check for monitoring the sylo state
      
      Livestatus:
      * Table hosts: New column 'services' listing all services of that host
      * Column servicegroups:members: 'AuthUser' is now honored
      * New columns: hosts:services_with_state and servicegroups:members_with_state
      * New column: hostgroup:members_with_state
      * Columns hostgroup:members and hostgroup:members_with_state honor AuthUser
      * New rudimentary API for C++
      * Updates API for Python
      * Make stack size of threads configurable
      * Set stack size of threads per default o 64 KB instead of 8 MB
      * New header Localtime: for compensating time offsets of remote sites
      * New performance counter for fork rate
      * New columns for hosts: last_time_{up,down,unreachable}
      * New columns for services: last_time_{ok,warning,critical,unknown}
      * Columns with counts honor now AuthUser
      * New columns for hosts/services: modified_attributes{,_list}
      * new columns comments_with_info and downtimes_with_info
      * Table log: switch output to reverse chronological order!
      * Fix segfault on filter on comments:host_services
      * Fix missing -lsocket on Solaris
      * Add missing SUN_LEN (fixed compile problem on Solaris)
      * Separators: remote sanitiy check allowing separators to be equal
      * New output format "python": declares strings as UTF-8 correctly
      * Fix segault if module loaded without arguments

      Multisite:
      * Improved many builtin views
      * new builtin views for host- and service groups
      * Number of columns now configurable for each layout (1..50)
      * New layout "tiled"
      * New painters for lists of hosts and services in one column
      * Automatically compensate timezone offsets of remote sites
      * New datasources for downtimes and comments
      * New experimental datasource for log
      * Introduce limitation, this safes you from too large output
      * reimplement host- and service icons more intelligent
      * Output error messages from dead site in Multisite mode
      * Increase wait time for master control buttons from 4s to 10s
      * Views get (per-view) configurable browser automatic reload interval
      * Playing of alarm sounds (configurable per view)
      * Sidebar: fix bookmark deletion problem in bookmark snapin
      * Fixed problem with sticky debug
      * Improve pending services view
      * New column with icon with link to Nagios GUI
      * New icon showing items out of their notification period.
      * Multisite: fix bug in removing all downtimes
      * View "Hostgroups": fix color and table heading
      * New sidebar snapin "Problem hosts"
      * Tactical overview: honor downtimes
      * Removed filter 'limit'. Not longer needed and made problems
        with new auto-limitation.
      * Display umlauts from Nagios comments correctly (assuming Latin-1),
         inhibit entering of umlauts in new comments (fixes exception)
      * Switched sidebar from synchronous to asynchronous requests
      * Reduced complete reloads of the sidebar caused by user actions
      * Fix reload problem in frameset: Browser reload now only reloads
        content frames, not frameset.


1.1.3:

      Core, Setup, etc.:
      * Makefile: make sure all files are world readable
      * Clusters: make real host checks for clusters (using check_icmp with multiple IP addresses)
      * check_mk_templates: remove action_url from cluster and summary hosts (they have no performance data)
      * check_mk_template.cfg: fix typo in notes_url
      * Negation in binary conf lists via NEGATE (clustered_services, ingored_services,
	bulkwalk_hosts, etc).
      * Better handling of wrapping performance counters
      * datasource_programs: allow <HOST> (formerly only <IP>)
      * new config variable: extra_nagios_conf: string simply added to Nagios
        object configuration (for example for define command, etc.)
      * New option --flush: delete runtime data of some or all hosts
      * Abort installation if livestatus does not compile.
      * PNP4Nagios Templates: Fixed bug in template file detection for local checks
      * nagios_install.sh: Added support for Ubuntu 9.10
      * SNMP: handle multiline output of snmpwalk (e.g. Hexdumps)
      * SNMP: handle ugly error output of snmpwalk
      * SNMP: allow snmp_info to fetch multiple tables
      * check_mk -D: sort hostlist before output
      * check_mk -D: fix output: don't show aggregated services for non-aggregated hosts
      * check_mk_templates.cfg: fix syntax error, set notification_options to n

      Checks & Agents:
      * logwatch: fix authorization problem on web pages when acknowledging
      * multipath: Added unhandled multipath output format (UUID with 49 signs)
      * check_mk-df.php: Fix locale setting (error of locale DE on PNP 0.6.2)
      * Make check_mk_agent.linux executable
      * MRPE: Fix problems with quotes in commands
      * multipath: Fixed bug in output parser
      * cpu: fixed bug: apply level on 15min, not on 1min avg
      * New check fc_brocade_port_detailed
      * netctrl: improved handling of wrapped counters
      * winperf: Better handling of wrapping counters
      * aironet_client: New check for number of clients and signal
        quality of CISCO Aironet access points
      * aironet_errors: New check for monitoring CRC errors on
        CISCO Aironet access points
      * logwatch: When Agent does not send a log anymore and no local logwatch
                  file present the state will be UNKNOWN now (Was OK before).
      * fjdarye60_sum: New check for summary status of Fidary-E60 devices
      * fjdarye60_disks: New check for status of physical disks
      * fjdarye60_devencs: New check for status of device enclosures
      * fjdarye60_cadaps: New check for status of channel adapters
      * fjdarye60_cmods: New check for status of channel modules
      * fjdarye60_cmods_flash: New check for status of channel modules flash
      * fjdarye60_cmods_mem: New check for status of channel modules memory
      * fjdarye60_conencs: New check for status of controller enclosures
      * fjdarye60_expanders: New check for status of expanders
      * fjdarye60_inletthmls: New check for status of inlet thermal sensors
      * fjdarye60_thmls: New check for status of thermal sensors
      * fjdarye60_psus: New check for status of PSUs
      * fjdarye60_syscaps: New check for status of System Capacitor Units
      * fjdarye60_rluns: New check for RLUNs
      * lparstat_aix: New check by Joerg Linge
      * mrpe: Handles multiline output correctly (only works on Linux,
	      Agents for AIX, Solaris still need fix).
      * df: limit warning and critical levels to 50/60% when using a magic number
      * fc_brocade_port_detailed: allow setting levels on in/out traffic, detect
         baudrate of inter switch links (ISL). Display warn/crit/baudrate in
	 PNP-template

      MK Livestatus:
      * fix operators !~ and !~~, they didn't work (ever)
      * New headers for waiting (please refer to online documentation)
      * Abort on errors even if header is not fixed16
      * Changed response codes to better match HTTP
      * json output: handle tab and other control characters correctly
      * Fix columns host:worst_service_state and host:worst_service_hard_state
      * New tables servicesbygroup, servicesbyhostgroup and hostsbygroup
      * Allow to select columns with table prefix, e.g. host_name instead of name
        in table hosts. This does not affect the columns headers output by
	ColumnHeaders, though.
      * Fix invalid json output of group list column in tables hosts and services
      * Fix minor compile problem.
      * Fix hangup on AuthUser: at certain columns
      * Fix some compile problems on Solaris

      Multisite:
      * Replaced Multiadmin with Multisite.


1.1.2:
      Summary:
      * Lots of new checks
      * MK Livestatus gives transparent access to log files (nagios.log, archive/*.log)
      * Many bug fixes

      MK Livestatus:
      * Added new table "log", which gives you transparent access to the Nagios log files!
      * Added some new columns about Nagios status data to stable 'status'
      * Added new table "comments"
      * Added logic for count of pending service and hosts
      * Added several new columns in table 'status' 
      * Added new columns flap_detection and obsess_over_services in table services
      * Fixed bug for double columns: filter truncated double to int
      * Added new column status:program_version, showing the Nagios version
      * Added new column num_services_pending in table hosts
      * Fixed several compile problems on AIX
      * Fixed bug: queries could be garbled after interrupted connection
      * Fixed segfault on downtimes:contacts
      * New feature: sum, min, max, avg and std of columns in new syntax of Stats:

      Checks & Agents:
      * Check ps: this check now supports inventory in a very flexible way. This simplifies monitoring a great number of slightly different processes such as with ORACLE or SAP.
      * Check 'md': Consider status active(auto-read-only) as OK
      * Linux Agent: fix bug in vmware_state
      * New Checks for APC Symmetra USV
      * Linux Agent: made <<<meminfo>>> work on RedHat 3.
      * New check ps.perf: Does the same as ps, but without inventory, but with performance data
      * Check kernel: fixed missing performance data
      * Check kernel: make CPU utilization work on Linux 2.4
      * Solaris agent: don't use egrep, removed some bashisms, output filesystem type zfs or ufs
      * Linux agent: fixed problem with nfsmount on SuSE 9.3/10.0
      * Check 'ps': fix incompability with old agent if process is in brackets
      * Linux agent: 'ps' now no longer supresses kernel processes
      * Linux agent: make CPU count work correctly on PPC-Linux
      * Five new checks for monitoring DECRU SANs
      * Some new PNP templates for existing checks that still used the default templates
      * AIX Agent: fix filesystem output
      * Check logwatch: Fix problem occuring at empty log lines
      * New script install_nagios.sh that does the same as install_nagios_on_lenny.sh, but also works on RedHat/CentOS 5.3.
      * New check using the output of ipmi-sensors from freeipmi (Linux)
      * New check for LSI MegaRAID disks and arrays using MegaCli (based on the driver megaraid_sas) (Linux)
      * Added section <<<cpu>>> to AIX and Solaris agents
      * New Check for W&T web thermograph (webthermometer)
      * New Check for output power of APC Symmetra USP
      * New Check for temperature sensors of APC Symmetra WEB/SNMP Management Card.
      * apc_symmetra: add remaining runtime to output
      * New check for UPS'es using the generic UPS-MIB (such as GE SitePro USP)
      * Fix bug in PNP-template for Linux NICs (bytes and megabytes had been mixed up).
      * Windows agent: fix bug in output of performance counters (where sometimes with , instead of .)
      * Windows agent: outputs version if called with 'version'
      
      Core, Setup, etc.:
      * New SNMP scan feature: -I snmp scans all SNMP checks (currently only very few checks support this, though)
      * make non-bulkwalk a default. Please edit bulkwalk_hosts or non_bulkwalk_hosts to change that
      * Improve setup autodetection on RedHat/CentOS.  Also fix problem with Apache config for Mutliadmin: On RedHat Check_MK's Apache conf file must be loaded after mod_python and was thus renamed to zzz_check_mk.conf.
      * Fix problem in Agent-RPM: mark xinetd-configfile with %config -> avoid data loss on update
      * Support PNP4Nagios 0.6.2
      * New setup script "install_nagios.sh" for installing Nagios and everything else on SLES11
      * New option define_contactgroups: will automatically create contactgroup definitions for Nagios

1.1.0:
      * Fixed problems in Windows agent (could lead
        to crash of agent in case of unusal Eventlog
	messages)
      * Fixed problem sind 1.0.39: recompile waitmax for
        32 Bit (also running on 64)
      * Fixed bug in cluster checks: No cache files
        had been used. This can lead to missing logfile
	messages.
      * Check kernel: allow to set levels (e.g. on 
	pgmajfaults)
      * Check ps now allows to check for processes owned
        by a specific user (need update of Linux agent)
      * New configuration option aggregate_check_mk: If
        set to True, the summary hosts will show the
	status auf check_mk (default: False)
      * Check winperf.cpuusage now supports levels
        for warning and critical. Default levels are
	at 101 / 101
      * New check df_netapp32 which must be used
        for Netapps that do not support 64 bit 
	counters. Does the same as df_netapp
      * Symlink PNP templates: df_netapp32 and
        df_netapp use same template as df
      * Fix bug: ifoperstatus does not produce performance
        data but said so.
      * Fix bug in Multiadmin: Sorting according to
        service states did not work
      * Fix two bugs in df_netapp: use 64 bit counters
        (32 counter wrap at 2TB filesystems) and exclude
       	snapshot filesystems with size 0 from inventory.
      * Rudimentary support for monitoring ESX: monitor
        virtual filesystems with 'vdf' (using normal df
	check of check_mk) and monitor state of machines 
	with vcbVmName -s any (new check vmware_state).
      * Fixed bug in MRPE: check failed on empty performance
        data (e.g. from check_snmp: there is emptyness
        after the pipe symbol sometimes)
      * MK Livestatus is now multithreaded an can
        handle up to 10 parallel connections (might
        be configurable in a future version).
      * mk_logwatch -d now processes the complete logfile
        if logwatch.state is missing or not including the
	file (this is easier for testing)
      * Added missing float columns to Livestatus.
      * Livestatus: new header StatsGroupBy:
      * First version with "Check_MK Livestatus Module"!
        setup.sh will compile, install and activate
	Livestatus per default now. If you do not want
	this, please disable it by entering <tt>no</tt>,
	when asked by setup.
      * New Option --paths shows all installation, config
        and data paths of Check_mk and Nagios
      * New configuration variable define_hostgroups and
        define service_groups allow you to automatically
        create host- and service groups - even with aliases.
      * Multiadmin has new filter for 'active checks enabled'.
      * Multiadmin filter for check_command is now a drop down list.
      * Dummy commands output error message when passive services
        are actively checked (by accident)
      * New configuration option service_descriptions allows to
        define customized service descriptions for each check type
      * New configuration options extra_host_conf, extra_summary_host_conf
        and extra_service_conf allow to define arbitrary Nagios options
	in host and service defitions (notes, icon_image, custom variables,
        etc)
      * Fix bug: honor only_hosts also at option -C


1.0.39:
      * New configuration variable only_hosts allows
	you to limit check_mk to a subset of your
	hosts (for testing)
      * New configuration parameter mem_extended_perfdata
	sends more performance data on Linux (see 
	check manual for details)
      * many improvements of Multiadmin web pages: optionally 
	filter out services which are (not) currently in downtime
	(host or service itself), optionally (not) filter out summary
	hosts, show host status (down hosts), new action
	for removing all scheduled downtimes of a service.
	Search results will be refreshed every 90 seconds.
	Choose between two different sorting orders.
	Multadmin now also supports user authentication
      * New configuration option define_timeperiods, which
	allows to create Nagios timeperiod definitions.
	This also enables the Multiadmin tools to filter
	out services which are currently not in their
	notification interval.
      * NIC check for Linux (netctr.combined) now supports
	checking of error rates
      * fc_brocade_port: New possibility of monitoring
	CRC errors and C3 discards
      * Fixed bug: snmp_info_single was missing
        in precompiled host checks
	
1.0.38:
      * New: check_mk's multiadmin tool (Python based
	web page). It allows mass administration of
	services (enable/disable checks/notifications, 
	acknowledgements, downtimes). It does not need
	Nagios service- or host groups but works with
	a freeform search.
      * Remove duplicate <?php from the four new 
	PNP templates of 1.0.37.
      * Linux Agent: Kill hanging NFS with signal 9
	(signal 15 does not always help)
      * Some improvements in autodetection. Also make
	debug mode: ./autodetect.py: This helps to
	find problems in autodetection.
      * New configuration variables generate_hostconf and
	generate_dummy_commands, which allows to suppress
	generation of host definitions for Nagios, or 
	dummy commands, resp.
      * Now also SNMP based checks use cache files.
      * New major options --backup and --restore for
	intelligent backup and restore of configuration
	and runtime data
      * New variable simulation_mode allows you to dry
	run your Nagios with data from another installation.
      * Fixed inventory of Linux cpu.loads and cpu.threads
      * Fixed several examples in checks manpages
      * Fixed problems in install_nagios_on_lenny.sh
      * ./setup.sh now understands option --yes: This
        will not output anything except error messages
	and assumes 'yes' to all questions
      * Fix missing 'default.php' in templates for
	local
	
1.0.37:
      * IMPORTANT: Semantics of check "cpu.loads" has changed.
	Levels are now regarded as *per CPU*. That means, that
	if your warning level is at 4.0 on a 2 CPU machine, then 
	a level of 8.0 is applied.
      * On check_mk -v now also ouputs version of check_mk
      * logfile_patterns can now contain host specific entries.
	Please refer to updated online documentation for details.
      * Handling wrapping of performance counters. 32 and 64 bit
	counters should be autodetected and handled correctly.
	Counters wrapping over twice within one check cycle
	cannot be handled, though.
      * Fixed bug in diskstat: Throughput was computed twice
	too high, since /proc/diskstats counts in sectors (512 Bytes)
	not in KB
      * The new configuration variables bulkwalk_hosts and
	non_bulkwalk_hosts, that allow 	to specify, which hosts 
	support snmpbulkwalk (which is
	faster than snmpwalk) and which not. In previos versions,
	always bulk walk was used, but some devices do not support
	that.
      * New configuration variable non_aggregated_hosts allows
	to exclude hosts generally from service aggregation.
      * New SNMP based check for Rittal CMC TC 
	(ComputerMultiControl-TopConcept) Temperature sensors 
      * Fixed several problems in autodetection of setup
      * Fixed inventory check: exit code was always 0
	for newer Python versions.
      * Fixed optical problem in check manual pages with
	newer version of less.
      * New template check_mk-local.php that tries to
	find and include service name specific templates.
	If none is found, default.php will be used.
      * New PNP templates check_mk-kernel.php for major page
	faults, context switches and process creation
      * New PNP template for cpu.threads (Number of threads)
      * Check nfsmounts now detects stale NFS handles and
	triggers a warning state in that case

1.0.36:
      * New feature of Linux/UNIX Agent: "MRPE" allows
	you to call Nagios plugins by the agent. Please
	refer to online documentation for details.
      * Fix bug in logwatch.php: Logfiles names containing spaces
	now work.
      * Setup.sh now automatically creates cfg_dir if
	none found in nagios.cfg (which is the case for the
	default configuration of a self compiled Nagios)
      * Fix computation of CPU usage for VMS.
      * snmp_hosts now allows config-list syntax. If you do
	not define snmp_hosts at all, all hosts with tag
	'snmp' are considered to be SNMP hosts. That is 
	the new preferred way to do it. Please refer
	to the new online documentation.
      * snmp_communities now also allows config-list syntax
	and is compatible to datasource_programs. This allows
	to define different SNMP communities by making use
	of host tags.
      * Check ifoperstatus: Monitoring of unused ports is
	now controlled via ifoperstatus_monitor_unused.
      * Fix problem in Windows-Agent with cluster filesystems:
	temporarily non-present cluster-filesystems are ignored by
	the agent now.
      * Linux agent now supports /dev/cciss/d0d0... in section
	<<<diskstat>>>
      * host configuration for Nagios creates now a variable
	'name host_$HOSTNAME' for each host. This allows
	you to add custom Nagios settings to specific hosts
	in a quite general way.
      * hosts' parents can now be specified with the
	variable 'parents'. Please look at online documentation
	for details.
      * Summary hosts now automatically get their real host as a
	parent. This also holds for summary cluster hosts.
      * New option -X, --config-check that checks your configuration
	for invalid variables. You still can use your own temporary
	variables if you prefix them with an underscore.
	IMPORTANT: Please check your configuration files with
	this option. The check may become an implicit standard in
	future versions.
      * Fixed problem with inventory check on older Python 
	versions.
      * Updated install_nagios_on_lenny.sh to Nagios version
	3.2.0 and fixed several bugs.

1.0.35:
      * New option -R/--restart that does -S, -H and -C and
	also restarts Nagios, but before that does a Nagios
	config check. If that fails, everything is rolled
	back and Nagios keeps running with the old configuration.
      * PNP template for PING which combines RTA and LOSS into
	one graph.
      * Host check interval set to 1 in default templates.
      * New check for hanging NFS mounts (currently only
	on Linux)
      * Changed check_mk_templates.cfg for PING-only hosts:
	No performance data is processed for the PING-Check
	since the PING data is already processed via the
	host check (avoid duplicate RRDs)
      * Fix broken notes_url for logwatch: Value from setup.sh
	was ignored and always default value taken.
      * Renamed config variable mknagios_port to agent_port
	(please updated main.mk if you use that variable)
      * Renamed config variable mknagios_min_version to
	agent_min_version (update main.mk if used)
      * Renamed config variable mknagios_autochecksdir to 
	autochecksdir (update main.mk if used)
      * configuration directory for Linux/UNIX agents is
	now configurable (default is /etc/check_mk)
      * Add missing configuration variable to precompiled
	checks (fix problem when using clusters)
      * Improved multipath-check: Inventory now determines
	current number of paths. And check output is more
	verbose.
      * Mark config files as config files in RPM. RPM used
	to overwrite main.mk on update!
	
1.0.34:
      * Ship agents for AIX and SunOS/Solaris (beta versions).
      * setup script now autodetects paths and settings of your
	running Nagios
      * Debian package of check_mk itself is now natively build
	with paths matching the prepackaged Nagios on Debian 5.0
      * checks/df: Fix output of check: percentage shown in output
	did include reserved space for root where check logic did
	not. Also fix logic: account reserved space as used - not
	as avail.
      * checks/df: Exclude filesystems with size 0 from inventory.
      * Fix bug with host tags in clusters -> precompile did not
	work.
      * New feature "Inventory Check": Check for new services. Setting
	inventory_check_interval=120 in main.mk will check for new services
	every 2 hours on each host. Refer to online documentation
	for more details.
      * Fixed bug: When agent sends invalid information or check
	has bug, check_mk now handles this gracefully
      * Fixed bug in checks/diskstat and in Linux agent. Also
	IDE disks are found. The inventory does now work correctly
	if now disks are found.
      * Determine common group of Apache and Nagios at setup.
	Auto set new variable www_group which replaces logwatch_groupid.
	Fix bug: logwatch directories are now created with correct
	ownership when check_mk is called manually as root.
      * Default templates: notifications options for hosts and
	services now include also recovery, flapping and warning
	events.
      * Windows agent: changed computation of RAM and SWAP usage
	(now we assume that "totalPageFile" includes RAM *and*
	SWAP).
      * Fix problem with Nagios configuration files: remove
	characters Nagios considers as illegal from service
	descriptions.
      * Processing of performance data (check_icmp) for host
        checks and PING-only-services now set to 1 in default
	templates check_mk_templates.cfg.
      * New SNMP checks for querying FSC ServerView Agent: fsc_fans,
	fsc_temp and fsc_subsystems. Successfully tested with agents
	running	on Windows and Linux.
      * RPM packaged agent tested to be working on VMWare ESX 4.0 
	(simply install RPM package with rpm -i ... and open port 
	in firewall with "esxcfg-firewall -o 6556,tcp,in,check_mk")
      * Improve handling of cache files: inventory now uses cache
	files only if they are current and if the hosts are not
	explicitely specified.
	
1.0.33:
      * Made check_mk run on Python 2.3.4 (as used in CentOS 4.7
	und RedHat 4.7). 
      * New option -M that prints out manual pages of checks.
	Only a few check types are documented yet, but more will
	be following.
      * Package the empty directory /usr/lib/check_mk_agent/plugins
	and ../local into the RPM and DEB package of the agent
      * New feature: service_dependencies. check_mk lets you comfortably
	create Nagios servicedependency definitions for you and also
	supports them by executing the checks in an optimal order.
      * logwatch.php: New button for hiding the context messages.
	This is a global setting for all logfiles and its state is
	stored in a cookie.
	
1.0.32:
      * IMPORTANT: Configuration variable datasource_programs is now
        analogous to that of host_groups. That means: the order of
        program and hostlist must be swapped!
      * New option --fake-dns, useful for tests with non-existing
	hosts.
      * Massive speed improvement for -S, -H and -C
      * Fixed bug in inventory of clusters: Clustered services where
	silently dropped (since introduction of host tags). Fixed now.
      * Fixed minor bug in inventory: Suppress DNS lookup when using
	--no-tcp
      * Fixed bug in cluster handling: Missing function strip_tags()
	in check_mk_base.py was eliminated.
      * Changed semantics of host_groups, summary_host_groups,
	host_contactgroups, and summary_host_groups for clusters. 
	Now the cluster names will be relevant, not
	the names of the nodes. This allows the cluster hosts to
	have different host/contactgroups than the nodes. And it is more
	consistent with other parts of the configuration.
      * Fixed bug: datasource_programs on cluster nodes did not work
	when precompiling

1.0.31:
      * New option -D, --dump that dumps all configuration information
	about one, several or all hosts
	New config variables 'ignored_checktypes' and 'ignored_services',
        which allow to include certain checktypes in general or
        some services from some hosts from inventory
      * Config variable 'clustered_services' now has the same semantics
	as ignored_checktypes and allows to make it host dependent.
      * Allow magic tags PHYSICAL_HOSTS, CLUSTER_HOSTS and ALL_HOSTS at
	all places, where lists of hosts are expected (except checks).
	This fixes various problems that arise when using all_hosts at
	those places:
	  * all_hosts might by changed by another file in conf.d
	  * all_hosts does not contain the cluster hosts
      * Config file 'final.mk' is read after all other config files -
	if it exists. You can put debug code there that prints the
	contents of your variables.
      * Use colored output only, if stdout is a tty. If you have
	problems with colors, then you can pipe the output
	through cat or less
      * Fixed bug with host tags: didn't strip off tags when
	processing configuration lists (occurs when using
	custom host lists)
      * mk_logwatch is now aware of inodes of logfiles. This
	is important for fast rotating files: If the inode
	of a logfile changes between two checks mk_logwatch
	assumes that the complete content is new, even if
	the new file is longer than the old one.
      * check_mk makes sure that you do not have duplicate
	hosts in all_hosts or clusters.

1.0.30:
      * Windows agent now automatically monitors all existing
	event logs, not only "System" and "Application".

1.0.29:
      * Improved default Nagios configuration file:
	added some missing templates, enter correct URLs
	asked at setup time.
      * IMPORANT: If you do not use the new default 
	Nagios configuration file you need to rename
	the template for aggregated services (summary
	services) to check_mk_summarizes (old name
	was 'check_mk_passive-summary'). Aggregated
	services are *always* passive and do *never*
	have performance data.
      * Hopefully fixed CPU usage output on multi-CPU
	machines
      * Fixed Problem in Windows Agent: Eventlog monitoring
	does now also work, if first record has not number 1
	(relevant for larger/older eventlogs)
      * Fixed bug in administration.html: Filename for Nagios
	must be named check_mk.cfg and *not* main.mk. Nagios
	does not read files without the suffix .cfg. 
      * magic factor for df, that allows to automatgically 
        adapt levels for very big or very small filesystems.
      * new concept of host tags simplyfies configuration.
      * IMPORTANT: at all places in the configuration where
	lists of hosts are used those are not any longer
	interpreted as regular expressions. Hostnames
	must match exactly. Therefore the list [ "" ] does
	not any longer represent the list of all hosts.
	It is a bug now. Please write all_hosts instead
	of [ "" ]. The semantics for service expressions
	has not changed.
      * Fixed problem with logwatch.php: Begin with
	<?php, not with <?. This makes some older webservers
	happy.
      * Fixed problem in check ipmi: Handle corrupt output
	from agent
      * Cleaned up code, improved inline documentation
      * Fixed problem with vms_df: default_filesystem_levels,
	filesystem_levels and df magic number now are used
	for df, vms_df and df_netapp together. Works now also
	when precompiled.
	
1.0.28:
      * IMPORTANT: the config file has been renamed from
	check_mk.cfg to main.mk. This has been suggested
	by several of my customers in order to avoid 
	confusion with Nagios configuration files. In addition,
	all check_mk's configuration file have to end in
	'.mk'. This also holds for the autochecks. The 
	setup.sh script will automatically rename all relevant
	files. Users of RPM or DEB installations have to remove
	the files themselves - sorry.
      * Windows agent supports eventlogs. Current all Warning
        and Error messages from 'System' and 'Application' are
        being sent to check_mk. Events can be filtered on the
	Nagios host.
      * Fixed bug: direct RRD update didn't work. Should now.
      * Fixed permission problems when run as root.
      * Agent is expected to send its version in <<<check_mk>>>
	now (not any longer in <<<mknagios>>>
      * Fixed bug in Windows agent. Performance counters now output
	correct values
      * Change checks/winperf: Changed 'ops/sec' into MB/s.
	That measures read and write disk throughput
	(now warn/crit levels possible yet)
      * new SNMP check 'ifoperstatus' for checking link
        of network interfaces via SNMP standard MIB
      * translated setup script into english
      * fixed bug with missing directories in setup script
      * made setup script's output nicer, show version information
      * NEW: mk_logwatch - a new plugin for the linux/UNIX agent
	for watching logfiles
      * Better error handling with Nagios pipe
      * Better handling of global error: make check_mk return
	CRIT, when no data can retrieved at all.
      * Added missing template 'check_mk_pingonly' in sample
	Nagios config file (is needed for hosts without checks)
	
1.0.27:
      * Ship source code of windows agent
      * fix several typos
      * fix bug: option --list-hosts did not work
      * fix bug: precompile "-C" did not work because
	of missing extension .py
      * new option -U,--update: It combines -S, -H and
	-U and writes the Nagios configuration into a
	file (not to stdout).
      * ship templates for PNP4Nagios matching most check_mk-checks.
	Standard installation path is /usr/share/check_mk/pnp-templates
	
1.0.26:
      -	Changed License to GNU GPL Version 2
      * modules check_mk_admin and check_mk_base are both shipped
	uncompiled.
      * source code of windows agent togehter with Makefile shipped
	with normal distribution
      * checks/md now handles rare case where output of /proc/mdstat
	shows three lines per array

1.0.25:
      * setup skript remembers paths

1.0.24:
      * fixed bug with precompile: Version of Agent was always 0

1.0.23:
      * fixed bug: check_config_variables was missing in precompiled
	files
      * new logwatch agent in Python plus new logwatch-check that
	handles both the output from the old and the new agent

1.0.22:
      * Default timeout for TCP transfer increased from 3.0 to 60.0
      * Windows agent supports '<<<mem>>>' that is compatible with Linux
      * Windows agents performance counters output fixed
      * Windows agent can now be cross-compiled with mingw on Linux
      * New checktype winperf.cpuusage that retrieves the percentage
	of CPU usage from windows (still has to be tested on Multi-CPU
	machine)
      * Fixed bug: logwatch_dir and logwatch_groupid got lost when
	precompiling. 
      * arithmetic for CPU usage on VMS multi-CPU machines changed

1.0.21:
      * fixed bug in checks/df: filesystem levels did not work
	with precompiled checks

1.0.20:
      * new administration guide in doc/
      * fixed bug: option -v now works independent of order
      * fixed bug: in statgrab_net: variable was missing (affected -C)
      * fixed bug: added missing variables, imported re (affected -C)
      * check ipmi: new option ipmi_summarize: create only one check for all sensors
      * new pnp-template for ipmi summarized ambient temperature
 
1.0.19:
      * Monitoring of Windows Services
      * Fixed bug with check-specific default parameters
      * Monitoring of VMS (agent not included yet)
      * Retrieving of data via an external programm (e.g. SSH/RSH)
      * setup.sh does not overwrite check_mk.cfg but installs
	the new default file as check_mk.cfg-1.0.19
      * Put hosts into default hostgroup if none is configured<|MERGE_RESOLUTION|>--- conflicted
+++ resolved
@@ -35,12 +35,9 @@
     * 1565 mem.win: set default levels for page file to 80%/90%
     * 1608 zpool_status: Add an overall state check (thx to Craig Cook)...
     * 1567 postfix_mailq: speedup in Linux agent for large mail queues...
-<<<<<<< HEAD
     * 1450 checkpoint_connections, checkpoint_packets: new checks to monitor Checkpoint firewalls
-=======
     * 1611 mssql.vbs: Supporting SQL-Server 2014 now
     * 1568 f5_bigip_cluster_v11: new check for F5 cluster status for firmware version 11
->>>>>>> 448bd585
     * 1478 FIX: kernel.util, statgrab_cpu: fix computation of utilization...
     * 1480 FIX: brocade_vdx_status: disable check on some devices that do not support it...
     * 1485 FIX: dell_om_disks, dell_om_esmlog, dell_om_mem, dell_om_processors, dell_om_sensors: detect more devices...
