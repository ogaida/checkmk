--- conflicted
+++ resolved
@@ -64,11 +64,8 @@
     * 0926 windows agent: local / plugin scripts now get the REMOTE_HOST as environment variable
     * 0163 kaspersky_av_quarantine,kaspersky_av_tasks,kaspersky_av_updates: New checks for kaspersky anti virus on linux
     * 0164 symantec_av_progstate,symantec_av_quarantine, symantec_av_updates: New checks for Symantec Anti Virus on Linux
-<<<<<<< HEAD
     * 0165 ups checks now supports also GE devices (Thanks to Andy Taylor)...
-=======
     * 0927 windows agent: now able to evaluate logfiles written in unicode (2 bytes per character)...
->>>>>>> 23aea70c
     * 0777 FIX: special agent emcvnx: did not work with security file authentication...
     * 0786 FIX: zfsget: fixed compatibility with older Solaris agents...
     * 0809 FIX: brocade_fcport: Fixed recently introduced problem with port speed detection
