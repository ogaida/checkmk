--- conflicted
+++ resolved
@@ -43,10 +43,7 @@
     * 0640 jolokia_metrics.gc, jolokia_metrics.tp: now come with its own pnp templates
     * 1088 included check_mk_agent windows msi installer...
     * 0183 sentry_pdu: New check to monitor plugs of sentry PDUs
-<<<<<<< HEAD
     * 0184 knuerr_sensors: New Check to monitor Sensors on a Knürr RMS Device
-=======
->>>>>>> 92053e75
     * 0994 FIX: agent plugin smart: fixed syntax error
     * 0989 FIX: logwatch.ec: Fix forwarding multiple messages via syslog/TCP...
     * 0943 FIX: if.include: fixed incorrect traffic percentage values in the check output of if checks...
