1.2.7i1:
    Core & Setup:
    * 1759 Packed RPM and DEB agent packages are now shipped with normal Check_MK package...
    * 1791 FIX: Fix problem where many bogus RRD files for Check_MK service would be created...

    Checks & Agents:
    * 1665 agent_netapp: New special agent for NetApp monitoring via Web-API...
    * 1782 msexch_replhealth: new check for monitoring health of MS Exchange DAG
    * 1458 msexch_dag.contentindex, msexch_dag.copyqueue, msexch_dag.dbcopy: new checks for MS Exchange Mailbox Servers in a DAG...
    * 1207 services: Check can now be configured with additional names for matching...
    * 1786 casa_cpu_mem, casa_cpu_temp, casa_cpu_util, casa_fan, casa_power: support more devices, also C100G
    * 1787 docsis_channels_upstream, docsis_channels_downstream: now also support CASA 100G
<<<<<<< HEAD
    * 1459 netscaler_cpu: new check to monitor the CPUs of Citrix Netscaler Appliances
=======
    * 1519 etherbox.temp: Now supports lower levels, output configurable to Celsius, Fahrenheit or Kelvin...
            NOTE: Please refer to the migration notes!
    * 1520 hwg_temp: Now uses new temperature ruleset, allows lower levels and alternate output units....
            NOTE: Please refer to the migration notes!
    * 1521 carel_sensors: Now uses new Temperature WATO-Rule...
            NOTE: Please refer to the migration notes!
>>>>>>> 137e277f
    * 1457 FIX: logins: new check renamed from "users" check...
            NOTE: Please refer to the migration notes!
    * 1762 FIX: lnx_thermal: Now ignoring trip points with level 0...
    * 1763 FIX: diskstat: Fixed error in config example of manpage
    * 1755 FIX: cisco_vpn_tunnel: fix exception in case tunnel is not OK
    * 1756 FIX: agent_ibmsvc: do not abort execution if one of the sections fail
    * 1778 FIX: cisco_secure: do not warn for port where port security cannot be enabled
    * 1764 FIX: mk_sap: Fixed exception when saving status file
    * 1663 FIX: winperf_if: fixed incorrect enumeration of interface index...
    * 1204 FIX: veeam_client: Not longer throwing an error in case of currenlty running backup
    * 1666 FIX: inventory check esx_vsphere_hostsystem: no longer crashes if information is missing...
    * 1767 FIX: fc_port: Re-enabled check discovery of this check
    * 1768 FIX: brocade_fcport/brocade_info: Only try to discover these services when device provides correct info...
    * 1769 FIX: megaraid_bbu: Fixed exception for some controllers reporting "full charge capacity"
    * 1770 FIX: megaraid_pdisks: Now handling unconfigured good/bad states...
    * 1771 FIX: domino_mailqueues: Fixed exception during inventory when no data usable data available
    * 1208 FIX: cifsmounts: Detects now unreachable CIFS mounts
    * 1772 FIX: lparstat_aix: Check handles already working agent output again

    Multisite:
    * 1758 Improved exception hander: Shows details without additional debug request, added mailto link for error report...
    * 1788 New personal setting for start page, right after login...
    * 1781 FIX: Fix broken grouping by host/service group in availability
    * 1783 FIX: Finish the view "History of Scheduled Downtimes"...
    * 1206 FIX: Hostname not longer shown as column in host views
    * 1766 FIX: Fixed exceptions in Web GUI when host or service groups used non ascii characters in names...
    * 1773 FIX: Fixed different exceptions when using localized multisite
    * 1774 FIX: IE: Always use the latest available rendering enginge of the used browser...

    WATO:
    * 1760 Added search form to manual checks page
    * 1785 Upload SNMP MIBs via WATO...
    * 1761 FIX: Ruleset search is now consistent for host & serviceparameters and manual checks
    * 1765 FIX: Fixed bug when generating nagvis backends while having sites with livestatus proxy configured...
    * 1789 FIX: Fix preview of passive checks in WATO list of services
    * 1790 FIX: Fix WATO parameters page for passive checks...

    Notifications:
    * 1662 notification plugin spectrum: finalized script. now able to handle host notications
    * 1661 FIX: mknotifyd: improved performance when receiving forwarded notifications
    * 1664 FIX: mknotifyd: further performance improvements for notification forwarding
    * 1205 FIX: RBN: Fixed match contactgroup condition...

    BI:
    * 1784 FIX: Fix exception in BI Boxes when parents are being used


1.2.6b1:
    Core & Setup:
    * 1439 mk-job: now also available on solaris systems...
    * 1648 New installations have the service to check for unchecked services enabled by default...
    * 1723 New check API function get_average() as more intelligent replacement for get_counter()...
    * 1725 The get_average() function from now on only returns one argument: the average...
            NOTE: Please refer to the migration notes!
    * 1483 FIX: Savely replace illegal vertical bars in check plugin output...
    * 1431 FIX: windows_agent: fixed error on parsing unicode formatted logfiles...
    * 1545 FIX: Check_MK Inventory check is now resulting in correct state on duplicate host
    * 1555 FIX: Improved validation on timeperiod references of non existing periods...
    * 1574 FIX: Hosts named like used python modules do not break precompiled checks anymore...
    * 1624 FIX: Remove illegal characters from service descriptions of active checks...
    * 1628 FIX: Remove trailing backslashes from service descriptions...
    * 1649 FIX: Check_MK inventory service has been renamed to Check_MK Discovery...
    * 1706 FIX: Fix file permissions when installing MKPs to 0644 or 0755...
    * 1750 FIX: Handle rare cases where SNMP response string begins with a line feed...
    * 1740 FIX: Changed default service discovery check intervall to 12 hours

    Checks & Agents:
    * 1197 climaveneta_temp: New check for temperature sensors on Climaveneta clima devices
    * 1167 citrix_license/esx_license: Can now be configured to always show OK as state
    * 1198 climaveneta_fan: New check for fan speed on Climaveneta devices
    * 1199 climaveneta_alarm: New check to display the alarm states on Climaveneta devcies
    * 1484 dell_om_sensors: Use sensor name as item...
            NOTE: Please refer to the migration notes!
    * 1200 Docsis Checks: Now HW Rev2 of Arris Cable Modems are detected.
    * 1486 mk_oracle: completely overhauled ORACLE monitoring...
    * 1201 allnet_ip_sensoric: Detect Temperature Sensors now in more cases...
    * 1171 Added new check for monitoring mail delivery (SMTP -> IMAP/POP3 mailbox)...
    * 1444 f5_bigip_chassis_temp, f5_bigip_cpu_temp: Two new checks to replace the old f5_bigip_temp...
            NOTE: Please refer to the migration notes!
    * 1432 agent_vsphere: now able to monitor virtual machines snapshots...
    * 1507 New optional parse_function for check API...
    * 1445 quantum_libsmall_door, quantum_libsmall_status: Two new checks for monitoring small Quantum tape libraries
    * 1448 domino_info: check is extended to also show and monitor the lnNotesServerState
    * 1509 if, if64: New option for make inventory based on port alias...
    * 1440 livedump: now able to add hosts icon_image on config generation...
    * 1517 carel_sensors: New check for monitoring temperature sensors of Carel AC devices
    * 1551 f5_bigip_vserver: add performance data for connections and connection rate
    * 1554 mk_oracle: You can now monitor multiple ORACLE releases on the same host
    * 1518 raritan_pdu_inlet, raritan_pdu_inlet_summary: Modified existing check to give one item per phase and support setting levels....
            NOTE: Please refer to the migration notes!
    * 1592 AIX: New Plugin to monitor errpt in logwatch style...
    * 1565 mem.win: set default levels for page file to 80%/90%
    * 1608 zpool_status: Add an overall state check (thx to Craig Cook)...
    * 1594 ibm_svc_host: Can now be set to be always OK...
    * 1595 esx_vsphere_objects_count: New Check to Ouput the number of VMs
    * 1567 postfix_mailq: speedup in Linux agent for large mail queues...
    * 1611 mssql.vbs: Supporting SQL-Server 2014 now
    * 1568 f5_bigip_cluster_v11: new check for F5 cluster status for firmware version 11
    * 1450 checkpoint_connections, checkpoint_packets: new checks to monitor Checkpoint firewalls
    * 1569 check_mk_agent.openbsd: add sections for mem and lnx_if (memory and network interfaces)...
    * 1451 users: new check to monitor number of users logged in on a linux system...
    * 1615 qnap_disks: Added support for Fujitsu NAS QR802
    * 1616 drbd: Added support for Ahead/Behind cluster states (DRBD >= 8.3.10)
    * 1626 Renamed service descriptions of filesystem, process and logwatch checks...
    * 1627 megaraid_ldisks: Warn if current cache or write policy differs from logical drive default policy...
    * 1629 check_mk_agent.freebsd: several new features and improvements, now only use statgrab...
    * 1630 smart: update in plugin that also outputs information about disks attached to a MegaRAID controller...
    * 1631 juniper_bgp_state: check now detects and supports more differen device models...
    * 1645 Added basic kernel section to FreeBSD agent...
    * 1597 bluecat_dhcp, bluecat_dns: Checks can now be used in Check_MK Cluster Mode
    * 1599 check_mk_agent.aix: Simple run_cached Feature for plugins...
    * 1699 Windows agent: new option "file" for writing output into a file...
    * 1684 cisco_vpn_tunnel: Now supporting VPN 3000 Conncentrator devices
    * 1685 enterasys_*: Now supporting device C2G124-48 (Rev 05.02.18.0002)
    * 1694 cisco_wlc/cisco_wlc_clients: Added support for Cisco AIR-CT2504-K9
    * 1726 Move variable data of Linux/UNIX agents to /var/lib/check_mk_agent...
            NOTE: Please refer to the migration notes!
    * 1734 check_sql: Added support for DB2 (thanks to Troels Arvin)
    * 1757 Check SSH can now be configured  in WATO
    * 1478 FIX: kernel.util, statgrab_cpu: fix computation of utilization...
    * 1480 FIX: brocade_vdx_status: disable check on some devices that do not support it...
    * 1485 FIX: dell_om_disks, dell_om_esmlog, dell_om_mem, dell_om_processors, dell_om_sensors: detect more devices...
    * 1202 FIX: cisco_power, cisco_temp_perf: Both checks now using a new service description...
            NOTE: Please refer to the migration notes!
    * 1446 FIX: cisco_temp_perf: Check now finds missing sensors in case where also cisco_temp_sensor is being used....
    * 1203 FIX: veeam_client: Now supports multiple Backups for one host...
            NOTE: Please refer to the migration notes!
    * 1437 FIX: veeam_jobs: fixed incorrect state for BackupSync job...
    * 1511 FIX: oracle_jobs: avoid broken checks, make compatible with old version...
    * 1513 FIX: Handle broken SNMP bulk walk implementation of Mikrotik Router firmware RouterOS v6.22...
    * 1503 FIX: Fixed monitoring of multiple SAP instances with one mk_sap plugin...
    * 1515 FIX: cisco_secure: fix service description, fix OK state in case of no violation
    * 1449 FIX: nginx_status: agent plugin no longer honours "http(s)_proxy" env variables of root user
    * 1387 FIX: mk_oracle: Correctly deal with underscore in SID for Oracle 9.2-10.1...
    * 1532 FIX: mk_sap: Cleaning up old state information from sap.state file...
    * 1548 FIX: bluecat_ntp: do not inventorized devices where NTP information is missing
    * 1549 FIX: bluecat_threads: do not inventorize this check where information is missing...
    * 1536 FIX: fritz!Box special agent now deals with new URLs (firmware >= 6.0) correctly
    * 1550 FIX: zfs_arc_cache: do not inventorize of no cache information available...
    * 1572 FIX: Sample configs, plugins etc. for windows agent use windows linebreaks now...
    * 1575 FIX: vSphere Monitoring works with RedHat 5.x now...
    * 1584 FIX: winperf_if: Fixed checks of interfaces with equal names but one with index...
    * 1590 FIX: printer_supply_ricoh: Fixed broken check
    * 1591 FIX: netapp_volumes: The state mixed_raid_type is now treated as non-critical state
    * 1602 FIX: dell_om_esmlog: Fixed typo in plugin output
    * 1603 FIX: ad_replication: fixed typo in plugin output
    * 1604 FIX: mysql_slave: Dealing with situation where connection with master is lost
    * 1563 FIX: Reworked configuration of process monitoring...
            NOTE: Please refer to the migration notes!
    * 1593 FIX: IBM SVC Checks: The Service Descriptions not longer contain IBM SVC as prefix...
            NOTE: Please refer to the migration notes!
    * 1564 FIX: check_mk_agent.linux: fix situation where async plugin is not executed after crash...
    * 1609 FIX: zpool_status: fix problem when the zpool has a separate log or cache device...
    * 1566 FIX: 3ware_disks: consider VERIFYING state as OK now...
    * 1612 FIX: job: Fixed wrong reported start time for running jobs
    * 1596 FIX: etherbox: Fix for the inventory in case of not connected temperature sensors...
    * 1571 FIX: check_mk_agent.linux: fix output of lnx_if on Ubuntu 8.04 (on older kernels), repairs tcp_conn_stats...
    * 1622 FIX: megaraid_bbu: handle case isSOHGood and consider it as critical...
    * 1617 FIX: lnx_if: Deal with data provided by cluster host
    * 1618 FIX: ad_replication: Output of timeLastSuccess and timeLastFailure was inverted...
    * 1623 FIX: hp_proliant_mem: support for some yet unhandled status situations
    * 1640 FIX: check_jolokia_metrics_serv_req: Fixed wrong levels shown for upper thresholds
    * 1632 FIX: hr_fs: remove ugly "mounted on:" information appearing on Juniper devices
    * 1646 FIX: hyperv_vms: Plugin garbles following plugin output when no VMs exist...
    * 1647 FIX: agent_ipmi: Check_MK service gets critical now when ipmi-sensors command fails
    * 1453 FIX: drbd.stats: tried to send non-numeric write order parameter to rrd...
    * 1598 FIX: bluecat_dhcp: Check is not longer found in inventory if dhcp service is not activated
    * 1635 FIX: multipath: fix parsing output of multipath on RedHat6 with space in alias
    * 1652 FIX: kaspersky_av_quarantine: Fixed exception when a file was found in quarantine
    * 1653 FIX: megaraid_pdisks: Resulting states are now hard coded within the check...
    * 1654 FIX: statgrab_disk: Fixed scaling of values shown in PNP graphs...
    * 1655 FIX: AIX Agent: Fixed broken filesystem checks when having PowerHA installed...
    * 1656 FIX: cisco_vpn_tunnel: Refactored complete check, fixed threshold bugs...
    * 1677 FIX: f5_bigip_interfaces: Cleaned up check a bit
    * 1679 FIX: ups_bat_temp: Now skipping sensors which are reported to have 0 upsBatteryTemperature
    * 1681 FIX: cmciii_lcp_fans: Skipping non FAN units now; cleaned up check
    * 1682 FIX: cmciii_lcp_waterflow: Check can now deal with devices with a different setup
    * 1701 FIX: Correctly show absolute level for CPU load in case of warn/crit...
    * 1702 FIX: Fix check_notify_count: notification had been counted twice...
    * 1703 FIX: ups_test: Fix computation of time since last self test...
    * 1454 FIX: megaraid checks: megacli binaries in lowercase (Ubuntu..) are now also detected by the linux agent
    * 1455 FIX: hp_proliant_mem:  avoid a crash of the check when module_condition is empty
    * 1688 FIX: juniper_screenos_mem: Fixed wrong total memory computation
    * 1658 FIX: agent_vsphere: no longer crashes when decommissioned vms report no hardware information...
    * 1708 FIX: cups_queues: fix outputting of current printer jobs if printer daemon is CUPS...
    * 1710 FIX: omd_status: Fix totally missing section in Linux agent...
    * 1711 FIX: win_printers.ps1: ignore temporary printers created by RDP terminal sessions...
    * 1712 FIX: hyper_vms: fixed for snapshot VMs with (...) in their names...
    * 1713 FIX: check_fstab_mounts: now correctly ignores swap space...
    * 1716 FIX: windows_tasks: consider state SCHED_S_TASK_QUEUED (0x00041325) as OK now
    * 1721 FIX: dell_om_mem: Handle formerly unhandled situations with multiple errors...
    * 1695 FIX: brocade_vdx_status: Is now not bein inventorized anymore for devices not supporting the check
    * 1722 FIX: lnx_thermal: fix invalid zero temperature if mode file is missing
    * 1696 FIX: cisco_temp_sensor: Value reported of check was not always correct (precision was wrong)...
    * 1727 FIX: cisco_secure: Fixed inventory exception when port security is not enabled
    * 1728 FIX: cisco_temp_perf: Not inventorized anymore for hosts supporting cisco_temp_sensor
    * 1724 FIX: emc_datadomain_temps: convert to new standard check output, add PNP template
    * 1729 FIX: apc_symmetra_test: Cleaned up check, fixed exception when self test date is zero
    * 1730 FIX: apc_symmetra: Fixed exception when last diagnose date was not known
    * 1731 FIX: ipmi_sensors: Fixed agent part when ipmi-sensors call on first agent run...
    * 1732 FIX: dell_powerconnect_cpu: Fixed exception during inventory for incompatible devices
    * 1733 FIX: dell_powerconnect_psu: Skipping inventory of not supported System temp sesnor for M6220 devices...
    * 1747 FIX: zfsget: try to speed up agent code for Linux/Solaris/FreeBSD by using -t filesystem,volume...
    * 1659 FIX: windows agent: fixed output of 64 bit performance counters...
    * 1748 FIX: win_dhcp_pools: fix naming of WATO rules and informal WARN/CRIT levels in performance data
    * 1735 FIX: oracle_instance: Inventory function deals better with old bogus agent output
    * 1736 FIX: lparstat_aix: Trying to deal with more kind of lparstat output...
    * 1737 FIX: mk_sap: Working around garbled SAP state file when multiple instances were running parallel
    * 1738 FIX: oracle_instance: Be compatible to old oracle agent outputs
    * 1751 FIX: winperf_ts_sessions: try to fix invalid number of active and inactive sessions...
    * 1739 FIX: lnx_thermal: Be more compatible to thermal devices which report no "type"

    Multisite:
    * 1508 Allow input of plugin output and perfdata when faking check results...
    * 1493 Added config option "Default filter group" to set the initial network topology view filter...
    * 1497 Implemented password policy capabilities for local users...
    * 1499 SEC: Fixed XSS injections in different places...
    * 1069 SEC: Replaced insecure auth.secret mechanism...
            NOTE: Please refer to the migration notes!
    * 1500 SEC: Preventing livestatus injections in different places...
    * 1530 Dashboard: Host/service statistics dashlets now deal with the context...
    * 1558 Better visualize manually changed notification enable/disable
    * 1621 Sorting Check_MK* services always on top of services lists
    * 1636 Crash checks now have an icon for viewing and sending a crash dump...
    * 1700 Enable icon for link to host/service parameters per default now...
    * 1705 Better styling of dashboard designer
    * 1714 Add support for jsonp export (next to json and python)...
    * 1715 Output icon information in CSV/JSON/Python export of views...
    * 1164 FIX: Fixed links from servicegroup overviews to single servicegroups
    * 1166 FIX: Also prevting stylesheet update issues during version updates (just like for JS files)
    * 1481 FIX: Fix broken layout of Host-, Service- and Contactgroup filters
    * 1482 FIX: Fix exception when editing a visual of type single host group...
    * 1487 FIX: Fixed exception in Web GUI "Internal error:: name 'Filter' is not defined" in manual setups (using setup.py)...
    * 1488 FIX: Fixed wrong information showing up on "Host Group" and "Service Group" views...
    * 1433 FIX: Quicksearch: no longer shows an invalid search result when looking for multiple hosts...
    * 1494 FIX: Fixed error in NagVis Maps snapin when some users had no contact groups assigned
    * 1496 FIX: Fixed exception after editing a dashboard as user without permission to publish dashboards...
    * 1436 FIX: quicksearch: search with multiple patterns (h: / s:) no longer discards the host pattern...
    * 1438 FIX: quicksearch: fixed various non-working quicksearch filters...
    * 1501 FIX: Legacy view formats created with 2014-09 snapshots are now converted...
    * 1506 FIX: Fixed randomly hidden dashboard title...
    * 1527 FIX: Fixed views missing values of some filters (serviceregex, hostgroup filters, ...)...
    * 1528 FIX: Fixed actions in mobile GUI...
    * 1529 FIX: Mobile-GUI: Fixed "all host problems" view not showing all problems...
    * 1533 FIX: Fixed sorting of hosts with same name in "services of host" view
    * 1534 FIX: Fixed filtering views in distributed setup lead to empty views...
    * 1553 FIX: Fix deleting (acknowleding) of logfiles in logwatch...
    * 1537 FIX: Added transformation code for user dashboards created between 2014-08 and 2014-10...
    * 1538 FIX: Only allow switching sites on/off when permitted to...
    * 1539 FIX: Fixed refreshing of PNP graphs in dashboards...
    * 1543 FIX: Hosttag columns are now available right ater creating a tag...
    * 1544 FIX: Fixed exception in complain phase in view editor...
    * 1573 FIX: WATO Quickaccess snapin: Pending button is not overlapped by icons anymore
    * 1557 FIX: Fix sorting of hostnames that only differ in lower/uppercaseness
    * 1577 FIX: Fixed editing of views using the "Downtime for host/service" sorter or column...
    * 1578 FIX: Folding states of containers with umlauts in titles are now persisted...
    * 1580 FIX: Views: Hardcoded single context filters are not shown in filter form anymore...
    * 1581 FIX: Single context views with missing context show an error message now...
    * 1585 FIX: Dashboard: Fixed mass client CPU load consumption when making graph dashlets too small...
    * 1586 FIX: Dashboard: Toggling edit/non-edit is now reflected when reloading the page
    * 1605 FIX: Fixed perfometer of check check_mk-printer_supply_ricoh
    * 1607 FIX: check_http: Fixed broken links in escaped plugin output
    * 1614 FIX: Fixed wrong URL in webapi.py documentation
    * 1619 FIX: Renamed "Hostgroups" and "Servicegroups" views to "Host Groups" and "Service Groups"
    * 1638 FIX: Fixed styling small styling problems in wiki snapin
    * 1641 FIX: Quicksearch: Now able to search for services with backslashes in names
    * 1642 FIX: Quicksearch: Improved error handling on invalid search statements (invalid regexes)
    * 1651 FIX: Consolidated painters of service list views...
    * 1678 FIX: Fixed problem with garbled styles on user profile page after saving
    * 1680 FIX: Fixed various dashlet designer position/resizing issues...
    * 1683 FIX: Replaced a lot of old GIF images with better looking PNG images
    * 1687 FIX: Add visual to dashboard menu can now be closed with click anywhere on page
    * 1709 FIX: Fix exception when a non-Ascii character is part of the variable part of a view title
    * 1691 FIX: Fixed problem when watching BI aggregations with umlauts in titles or group name

    WATO:
    * 1170 Added buttons to move rules to top/bottom of the list to ruleset edit dialog
    * 1489 Added iCalendar import for generating timeperiods e.g. for holidays...
    * 1495 Most WATO tables can now be sorted (where useful)...
    * 1504 WATO makes host tag and group information available for NagVis...
    * 1535 Disabled services on service discovery page now link to the ruleset
    * 1587 SEC: Prevent logging of passwords during initial distributed site login...
    * 1560 Put host and service groups into one WATO menu item...
    * 1561 Remove Auditlog from the main WATO menu and put it into the activate Changes page
    * 1562 Move manual checks into a new WATO module...
    * 1697 Allow non-Ascii characters in topic of host tag groups
    * 1707 WATO rule editor: show title of tag group when rendering the conditions of a rule...
    * 1689 Creating WATO backends for each configured site now...
    * 1690 Pending changes can now be discarded...
    * 1693 Added search form to global settings page...
    * 1717 Split up LDAP configuration dialog into four boxes...
    * 1165 FIX: Fixed exception in service discovery of logwatch event console forwarding checks...
    * 1490 FIX: Timperiod excludes can now even be configured when creating a timeperiod...
    * 1491 FIX: Fixed bug in dynamic lists where removing an item was not always possible...
    * 1492 FIX: Fixed too long URL bug when deleting a timeperiod right after creating one
    * 1498 FIX: Fixed displaying of global settings titles / help texts...
    * 1502 FIX: Fixed removing elements from ListOf choices during complain phase
    * 1505 FIX: Snapshots are now bound to the used monitoring core...
    * 1540 FIX: Host diagnose page: Some tests were failing randomly
    * 1541 FIX: Fixed missing form fields for notification method when editing rbn default rule
    * 1542 FIX: Changed text of "debug_log" option to be clearer in distributed setups...
    * 1546 FIX: Fixed adding cluster nodes to new cluster in complain phase...
    * 1556 FIX: WATO inventory ignores already inventorized checks which does not exist anymore...
    * 1576 FIX: SNMP Community host attribute is now visible for IE<=8...
    * 1588 FIX: Renamed SNMP communities rule to SNMP credentials
    * 1589 FIX: Restructured SNMP credentials rule specification...
    * 1620 FIX: Fixed exception during host renaming when host has no perfdata
    * 1625 FIX: Safely handle characters that have a special meaning in regexes when creating service-specific rules...
    * 1637 FIX: Fixed exception in notification analysis when notifications have not NOTIFICATIONTYPE set
    * 1639 FIX: Interfaces with speed more than 10GBit/s can now be configured correctly
    * 1633 FIX: Fix problem that attributes of new WATO folders have not been saved...
    * 1634 FIX: Fix editing of cluster hosts in WATO: cluster-property no longer goes lost...
    * 1686 FIX: Host renaming also updates explicit negated hosts in rules

    Notifications:
    * 1512 Bulk notification can now be grouped according to custom macro values...
    * 1650 Enabled rule based notifications by default (for new installations)...
    * 1749 Allow title of notifiation script to be in third line if second line is encoding: utf-8...
    * 1660 notification plugin spectrum: now configurable via flexible notifications
    * 1168 FIX: HTML mails can now be configured to display graphs among each other...
    * 1514 FIX: Try harder to detect previous hard state in notification when using Nagios as core...
    * 1582 FIX: Fixed missing graphs in mails when sending notifications to non-contacts...
    * 1583 FIX: Can use contact groups without hosts/services assigned in RBN rules now...
    * 1606 FIX: Moved notify.log to var/log/notify.log in OMD environments...
    * 1570 FIX: Fix notification of check_http active checks with Nagios core...
    * 1704 FIX: Fix notification analyser in case there are non-Ascii characters in the notification context

    BI:
    * 1435 FIX: Saving BI aggregations: No longer reports 'Request-URI Too Large'...
    * 1559 FIX: Fix link from BI icon to BI views (aggregations affected by this host/service)
    * 1692 FIX: Aggregations with umlauts in title/topic can now be displayed in BI/Availability

    Reporting & Availability:
    * 1720 FIX: Remove bogus column H.Down if "Consider times where the host is down" is switch off...

    Event Console:
    * 1169 Added host state type filter to "recent event history" view
    * 1718 Show groups of regex match of events in details views of Event Console
    * 1719 Allow to allow both host name and IP address when checking for events in Event Console...
    * 1531 FIX: Fixed exception in event history view when displaying CHANGESTATE events
    * 1610 FIX: Hostname translation now also works for incoming SNMP traps
    * 1643 FIX: Improved error handling of exceptions when processing log lines
    * 1644 FIX: Fixed matching dynamic number of regex match groups...
    * 1698 FIX: Fix specifying explicit path to unix socket for check_mkeventd

    Livestatus:
    * 1613 FIX: Fixed invalid json format in Stats query with requested heaeders...

    HW/SW-Inventory:
    * 1479 liveproxyd: new function for collecting remote inventory data...
            NOTE: Please refer to the migration notes!
    * 1452 Solaris HW/SW-Inventory added...
    * 1547 FIX: win_cpuinfo: fix case where NumberOfCores is missing (Windows 2003)...
    * 1552 FIX: mk_inventory.ps1: fix garbled or missing entries by removing bogus binary zeroes...
    * 1752 FIX: win_exefiles: handle case gracefully where no size information is available
    * 1753 FIX: win_bios: handle case with colons in BIOS version

    inventory:
    * 1516 FIX: win_disks: fix exception in case of empty signature


1.2.5i6:
    Core & Setup:
    * 1008 Overall check timeout for Check_MK checks now defaults to CRIT state...
    * 1373 SEC: Do not ouput complete command line when datasource programs fail...
    * 1425 New section header option "encoding" for agent output...
    * 1129 FIX: Windows MSI-Installer: some systems created corrupted check_mk_agent.msi files...
    * 1426 FIX: windows agent: logwatch: no longer reports incorrect formatted texts (japanese characters)...
    * 1429 FIX: Disabled snmp checktypes are now sorted out before Check_MK contacts the snmp host...

    Checks & Agents:
    * 0185 knuerr_rms_humidity, knuerr_rms_temp: Two new Checks to Monitor the Temperature and the Humidity on Knürr RMS Devices
    * 1065 heartbeat_crm / heartbeat_crm.resources: Rewrote checks / formalized parameters...
    * 1068 livedump: Added optional check interval (detect staleness) / option to encrypt mails...
    * 1093 windows agent: performance counter can now be specified by name...
    * 0189 docsis_channels: Support for Frequency of Downstream Channels for Devices with DOCSIS MIB
    * 0190 docsis_channels_upstream: New check for monitoring upstream channels on cable modems with DOCSIS MIB
    * 0193 docsis_cm_status: New Check Status Check for Cable Modems with Docsis MIB.
    * 1070 printer_input/printer_output: New checks to monitor input/output sub-units of printers...
    * 0196 esx_vsphere_hostsystem: New subcheck for maintenance mode...
    * 0197 check_uniserv: New Check for Uniserv Data Management Services...
    * 0199 veeam_client: Check rewritten to get a nicer output
    * 0200 arris_cmts_cpu,arris_cmts_temp: New Checks for Arris CMTS Devices ( Temperature and CPU Utilization)
    * 0202 cisco_temp_sensor: It is now possible to configure this check in WATO....
    * 1172 New check sap.value_groups...
    * 1173 cisco_secure: Check creates now a summary instead one service by port...
            NOTE: Please refer to the migration notes!
    * 1174 rms200_temp: New Temperature check for RMS200 Devices
    * 1175 dell_idrac_disks: New Check for Harddisks using Dell iDrac
    * 0644 adva_fsp_if: instead of lower warning and critical levels check now supports lower and upper levels
            NOTE: Please refer to the migration notes!
    * 1006 printer_pages: add Perf-O-Meter and PNP template
    * 0646 brocade_fcport: the administrative states for which ports are inventorized can now be configured in WATO
    * 1010 chrony: new check for NTP synchronization via chrony on Linux...
    * 1011 ibm_svc_systemstats.disk_latency: introduce levels for alerting...
    * 1372 cisco_vss: new check for monitoring state of Cisco Virtual Switches
    * 0648 brocade_fcport: new speed calculation of isl_ports...
    * 0649 f5_bigip_pool: check now also prints the node names of down nodes
    * 1374 arc_raid_status: moved plugin into main Linux agent...
            NOTE: Please refer to the migration notes!
    * 1375 vxvm_enclosures, vxvm_multipath, vxvm_objstatus: joined into one agent plugin called vxvm...
    * 1376 dmraid: moved plugin code into normal Linux agent...
    * 1377 Renamed agent plugin resolve_hostname into dnsclient, make portable to all Unices...
    * 1146 nfsmounts: supported by AIX agent now...
    * 1103 windows agent: now able to omit context text of logfiles...
    * 1150 netstat: new check for monitoring TCP/UDP connections and Linux and AIX...
    * 0654 oracle_instance: now also monitors the log mode
    * 1176 winperf_msx_queues: The list of counters for inventory can now be configured host based using wato
    * 0656 brocade_fcport: inventory rule can now choose upon physical und operations states as well, state choices were also updated
    * 1177 Hivemanger: New agent to check hivemanager devices
    * 1383 oracle_asm_diskgroup: Account for offline disks and required mirror free space...
            NOTE: Please refer to the migration notes!
    * 1178 arris_cmts_mem: New check for Memory usage on arris cmts modules.
    * 1179 bluecat_dhcp: New Check for DHCP Service on bluecat adonis devices.
    * 1180 bluecat_dns, bluecat_dns_queries: New DNS Checks for Bluecat Adonis.
    * 1181 bluecat_ntp: New Check for NTP on bluecat adonis or proteus devices
    * 1105 wmic_if.ps1: Powershell version of the wmic_if.bat script...
    * 1182 bluecat_ha: New Check for HA Status on Bluecat Adonis devices
    * 1183 bluecat_commandserver: New Check for bluecat adonis devices
    * 1397 juniper_screenos_cpu, juniper_screenos_fan, juniper_screenos_mem, juniper_screenos_temp, juniper_screenos_vpn: new checks for Juniper ScreenOS Firewalls
    * 1106 mk_inventory.ps1: now uses the MK_CONFDIR environment variable from the agent (if available)...
    * 1107 windows agent: now sets additional environment variables...
    * 1108 printer_io.include: included tray description in check output
    * 0657 diskstat: cluster support added for single disk modes
    * 1111 vCenter monitoring: greatly improved performance (at least 40 times faster)...
    * 1112 esx_vsphere_hostsystem.mem_usage_cluster: allows to monitor total RAM usage of all nodes in a cluster...
    * 0658 brocade_info: new check to retrieve informational data about Brocade switches
    * 1385 oracle_instance: new WATO rules for archivelog, logging, login and uptime...
    * 1403 kernel.util: allow levels for the total CPU utilization...
            NOTE: Please refer to the migration notes!
    * 1117 agent_vsphere: now able to query license information from esx system...
    * 1118 bluecat_dns, bluecat_dhcp: no able to run as clustered checks...
    * 1409 Extended Check_MK-API: check function may return None...
    * 0659 domino_tasks: new check to monitor tasks on a lotus domino server via snmp
    * 1187 Hivemanager: Extended Check and Agent...
    * 1130 esx monitoring: agent_vsphere now retrieves additional data (used by HW-inventory)...
    * 1422 agent_vsphere: now able to configure where the power state of a vm or esx-host should be assigned...
    * 1442 ups_socomec_out_source: New check for checking the power source of out phases for Socomec UPSs
    * 0662 domino_mailqueues: new check to monitor mail queues in Lotus Domino
    * 1188 veeam_client: Check now also outputs ReadSize and TransferedSize...
    * 0663 domino_info: new check to extract informational data about a Lotus Domino Server
    * 0664 domino_users: new check to monitor the number of users on a Domino Notes server
    * 1447 domino_transactions: new check to monitor the number of transactions per minute on Lotus Domino servers
    * 1190 statgrab_cpu: Check can now handle parameters
    * 1191 Linux agent now also sends information about tmpfs...
    * 1193 ps: Manual Checks can now use RegEx for user matching...
    * 1194 Linux Agent now supports monitoring of cifs mounts
    * 1195 AIX Agent now also supports monitoring of cifs mounts
    * 1196 apache_status: Added timeout...
    * 1443 ups_socomec_outphase: New check for monitoring the out phases of Socomec UPSs
    * 1051 FIX: tcp_conn_stats: fix missing performance data...
    * 1142 FIX: winperf_ts_sessions: fix computation, check has never really worked
    * 1090 FIX: zfsget: fixed exception which happened on incomplete zfs entries
    * 0187 FIX: hp_proliant_power: Fixed Wato configuration
    * 0192 FIX: oracle_rman_backups: Not longer try to make a inventory for broken plugin outputs
    * 0194 FIX: raritan_pdu_inlet: Check now outputs the correct values...
            NOTE: Please refer to the migration notes!
    * 1071 FIX: oracle_rman_backups: Only inventorize ARCHIVELOG / DB FULL / DB INCR entries...
    * 1152 FIX: mk-job: The check now captures currently running jobs and their start time...
    * 0198 FIX: cisco_temp_sensor: Removed dicey detection for temperature value....
    * 0645 FIX: brocade_fcport: since in newer firmware (7.*) swFCPortSpeed is deprecated, we then calculate port speed from IF-MIB::ifHighSpeed
    * 1097 FIX: windows_agent: preventing missing agent sections on first query...
    * 1009 FIX: df: deal with space in file system type for PlayStation file system...
    * 1098 FIX: esx_vsphere_counters.diskio: Now reports unknown when counter data is missing
    * 1143 FIX: dell_powerconnect_temp: fix configuration via WATO...
    * 1144 FIX: blade_bx_temp, dell_chassis_temp, emerson_temp, ibm_svc_enclosurestats, ups_bat_temp: rename service description...
            NOTE: Please refer to the migration notes!
    * 1145 FIX: windows_tasks: handle case correctly where task is currently running...
    * 1378 FIX: mk_logwatch: remove exceeding \n when rewriting message and using \0...
    * 1147 FIX: upc_capacity, ups_socomec_capacity: Fix checking of battery left levels...
    * 1099 FIX: tsm_scratch: now returns the variable name instead the values during inventory...
    * 0650 FIX: f5_bigip_pool: limits to the number of active nodes are now correctly applied...
            NOTE: Please refer to the migration notes!
    * 1102 FIX: esx_vsphere_counters: no longer raise false alarms because of invalid data from ESX Host...
    * 1149 FIX: check_mk-ibm_svc_systemstats.diskio, check_mk-ibm_svc_systemstats.iops: fix exception in Perf-O-Meter
    * 0651 FIX: f5_bigip_interfaces: Fix invalid throughput values, detect newer F5 devices...
    * 1393 FIX: casa_cpu_temp, casa_cpu_util: Change service description to standard...
            NOTE: Please refer to the migration notes!
    * 1104 FIX: winperf_if: Improved matching of data from wmic_if.bat / wmic_if.ps1 scripts...
    * 1110 FIX: windows agent: fixed missing agent section problem if a cached script ran into a timeout...
    * 1113 FIX: oracle_rman: fixed exception when backup was currently running
    * 1114 FIX: bluecat_threads: no longer detected on wrong systems...
    * 1116 FIX: megaraid_ldisk: now longer raises an exception for adapters with 'No Virtual Drive Configured'
    * 1122 FIX: windows agent: unicode logfile monitoring: now able to detect incomplete written lines...
    * 1184 FIX: cisco_power: Fixed detection of item. In some cases the status information was part of the item...
            NOTE: Please refer to the migration notes!
    * 1078 FIX: Fix compensation for daylight safing time in prediction
    * 1126 FIX: bluecat_ntp: check no longer crashes on evaluating sysLeap values higher than 1...
    * 1127 FIX: bluecat_dhcp: fixed exception when data was available.. returns UNKNOWN when data is missing
    * 1128 FIX: bluecat_dns: now reports UNKNOWN if no snmp data is available
    * 1131 FIX: esx_vsphere_hostsystem.maintenance: fixed misspelling in service description...
            NOTE: Please refer to the migration notes!
    * 1161 FIX: fc_port: Fixed invalid values of counters, fixed wrong values in graphs...
    * 1192 FIX: veeam_jobs: Check now recognize sync jobs...
    * 1386 FIX: oracle_jobs: Bugfix for forever running jobs...
    * 1427 FIX: esx_vsphere_hostsystem.multipath: no longer crashes at invalid multipath types...

    Multisite:
    * 1066 New Dashboard Designer...
    * 1392 WATO Folder filter: show only the paths a user is allowed to see
    * 1398 Allow to spread times of next check when rescheduling...
    * 1405 Checkbox for settings downtimes on the hosts of the selected services...
    * 1410 Output log text of scheduled downtime log entries...
    * 1411 New builting views for the history of scheduled downtimes
    * 1185 mobile ui: Added a new view to see events from the Event Console
    * 1412 Speed up of displaying and sorting after WATO folder path
    * 1477 New screenshot mode for Multisite...
    * 1067 FIX: Fixed login problem in LDAP connector when no user filter specified...
    * 1094 FIX: sidebar snaping 'Tree of folders': fixed exception
    * 1154 FIX: Availability: Fixed unwanted redirect to edit annotation page after editing availability options...
    * 1401 FIX: Display options in views are now again persistent...
    * 1120 FIX: Multisite filters Host/Service Contactgroup: Fixed livestatus exception...
    * 1158 FIX: Moved filter logic to visuals module...
            NOTE: Please refer to the migration notes!
    * 1077 FIX: Fixed labelling of Y achsis in prediction graphs...
    * 1162 FIX: User profiles can not be edited on WATO remote sites anymore...

    WATO:
    * 1096 New WATO web service: manage hosts via a new HTTP API...
    * 1155 NagVis map edit/view permissions can now be set using roles/groups...
    * 1115 Renamed rule: Hosts using SNMP v2c -> Legacy SNMP devices using SNMP v2c...
    * 1404 Make title/help of custom user attributes localizable...
    * 1159 Remote BI Aggregations can now be configured to be checked as single services...
    * 1163 Service discovery: Added direct link to check parameter ruleset of services...
    * 1428 Web-API: now able to add cluster hosts...
    * 1064 FIX: Fixed rare issue with WATO communication in distributed setups (different OS versions)...
    * 1089 FIX: Snapshot restore: fixed exception during exception handling......
    * 1091 FIX: logwatch patterns: allow unicode text in pattern comment
    * 1092 FIX: logwatch: now able to enter unicode text into the "Pattern (Regex)" field
    * 0191 FIX: Added swp files to the ignore list for the WATO git feature...
    * 1153 FIX: Changed custom user attributes can now be used immediately...
    * 0201 FIX: Fixed error message in Rulelist of RBN...
    * 1100 FIX: WATO backup domains: fixed bug were excluded files still got deleted on snapshot restore...
    * 1101 FIX: WATO check parameter: renamed 'Nominal Voltages' to 'Voltage Levels..'
    * 1396 FIX: Fix default setting of Enable sounds in views...
    * 1109 FIX: WATO active checks: passwords no longer shown as plain text....
    * 1119 FIX: WATO create rule: No longer raises an incorrect permission warning when creating a new rule...
    * 1121 FIX: Rule based notifications formular: No longer raises Request-Uri-Too-Large errors...
    * 1160 FIX: Fixed wrong named column in mkeventd rules
    * 1430 FIX: Clone group: Now displays correct alias name of cloned group...

    Notifications:
    * 1151 Add variables (HOST/SERVICE)ACK(AUTHOR/COMMENT) to notification context...
    * 1394 HTML notifications have a new content field for debugging variables...
    * 1400 Added example notification script for Pushover to doc/treasures/notifications...
    * 1123 Rule based notifications: New condition "Match Service Groups"
    * 1186 RBN: It's now possible to Filter for contactgroups...
    * 1189 sms notification: also send information about Downtimes, Acknowledgments and Fallping now
    * 1424 mknotifyd: now able to check if its still listening for telegrams...
    * 1156 FIX: Graphs in HTML mails are now sent again where they where missing...
    * 1157 FIX: Fixed SMS plugin on at least debian (distrs which have no sendsms/smssend)...
    * 1407 FIX: Fix exception in rule based notification on non-Ascii characters in log message
    * 1408 FIX: mknotifyd now really reads all configuration files below mknotifyd.d...

    BI:
    * 1406 Assume PEND in count_ok aggregations if all nodes are PEND...

    Event Console:
    * 1148 Allow execution of actions when cancelling events...
    * 1395 Event Console can now create notifications via Check_MK RBN...
    * 1007 FIX: check_mkevents: fix case where events contain binary zeroes
    * 1399 FIX: Fix left-over tac processes when showing Event Console history...
    * 1402 FIX: Fixed cased where counting events did not reach required count...
    * 1124 FIX: WATO EC configuration: no longer raises an exception when user has restricted WATO access...
    * 1125 FIX: EC actions are now saved when an EC rule has "Send monitoring notification" set...

    HW/SW-Inventory:
    * 0643 windows inventory: OS now contains the install date, reg_uninstall now contains the path...
            NOTE: Please refer to the migration notes!
    * 0652 windows software inventory gives some more details about OS and installed software...
            NOTE: Please refer to the migration notes!
    * 0653 script to extract HW/SW-Inventory data in CSV format...
    * 0660 mk_inventory-ps1: new uses the Install Location as path for win_reg_uninstall
    * 0661 HW/SW-Inventory: install date of software packages no longer in unix timestamps but date format...
            NOTE: Please refer to the migration notes!
    * 1413 HW/SW-Inventory implementation step one finished...
    * 0655 FIX: win_cpuinfo and mk_inventory.ps1 agent: unit of CPU speed fixed, fixes for long output lines in agent
    * 1379 FIX: Fixed filter "Host has inventory data"...
    * 1423 FIX: Host HW-inventory: now longer generates an exception on displaying the BIOS date

    check:
    * 1384 oracle_jobs: new WATO rules, changed service name to SID.OWNER.NAME...
            NOTE: Please refer to the migration notes!


1.2.5i5:
    Core & Setup:
    * 1012 Fix quoting of backslashes in custom checks with nagios core...
            NOTE: Please refer to the migration notes!
    * 1038 Massive speedup of cmk --snmptranslate
    * 1035 FIX: Do not fail on errors in *.mk files anymore - except in interactive mode...
    * 0174 FIX: Fixed appending of --keepalive-fd parameters to checkhelpers...
    * 1053 FIX: Fixed events check always being reporting OK state...
    * 1045 FIX: Gracefully restart check_mk helpers in case of memory leak...
    * 0633 FIX: diskstat: fixed performance data of old legacy disk IO read/write data...

    Checks & Agents:
    * 0168 f5_bigip_pool: Added Wato configuration...
    * 0995 raritan_pdu_outletcount: new check for outlet count of Raritan PX-2000 family PDUs
    * 0169 websphere_mq_channels,ebsphere_mq_queues: New Checks to monitor IBM Websphere MQ Queues and Channels...
    * 1034 Always provide also 64 bit version of Windows agent
    * 0170 hp_proliant_power: New check to monitor the Power Meter on Prolaint Servers and iLO Boards
    * 0172 zfsget: Check is now usable in cluster_mode...
    * 1039 aix_diskiod: new check for disk IO on AIX
    * 0997 New checks and a special agent for ALLNET IP Sensoric devices...
    * 0175 logwatch.groups: New logwatch subcheck who can be used to group logfiles together....
    * 1041 aix_memory: new check for RAM and SWAP on AIX
    * 0998 ibm_imm_health: Trying to recognice newer versions of IBM IMM now too
    * 0628 raritan_pdu_inlet: now also monitors the three phases of the inlet
    * 1073 sni_octopuse_cpu: added PNP graph definition and Perf-O-Meter
    * 0178 mssql_tablespaces: It is now possible to define thresholds
    * 0999 allnet_ip_sensoric.pressure: New Check for Pressure Sensors in ALLNET IP Sensoric devices
    * 1082 windows agent: now also available as msi installer...
    * 0179 check_dns: It is now possible to use the local dns server in wato configuration...
    * 1058 livedump-mail-fetch: Now supporting either quoted-printable or non encoded mails...
    * 0180 sap: It is now possible to add multiple sap instances to the sap.cfg file...
    * 0181 citrix_sessions, citrix_serverload: New checks for Citrix Load (a Score calculated by citrix) and the number of sessions
    * 0637 jolokia_metrics.gc, jolokia_metrics.tp, jolokia_info: two new subchecks for the jolokia_metrics checks and better error handling for jolokia_info...
    * 1000 qlogic_sanbox.temp: New Check for temperature sensors in QLogic SANbox Fibre Channel Switches
    * 1001 qlogic_sanbox.psu: New Check for power supplies in QLogic SANbox Fibre Channel Switches
    * 0182 MegaCli: Agent now also supports the 64bit version (Thanks to Philipp Lemke)
    * 1132 qlogic_fcport: New Check for Fibre Channel Ports in QLogic SANbox FC Switches
    * 1133 qlogic_sanbox_fabric_element: New Check for Fabric Elements in QLogic SANbox Fibre Channel Switches
    * 1134 bintec_sensors.fan: New Check for Fan Speed of Bintec Routers
    * 1135 bintec_sensors.voltage, bintec_sensors.temp: New Checks for Voltage and Temperature Sensors of Bintec Routers
    * 1048 mem.win: support predictive levels...
    * 1136 bintec_brrp_status: New Check for BRRP States on Bintec Routers
    * 0640 jolokia_metrics.gc, jolokia_metrics.tp: now come with its own pnp templates
    * 1088 included check_mk_agent windows msi installer...
    * 0183 sentry_pdu: New check to monitor plugs of sentry PDUs
    * 0184 knuerr_sensors: New Check to monitor Sensors on a Knürr RMS Device
    * 0994 FIX: agent plugin smart: fixed syntax error
    * 0989 FIX: logwatch.ec: Fix forwarding multiple messages via syslog/TCP...
    * 0943 FIX: if.include: fixed incorrect traffic percentage values in the check output of if checks...
    * 0944 FIX: oracle_tablespaces: fixed calculation of space left and number of remaining increments...
    * 1032 FIX: check_traceroute: Fix option Use DNS, worked vice versa
    * 0171 FIX: hp_blade_psu: Fixed pnp template...
    * 0996 FIX: apc_symmetra_test: Handle unknown date of last self test as intended...
    * 0173 FIX: hitachi_hnas_volume: Fixed bug when snmp outputs empty lines
    * 1037 FIX: bintec_info: support bintec RXL12500
    * 0948 FIX: mk_inventory.ps1: increased caching time to 14400, fixed incorrect default cachefile path
    * 0827 FIX: lnx_thermal: Not checking active trip points (e.g. cooling device triggers) anymore
    * 1043 FIX: printer_supply: fix value error in default parameters...
    * 0626 FIX: veeam_jobs: agent now supports output lines longer than 80 chars
    * 1072 FIX: printer_supply: fix colors of Perf-O-Meter on HP OfficeJet...
    * 0950 FIX: check_mkevents: now able to resolve the hostname of the remote hosts...
    * 0177 FIX: esx_vsphere_hostsystem.multipath: Fixed return state in case of paths in standby...
    * 1054 FIX: mysql_slave: Only monitor the age of the slave when it is running
    * 1075 FIX: if, if64: Fixed PNP template in order to correctly scale Y axis
    * 0631 FIX: fc_port: several fixes for the perfometer to display the right values...
    * 0632 FIX: brocade_fcport: fix perfometer output of out bandwidth when averaging is switched on
    * 1055 FIX: mysql_slave: Fixed detecting CRIT states when IO/SQL slaves are not running
    * 0634 FIX: Max Bandwidth for PNP-Graphs of Interface checks corrected...
    * 0635 FIX: fc_port: the check no longer inventorizes ports with administrative state of 'unknown' or 'offline'
    * 0636 FIX: fc_port: do not inventorize if brocade fibre channel mib is also supported on the device...
    * 1083 FIX: ad_replication.bat: does not return data if the server is no DC
    * 0638 FIX: windows_updates: agent plugin now always sends section header, even if no update information provided...
    * 1084 FIX: ps: now able to handle bigger process groups without constant MKCounterWrapped Exceptions...
    * 1087 FIX: Active checks: Non-ascii check commands now converted into utf-8...
    * 1049 FIX: ups_capacity: Fix exception when running on battery...
    * 0639 FIX: jolokia_metrics: fix for problem when catalina uses the standalone engine
    * 1050 FIX: websphere_mq_queues: make compatible with old agent, fix not-found case

    Multisite:
    * 1013 Sort host names naturally, e.g. foobar11 comes after foobar2...
    * 1033 New Mutisite filter for the number of services a host has...
    * 0949 quicksearch: now able to search for multiple hosts at once...
    * 1052 SEC: index start URL can not be used to redirect to absolute URLs anymore...
    * 1085 quicksearch: multiple hostname matches now lead to the searchhost view instead of the hosts view...
    * 1047 Virtual Host Tree: Allow to use topic as tree level...
    * 1062 SEC: Fixed several XSS issues on different pages...
    * 1063 SEC: Fixed several XSS issues on different pages...
    * 0945 FIX: Sidebar snapin "Problem hosts": Now excludes hosts and services in downtime
    * 1036 FIX: doc/treasures/downtime: fix --url option, better error output
    * 1074 FIX: Fix Virtual Host Tree snapin...
    * 1059 FIX: LDAP: Using configured user filter during login to prevent temporary created users...
    * 1060 FIX: Fixed exception during first login of a user when saving of access times is enabled...

    WATO:
    * 0825 WATO: Hover menu of user online state shows the last seen date/time now
    * 1057 WATO folder permissions are only exported to NagVis when configured...
    * 1086 check_http: now able to enter non-ascii signs in "Send HTTP POST data" rule...
    * 0990 FIX: Fix HTTP error handling in bulk inventory...
    * 1004 FIX: Fix exception when saving rules, caused by empty item
    * 0947 FIX: WATO snapshots: fixed missing files on restoring nagvis backup domains
    * 0826 FIX: Fixed problem where user access times were not updated correctly
    * 1044 FIX: Remove icon for service parameters in WATO service list for missing services...
    * 1056 FIX: Fixed selection of hosts for bulk actions

    Notifications:
    * 1042 Rule based notifications: allow matching on host groups...
    * 0828 FIX: Mails sent with mail/asciimail plugin now really set the from address
    * 1061 FIX: SMS notifications: correctly handling spaces in phone numbers...

    Reporting & Availability:
    * 0991 FIX: Availability: optionally show time stamps as UNIX epoch time...
    * 1076 FIX: Fix wrong percentual host availability > 100% when excluding downtimes...

    Event Console:
    * 1040 FIX: Avoid sporadic errors when checking event state in Event Console...

    Livestatus:
    * 0988 FIX: livedump: Fix exception in case no contact groups are defined for a service
    * 0951 FIX: table servicegroups: fixed service visibility when using group_authorization AUTH_STRICT...

    HW/SW-Inventory:
    * 0625 hw/sw inventory now reads the kernel version and architecture for linux and windows
    * 0627 lnx_video, win_video: added inventory function and agent for linux video cards, modified windows inventory function
    * 0629 improvements to windows sw/hw inventory (encoding, more details for sw inventory)
    * 0630 win_disks: hardware inventory for physical disks in windows
    * 1046 Added AIX support for HW/SW-Inventory...
    * 0167 FIX: mk_inventory.linux: Changed field separator from pipe to tab...
    * 1005 FIX: Fix exception when using pretty-print output format
    * 0946 FIX: hw/sw inventory: fixed display bug for byte fields with the value 0...
    * 0641 FIX: windows inventory: moved encoding from checks to windows agent plugin


1.2.5i4:
    Core & Setup:
    * 0940 SEC: Fixed various core SIGSEGV when using malformed livestatus queries...

    Checks & Agents:
    * 0812 nginx_status: New check for monitoring status information of the Nginx web server...
    * 0986 citrix_licenses: new check for monitoring Citrix licenses
    * 0814 Agent versions can now be checked with "at least version X" parameters...
    * 0815 mysql_slave: New check for monitoring MySQL slave sync state
    * 0617 adva_fsp_if: new check to monitor interfaces of the ADVA FSP 3000 scalable optical transport solution
    * 0618 adva_fsp_current: new check for the power supply units of the ADVA FSP 3000 scalable optical transport solution
    * 0619 adva_fsp_temp: new check to monitor temperature and temperature trends on ADVA scalable optical transport solutions
    * 0993 raritan_pdu_inlet: now delivers performance data
    * 0624 fc_port: new check for fibre channel devices supporting the FCMGMT MIB
    * 1003 ibm_svc_enclosure: support new firmware, also check fan modules
    * 0616 FIX: brocade.fan, brocade.power, brocade.temp: will now only discover services which are not marked as absent
    * 0992 FIX: zfs_arc_cache: returns OK even if values of arc meta are missing...
    * 0936 FIX: agent_ibmsvc: improved error messages on using wrong credentials
    * 0621 FIX: zfsget: better filesystem selection and calculation of sizes...
    * 0819 FIX: Fixed keepalive termination in case of exceptions during checking...
    * 0622 FIX: cisco_temp_sensor: fix to also work with newer IOS versions
    * 0623 FIX: fsc_fans: upper levels for fan RPMs are now optional also for the check
    * 0823 FIX: mk_sap: Fixed some wrong calculated values (decimal numbers)...

    Multisite:
    * 0982 SEC: Fix two XSS weaknesses according to CVSS 8.5 AV:N/AC:M/Au:S/C:C/I:C/A:C...
    * 0983 SEC: Fix security issue in code of row selections (checkboxes) (CVSS 4.9 AV:N/AC:M/Au:S/C:N/I:P/A:P)...
    * 0934 FIX: Logwatch messages with class unknown ( 'u' ) now displayed as WARN...
    * 0166 FIX: mobile gui: Fixed colors of command list...
    * 0820 FIX: Fixed wrong NagVis links in "custom links" snapin
    * 0938 FIX: logwatch: fixed incorrect display of warning messages
    * 0939 FIX: Fixed multisite exception caused by missing explanation text for a AUTODELETE event action
    * 0822 FIX: Sorting columns in view dashlets is now working again
    * 0941 FIX: esx_vsphere_hostsystem.cpu_usage: pnpgraph now displays AVERAGE instead of MAX values in all timeframes...
    * 0942 FIX: check_mk-winperf.cpuusage.php: now displays AVERAGE values instead of MAX...

    WATO:
    * 0984 Fix code injection for logged in users via automation url...
            NOTE: Please refer to the migration notes!
    * 0987 New button for updating DNS cache...
    * 0824 SEC: Valuespecs: Fixed several possible HTML injections in valuespecs...
    * 0813 FIX: LDAP: Improved slightly missleading logging of LDAP sync actions...
    * 0935 FIX: CPU utilization: increased maximum value to 10000...
    * 0821 FIX: Reducing size of auth.php (needed for authorisation in NagVis) in large environments...

    Notifications:
    * 1002 FIX: Fix crash when debugging notifications with non-Ascii characters...

    Reporting & Availability:
    * 0985 Availability: display phases of freqent state changes as "chaos"...

    Event Console:
    * 0816 States of events can now be set by patterns...

    HW/SW-Inventory:
    * 0620 new version of Check_MKs hardware and software inventory including a much extended windows agent and inventory functions
    * 0818 FIX: Fixed exception in HW/SW inventory search dialog...


1.2.5i3:
    Core & Setup:
    * 0884 New options --oid and --extraoid for cmk --snmpwalk...
    * 0785 FIX: Availability: fixed memory leak in table statehist...
    * 0903 FIX: availability: fixed bug causing the availability feature not considering timeperiod transitions
    * 0888 FIX: Fix SNMP inventory check in simulation mode

    Checks & Agents:
    * 0149 cisco_secure: New check for Port Security on Cisco swichtes
    * 0751 New localcheck for Linux that makes sure that filesystems in /etc/fstab are mounted...
    * 0783 enterasys_lsnat: new check monitoring the current LSNAT bindings
    * 0601 printer_alerts: check can now display a textual representation of the alert code...
            NOTE: Please refer to the migration notes!
    * 0799 ibm_svc_systemstats.cpu_util: New check for CPU Utilization of an IBM SVC / V7000 device in total
    * 0800 ibm_svc_nodestats.cache, ibm_svc_systemstats.cache: New checks for Cache Usage of IBM SVC / V7000 devices
    * 0150 printer_suply: New option to upturn toner levels...
    * 0801 ibm_svc_eventlog: New Check for Messages in Event log of IBM SVC / V7000 devices
    * 0151 enterasys_cpu_util: Changed check to not longer summarize all modules...
            NOTE: Please refer to the migration notes!
    * 0802 ibm_svc_nodestats.iops, ibm_svc_systemstats.iops: new checks for IO operations/sec on IBM SVC / V7000 devices
    * 0602 cmciii.humidity: new check for Rittals CMC III humidity sensors
    * 0829 oracle_tablespaces: improved formatting of levels text in check output...
    * 0757 Linux multipath check can now use the alias instead of the UUID as item...
    * 0879 windows_tasks: output last and next run time
    * 0881 rmon_stats: now needs to be activated via a rule in order to be inventorized...
            NOTE: Please refer to the migration notes!
    * 0804 ibm_svc_portfc: New check for status of FC Ports in IBM SVC / Storwize V3700 / V7000 devices
    * 0805 ibm_svc_enclosure: New Check for Enclosures, Canisters and PSUs in IBM SVC / Storwize V3700 / V7000 devices
    * 0806 ibm_svc_enclosurestats.temp: New Check for temperature in enclosures of IBM SVC / Storwize V3700 / V7000 devices
    * 0807 ibm_svc_enclosurestats.power: New check for power consumption of enclosures of IBM SVC / Storwize V3700 / V7000 devices
    * 0808 brocade_mlx*: Checks now also work correctly with Brocade ADX / FGS / ICX devices
    * 0892 wagner_titanus_topsense: new info check and overall status check for Wagner Titanus Top Sens devices
    * 0893 wagner_titanus_topsense.alarm: New check for Alarms Triggered on Wagner Titanus Top Sens devices
    * 0894 wagner_titanus_topsense.smoke: New check for Smoke Detectors in Wagner Titanus Top Sens devices
    * 0895 wagner_titanus_topsense.chamber_deviation: New Check for Chamber Deviation from Calibration Point in Wagner Titanus Top Sens devices
    * 0152 fsc_fans: Added support for Wato configuration and upper limits
    * 0896 wagner_titanus_topsense.airflow_deviation: New Check for Airflow Deviation in Wagner Titanus Top Sens devices
    * 0897 wagner_titanus_topsense.temp: New Check for Temperature measured by Wagner Titanus Top Sens devices
    * 0898 ibm_svc_nodestats.disk_latency, ibm_svc_systemstats.disk_latency: New Checks for Disk Latency in IBM SVC / Storwize V3700 / V7000 devices
    * 0156 akcp_daisy_temp: New Check for akcp daisyTemp sensor chains...
    * 0899 enterasys_temp: New Check for temperature sensor in Enterasys Switches
    * 0901 ibm_svc_portfc: more devices recognized...
    * 0952 ibm_svc_array: New check for Status of RAID Arrays in IBM SVC / Storwize devices.
    * 0911 esx_vsphere_hostsystem.multipath: now able to configure paths minimum count...
    * 0159 brocade: Added support for brocade fdx switches
    * 0160 brocade_vdx_status: New check to monitor the operational state of vdx switches.
    * 0916 if: now able to configure minimum bandwidth limits
    * 0917 df checks: now able to show time left until disk full as perfometer and pnpgraph...
    * 0954 juniper_bgp_state: New Check for BGP status at Juniper Routers
    * 0955 zfs_arc_cache, zfs_arc_cache.l2: New Checks for Hit Ratios and Sizes of ZFS arc Cache
    * 0162 if_brocade: New if64 Check version for Brocade VDX Switches...
            NOTE: Please refer to the migration notes!
    * 0956 fast_lta_headunit.status, fast_lta_headunit.replication: New checks for FAST LTA Storage Systems
    * 0957 fast_lta_silent_cubes.capacity: New check for Total Capacity over all Silent Cubes on FAST LTA Storage Systems
    * 0975 esx_vsphere_vm.guest_tools: renamed check (formerly esx_vsphere_vm.guestTools)...
            NOTE: Please refer to the migration notes!
    * 0920 blade_bays: now also detects if blade server is switched off
    * 0977 check_traceroute: new active check for checking presence and absence of routes...
    * 0959 libelle_business_shadow.info, libelle_business_shadow.process, libelle_business_shadow.status: New Checks for Libelle Business Shadow
    * 0960 libelle_business_shadow.archive_dir: New check for the Archive Dir of Libelle Business Shadow...
    * 0978 Fix security issue with mk-job on Linux...
            NOTE: Please refer to the migration notes!
    * 0925 ps: improved/fixed calculation of CPU utilization (linux)...
    * 0926 windows agent: local / plugin scripts now get the REMOTE_HOST as environment variable
    * 0163 kaspersky_av_quarantine,kaspersky_av_tasks,kaspersky_av_updates: New checks for kaspersky anti virus on linux
    * 0164 symantec_av_progstate,symantec_av_quarantine, symantec_av_updates: New checks for Symantec Anti Virus on Linux
    * 0615 apc_symmetra: check now also monitors the battery replacement status
    * 0927 windows agent: now able to evaluate logfiles written in unicode (2 bytes per character)...
    * 0165 ups checks now supports also GE devices (Thanks to Andy Taylor)...
    * 0928 runas: new plugin script to include and execute mrpe, local and plugin scripts as different user...
    * 0929 windows agent: now able to include and execute additional local and plugin scripts as different user...
    * 0812 nginx_status: New check for monitoring status information of the Nginx web server...
    * 0961 fast_lta_volumes: new check of capacity of volumes in FAST LTA Storage Systems...
    * 0777 FIX: special agent emcvnx: did not work with security file authentication...
    * 0786 FIX: zfsget: fixed compatibility with older Solaris agents...
    * 0809 FIX: brocade_fcport: Fixed recently introduced problem with port speed detection
    * 0787 FIX: df: fixed problems on some filesystem checks when legacy check parameters where used...
    * 0803 FIX: agent_ibmsvc: raw data for System Info Check and License Check now in correct format...
    * 0788 FIX: oracle_tablespaces: now able to bear None values as warn/crit levels...
    * 0789 FIX: oracle_tablespaces: fixed bug when using dynamic filesystem levels...
    * 0603 FIX: cmciii checks: more general scan function plus perf-o-meters for humidity and temperature checks
    * 0604 FIX: windows_updates: now handles situations with forced reboot and no limits correctly
    * 0605 FIX: enterasys_cpu_util enterasys_lsnat: syntax fixes
    * 0889 FIX: logwatch: fix case where rule wouldn't be applied...
    * 0882 FIX: check_bi_local.py: fix crash in case of non-ascii characters...
    * 0606 FIX: apache_status: now also sends an accept header to make it work with mod_security enables servers
    * 0832 FIX: solaris_mem: fixed invalid calculation of total swap...
    * 0810 FIX: fritz.link: Not inventorizing "unconfigured" interfaces anymore
    * 0154 FIX: zfsget: Fixed inventory of filesystems
    * 0155 FIX: mssql_counters: harded check agains odd agent output
    * 0907 FIX: windows agent: register_service: fixed ImagePath registry entry...
    * 0608 FIX: oracle_asm_diskgroup: check now also handles older oracle version 11.1.0
    * 0157 FIX: apc_symmetra_test: Fixed case of unkown last test date
    * 0910 FIX: brocade.power: fixed an error where the check reports an UNKNOWN on power supply failure...
    * 0158 FIX: dell_om_disks: Handle hotspares more correctly
    * 0161 FIX: cisco_fru_power: Exluded not existing devices from the inventory
    * 0969 FIX: blade_health: correctly output error message in non-OK state
    * 0611 FIX: nfsexports.solaris: fix in determination of path prefix
    * 0953 FIX: brocade_mlx_temp: special treatment for devices sometimes not delivering temperature by SNMP
    * 0958 FIX: df.include: failed for checks with grouping patterns...
    * 0924 FIX: windows agent: now able to execute python scripts again
    * 0614 FIX: cmciii.temp, cmciii.humidity: fixed bugs to get performance data back
    * 0932 FIX: prediction: fixed bug where predicted levels were not recalculated

    Multisite:
    * 0779 Hostgroups (Summary): Empty hostgroups are no longer shown (can be re-enabled by filter)
    * 0887 Add new column painter "Host Notifications Enabled"...
    * 0963 New snapin with virtual host trees...
    * 0914 Improved transaction handling to speedup the Web-GUI...
    * 0905 FIX: Multisite context buttons: links in context buttons are no longer called twice...
    * 0906 FIX: Improved transaction handling in Web GUI...
    * 0909 FIX: Table checkboxes: Fixed bug where selected checkboxes got ignored...
    * 0811 FIX: Fixed handling of exceptions occuring before login in debug mode
    * 0912 FIX: Multisite Views: Fixed bug where custom views could not get deleted
    * 0921 FIX: dashboards: fixed bug not updating header timestamp...
    * 0923 FIX: json export: fixed bug not stripping html tags from output
    * 0931 FIX: pnp-template ps.perf: fixed display bug of cpu averaging

    WATO:
    * 0784 Improved security of WATO bulk inventory by using transaction ids
    * 0880 Added support for 389 Directory Server to LDAP connector
    * 0607 online help text for host creation in WATO now also explains hostname caching
    * 0908 Check event state: New option "Less Verbose Output"...
    * 0965 Cumulative permissions and contact groups for WATO folders...
    * 0973 Renaming of hosts via WATO...
    * 0976 Show preview of active and custom checks in WATO services table...
    * 0930 WATO snapshots: disabled upload of legacy snaphots and snapshots with invalid checksums...
    * 0781 FIX: host diag page: fixed problem with update of diagnose subwindows...
    * 0904 FIX: Fixed exception in host parameter overview...
    * 0971 FIX: Fix missing authentication of PHP addons in D-WATO when activation mode is reload...
    * 0972 FIX: Do not loose site specific global settings anymore when chaning a site's configuration...
    * 0933 FIX: WATO snapshots: excluded some superfluous files from nagvis backup domaim...

    Notifications:
    * 0754 Allow users to disable their notifications completely...
    * 0755 Added variables LASTHOSTUP_REL and LASTSERVICEOK_REL to notification context...
    * 0883 Added Date / Time to HTML notification email
    * 0900 notify_multitech.py: new treasures script for notifying via MultiTech SMS Gateway...
    * 0968 Notification scripts are now configurable via WATO...
    * 0974 New notification plugin for ASCII emails...
    * 0752 FIX: FIX: compute correct state transitions for notifications...
    * 0753 FIX: FIX: correctly show original state in HTML notification mails...
    * 0609 FIX: mail notification script now uses 6 digit hex codes for colors to be better compatible with web based mail browsers
    * 0964 FIX: Fix hanging shutdown of CMC on RedHat 5.X...
    * 0918 FIX: notification: fixed exception when sending notifications as sms / ascii mail...

    Reporting & Availability:
    * 0756 Allow availability of multisite BI aggregates at once...
    * 0966 CSV export for availability works now also for BI aggregates
    * 0967 BI Availability timewarp: new buttons for moving back and forth
    * 0962 FIX: Fix CSV-Export in availability table
    * 0890 FIX: Fix availability computation for hosts...
    * 0891 FIX: Fix HTML encoding of tootip in inline timeline of availability

    Event Console:
    * 0885 New option for writing all messages into a syslog-like logfile...
    * 0902 FIX: event console view: fixed exception on rendering host tags for unknown hosts...

    Livestatus:
    * 0747 FIX: livestatus table hostsbygroup: fixed bug with group_authorization strict...
    * 0831 FIX: table statehist: no longer crashes on TIMEPERIOD TRANSITION entries with an invalid syntax...

    Livestatus-Proxy:
    * 0970 FIX: liveproxyd: handle situations with more then 1024 open files...
    * 0613 FIX: liveproxyd: fewer log messages in case a site is unreachable

    HW/SW-Inventory:
    * 0913 lnx_distro: Now able to detect SuSE distributions...
    * 0610 mk_inventory: windows inventory check now included, install date added to data
    * 0886 FIX: Fix exception on non-UTF-8 encoded characters in software list
    * 0922 FIX: dmidecode: fixed exceptions on missing/unknown data


1.2.5i2:
    Checks & Agents:
    * 0147 enterasys_fans: New Check to monitor fans of enterasys swichtes
    * 0773 ibm_svc_system: new check for System Info of IBM SVC / V7000 devices
    * 0774 ibm_svc_nodestats.diskio: new check for disk troughput per node on IBM SVC / V7000 devices
    * 0775 ibm_svc_systemstats.diskio: new check for disk throughput in IBM SVC / V7000 devices in total
    * 0764 lnx_quota: Added new check to monitor Linux File System Quota...
    * 0776 ibm_svc_nodestats.cpu_util: new check for CPU Utilization per Node on IBM SVC / V7000 devices
    * 0600 nfsexports.solaris: new agent plugin for monitoring nfs exports on solaris systems...
    * 0743 mem, fortigate_memory, solaris_mem: display total SWAP info in check output
    * 0745 drbd: Roles and diskstates are now configurable via WATO...
    * 0740 FIX: winperf_if: now able to handle bandwidth > 4GBit...

    Multisite:
    * 0765 NagVis-Maps-Snapin: Now visualizes downtime / acknowledgment states of maps...
    * 0766 FIX: Changed transid implemtation to work as CSRF protection (Fixes CVE-2014-2330)...

    WATO:
    * 0767 FIX: Signing and verification of WATO snapshot (addresses CVE-2014-2330)...

    BI:
    * 0741 FIX: BI editor: fixed display bug in "Create nodes based on a service search"...

    Livestatus:
    * 0742 FIX: table statehist: now able to cancel a running query if limit is reached...


1.2.5i1:
    Core & Setup:
    * 0386 Added all active checks to check_mk -L output...
    * 0452 Speedup generation of configuration...
    * 0124 Support multiline plugin output for Check_MK Checks...
    * 0675 Activate inline SNMP per default (if available)...
    * 0695 Remove obsolete option -u, --cleanup-autochecks...
            NOTE: Please refer to the migration notes!
    * 0087 FIX: Fixed possible locking issue when using datasource program with long output...
    * 0313 FIX: Avoid duplicate reading of configuration file on --create-rrd...
    * 0379 FIX: check_mk -c: Now also rewrites the location of conf.d directory
    * 0354 FIX: Catch exception when check plugins do not return a state...
    * 0398 FIX: Tolerate debug output in check plugins when using CMC...
    * 0314 FIX: Fix CMC not executing any Check_MK checks after config reload...
    * 0401 FIX: Fix rule precedence in WATO-configured manual checks...
    * 0402 FIX: Fix exception in case of missing agent sections of cluster-aware checks...
    * 0426 FIX: Fixed processing of cached agent plugins / local scripts...
    * 0451 FIX: Ignore missing check types when creating configuration for Nagios
    * 0259 FIX: Fixed htpasswd permission problem in check_mk standalone installation...
    * 0453 FIX: Fix ugly Python exception in host diagnosis page in case of SNMP error...
    * 0696 FIX: Remove garbled output of cmk -v in state of CMC
    * 0682 FIX: Allow overriding of active and custom checks by more specific rule...
    * 0267 FIX: Fixed auth.serials permission problem in check_mk standalone installation...
    * 0282 FIX: TIMEPERIOD TRANSITION messages no longer cut at 64 bytes...
    * 0730 FIX: cmc: fixed bug displaying logentries after a logfile rotation...
    * 0140 FIX: Fixed unwanted handling of hostname as regex...
    * 0739 FIX: Availablity: Prevent crash if the notification period is missing...

    Checks & Agents:
    * 0306 esx_vsphere_counters: added missing ramdisk levels sfcbtickets
    * 0073 moxa_iologik_register: new check to monitor moxa e2000 series registers
    * 0105 apc_humidity: New Check for humidity levels on APC Devices
    * 0106 3ware_units: The verifying state is now handled as ok...
    * 0086 timemachine: new check checking the age of latest backup by timemachine on MAC OS
    * 0074 raritan_pdu_plugs: new check for Raritan PX-2000 family PDUs...
    * 0107 stulz_alerts, stulz_powerstate, stulz_temp, stulz_humidity: New Checks for Stulz clima devices
    * 0075 raritan_pdu_inlet: new check to monitor inlet sensors of the Raritan PX-2000 PDUs
    * 0315 hitachi_hnas_quorumdevice, hitachi_hnas_pnode, hitachi_hnas_vnode: New checks for Hitachi HNAS devices
    * 0316 hitachi_hnas_cpu: New check for CPU utilization of Hitachi HNAS devices
    * 0373 wut_webtherm: Supporting several other devices now
    * 0377 check_http: Certificate Age mode now supports SNI...
    * 0317 emc_isilon: New checks for EMC Isilon Storage System
    * 0395 cmctc.temp: also detect older CMC devices
    * 0396 cmciii_access cmciii_io cmciii_psm_current cmciii_psm_plugs: Support other firmeware versions as well...
    * 0111 kemp_loadmaster_ha, kemp_loadmaster_realserver, kemp_loadmaster_services: New Checks for Kemp Loadbalancer
    * 0318 hitachi_hnas_fan: New check for fans in Hitachi HNAS systems
    * 0319 hitachi_hnas_psu, hitachi_hnas_psu: New checks for Hitachi HNAS storage systems
    * 0320 hitachi_hnas_fpga: new check for Hitachi HNAS storage systems
    * 0321 brocade_mlx: enhancing checks (BR-MLX modules, more OK states)...
    * 0323 emcvnx_hwstatus, emcvnx_hba, emcvnx_disks: new checks for EMC VNX storage systems
    * 0254 agent_vsphere: Make handling of spaces in hostnames of ESX configurable...
    * 0077 cmciii.psm_current, cmciii_psm_plugs, cmciii_io, cmciii.access, cmciii.temp, cmciii.can_current, cmciii.sensor, cmciii.state: new sub checks included in one new check cmcmiii superseding and improving several previous checks of the Rittal CMCIII device...
            NOTE: Please refer to the migration notes!
    * 0078 job: check now monitors the time since last start of the job, limits can be configured in WATO
    * 0079 f5_bigip_conns: new check to monitor number of current connections
    * 0324 hitachi_hnas_cifs: new check for the number of users using a CIFS share
    * 0455 hitachi_hnas_span: new check for Spans (Storage Pools) in Hitachi HNAS storage systems
    * 0445 mem.win: Allow time-averaging of values before applying levels...
    * 0446 mem.used, solaris_mem: Introduce optional averaging of used memory...
    * 0566 services.summary: new check to monitor stopped services of mode autostart in windows
    * 0568 f5_big_ip_conns: check now supports predictive monitoring and both connections types are merged in one check
    * 0257 windows_agent: now reports extended process information (obsoletes psperf.bat plugin)...
    * 0457 hitachi_hnas_volume: New check for Usage and Status of Volumes in Hitachi HNAS storage systems
    * 0450 mem.used: Add information about shared memory (on Linux hosts)
    * 0458 hitachi_hnas_fc_if: New check for FibreChannel Interfaces in Hitachi HNAS storage systems
    * 0459 emcvnx_info: New info check providing Model, Revision and Serial Number of EMC VNX storage systems
    * 0461 emcvnx_raidgroups.list_luns: New check for EMC VNX storage system...
    * 0462 emcvnx_raidgroups.list_disks: New check for EMC VNX storage system...
    * 0463 emcvnx_raidgroups.capacity, emcvnx_raidgroups.capacity_contiguous: New Checks for EMC VNX Storage systems...
    * 0570 fileinfo.groups: file groups now allow exclude patterns as well
    * 0464 stulz_pump: new check for the status of pumps of Stulz clima units
    * 0125 unitrends_backup:Unitrends Backup...
    * 0126 mikrotik_signal: Check for mikrotik wifi bridges
    * 0127 hp_proliant_raid: Check for proliant RAID status.
    * 0571 cmciii_lcp_fans: now monitors the lower limit for the rpm
    * 0572 cmciii_lcp_waterflow: lower and upper limits to the flow are now monitored
    * 0573 cmciii_lcp_airin, cmciii_lcp_airout, cmciii_lcp_waterin, cmciii_lcp_waterout: checks now observe limits to the temperatures
    * 0128 unitrends_replication: Check for monitoring  Replicaion staus on Unitrend systems
    * 0265 mpre_include: run additional mrpe configs within user context...
    * 0266 windows_agent: now supports mrpe include files...
    * 0574 if64: check now supports clustering...
    * 0576 fileinfo.groups: new feature to include current date in file pattern
    * 0130 Support of new Firmware version of various Fujitsu Sotarge Systems
    * 0698 emc_isilon.nodehealth: new check for EMC Isilon Storage systems: NodeHealth
    * 0699 emc_isilon_iops: New check for Disk Operations per Second (IOPS) in EMC Isilon Storage
    * 0132 New checks fjdarye101_disks fjdarye101_rluns: Fujitsu Storage Systems with 2013 Firmware
    * 0697 check_dns: allow to specify multiple expected answers
    * 0700 arcserve_backup: new check for status of backups in an Arcserve Backup Server
    * 0580 emc_datadomain_fans, emc_datadomain_nvbat, emc_datadomain_power, emc_datadomain_temps: new hardware checks for EMC Datadomain
    * 0691 Solaris agent: include lofs in list of monitored filesystem types
    * 0694 wut_webtherm: Support new versions of WUT-Thermometer...
    * 0135 apc_inputs: New Check for APC Input Contacts
    * 0701 emc_isilon_diskstatus: new check for Status of Disks in EMC Isilon Storage Systems
    * 0581 emc_datadomain_disks emc_datadomain_fs:  new checks to monitor disks and filesystems of EMC Datadomain
    * 0718 logwatch.ec: Optionally monitor the list of forwarded logfiles...
    * 0556 esx_vsphere_counters.diskio: now also shows disk latency
    * 0583 stulz_pump: now monitors the pumps rpm in precent of maximum and gathers performance data
    * 0560 check_mk_agent.solaris: report statgrab_mem section if solaris_mem section is missing...
    * 0702 Rule for checking agents for wanted version...
    * 0586 rmon_stats: new snmp check to gather network traffic statistics on RMON enabled network interfaces
    * 0704 windows_os_bonding: new check for bonding interfaces on windows...
    * 0562 esx_vsphere_vm.guest_tools: new check to monitor guest tools status...
    * 0674 brocade_fcport: Now supporting interface speed of 16 Gbit (just discovered in the wild)
    * 0138 Removed caching function in Windows Update agent plugin...
            NOTE: Please refer to the migration notes!
    * 0564 esx_vsphere_vm.datastores: displays the datastores of the VM...
    * 0731 mk_postgres: improved support for versions postgres < 9.2...
    * 0588 dell_poweredge_amperage.current, dell_poweredge_amperage.power, dell_poweredge_cpu, dell_poweredge_status, dell_poweredge_temp: new checks for the Dell PowerEdge Blade Server
    * 0589 brocade_tm: new check monitoring traffic manager statistics for interfaces of brocade devices
    * 0591 dell_poweredge_mem: new check to monitor memory modules of Dell PowerEdge Servers
    * 0592 dell_poweredge_pci: new check for pci devices on dell PowerEdge Servers
    * 0141 ups_socomec_capacity: Battery Capacity Check for Socomec UPS Devices.
    * 0705 arcserve_backup: improved documentation (check manpage and comments in the agent plugin)
    * 0143 ups_socomec_in_voltage, ups_socomec_out_voltage: Socomec UPS Devices, Input and Output Voltages...
    * 0732 df: now able to monitor inodes...
    * 0716 Add Linux caching agent also to normal agent RPM...
    * 0594 dell_poweredge_netdev: new check to monitor the status of network devices on Dells Poweredge Servers
    * 0733 mem, solaris_mem: now able to configure amount of free memory...
    * 0706 EMC VNX: special agent can alternatively authenticate via security files...
    * 0734 esx_vsphere_vm.running_on: shows the esx host of the VM
    * 0144 enterasys_cpu_util enterasys_powersupply: New Checks for CPU Utilization and Power Supplies on enterasys switches
    * 0595 dell_chassis_power, dell_chassis_powersupplies: new checks for Dell Poweredge Chassis Ppower consumption...
    * 0596 dell_chassis_status, dell_chassis_temp, dell_chassis_kvm, dell_chassis_io, dell_chassis_fans: new checks to monitor the overall status of various sections of the Dell Poweredge Chassis via CMC
    * 0597 dell_chassis_slots: new check to monitor the status of the blade slots of the Dell Poweredge Blade Servers
    * 0145 apc_symmetra: Changed naming of Batterie Temperature to System Temerature...
            NOTE: Please refer to the migration notes!
    * 0146 innovaphone_priports_l1, innovaphone_priports_l2: New Checks for Innovaphone PRI Ports
    * 0707 ibm_svc_host: New check: Status of hosts an IBM SVC / V7000 presents volumes to
    * 0598 kentix_temp, kentix_humidity: new checks for Kentix MultiSensor-Rack
    * 0768 ibm_svc_license: New check for Licensing Status on IBM SVC / V7000 devices
    * 0778 New Special Agent for innovaphone gateways...
    * 0769 juniper_trpz_cpu_util, juniper_trpz_flash, juniper_trpz_info, juniper_trpz_power: new Checks for juniper trapeze switches
    * 0770 innovaphone_licenses: New check to monitor licenses on innovaphone devices"
    * 0771 juniper_trpz_aps: Show the number of connected access points on juniper wlan controllers
    * 0772 added special agent for IBM SVC / V7000 storage systems...
    * 0147 enterasys_fans: New Check to monitor fans of enterasys swichtes
    * 0759 check_notify_count: New active check to monitor the number of notifications sent to contacts...
    * 0760 The windows agent contains meta information about version, manufacturer etc....
    * 0103 FIX: services: Fixed bug with service inventory defined in main.mk...
    * 0299 FIX: borcade_mlx_fan: Prettified output, handling "other" state now
    * 0300 FIX: cisco_fru_power: Trying not to inventorize not plugged in FRUs...
    * 0305 FIX: apache_status: Fixed exception when agent reports HTML code as apache-status data...
    * 0104 FIX: mssql: Server instances with underline in name are now supported....
    * 0240 FIX: Virtualmachine names with space no longer have missing piggyback data...
    * 0310 FIX: apache_status: Improved handling of unexpeted data sent by agents...
    * 0088 FIX: esx_vsphere_datastores: fixed error with reported capacity of 0 bytes...
    * 0243 FIX: cisco_qos: no longer crashes when the qos policy name is not set...
    * 0326 FIX: hr_fs printer_supply: Improved translation of wrong encoded chars...
    * 0059 FIX: agent_vpshere: new option for supporting ESX 4.1...
    * 0334 FIX: cisco_fantray: Fixed error on Cisco devices which do not support this check...
    * 0355 FIX: heartbeat_crm: Now handling "Failed actions:" output in agent...
    * 0357 FIX: megaraid_bbu: Fixed expected state checking...
    * 0358 FIX: df: now ignores filesystems with a reported size of '-'...
    * 0360 FIX: multipath: Inventory handles non loaded kernel module now...
    * 0339 FIX: blade_bays blade_blades blade_blowers blade_health blade_mediatray blade_powerfan blade_powermod: fix scan function...
    * 0340 FIX: blade_health: fix check, it was totally broken...
    * 0363 FIX: mysql_capacity: Did use wrong calculated warn / crit thresholds...
    * 0364 FIX: brocade_mlx*: Several cleanups, fixed bug in brocade_mlx_fan where only the first worst state was shown in output
    * 0365 FIX: RPMs: Cleaning up xinetd checkmk.rpmnew file after updating package...
    * 0366 FIX: heartbeat_crm: Agent code is now compatible to pacemaker 1.1.9...
    * 0367 FIX: Now using /dev/null instead of closing stdin in linux agent...
    * 0342 FIX: postgres_stat_database: make agent compatible with PostgreSQL 8.4.x...
    * 0343 FIX: postgres_sessions: make agent plugin compatible with PostgreSQL 9.2...
    * 0369 FIX: cups_queues: Fixed bug checking the last queue reported by agent...
    * 0370 FIX: brocade_mlx_module*: Improved output of checks
    * 0372 FIX: megaraid_ldisks: Ignoring adapters without configured logical disks...
    * 0345 FIX: Linux agent: fix detaching of background plugins...
    * 0378 FIX: agent_vsphere.pysphere: Trying to deal with permissions only on some guests/hosts
    * 0245 FIX: Inline SNMP no longer throws an exception when using SNMPv3 credentials...
    * 0380 FIX: jolokia_metrics.mem: PNP-Template now handles non existant max values...
    * 0381 FIX: win_printers: Fixed creation of duplicate services...
    * 0347 FIX: smart.stats: Remove duplicate disks...
    * 0349 FIX: winperf.cpuusage: update man page: this check is deprecated
    * 0383 FIX: solaris_mem: Is now compatible to more systems...
    * 0109 FIX: cisco_fantray: Prevent inventory for not available fans
    * 0110 FIX: cisco_fru_power:  Prevent inventory for not available FRUs
    * 0350 FIX: nfsmounts: correctly handle mount points with spaces...
    * 0387 FIX: df*: Negative filesystem space levels get a more clear text in check output...
    * 0351 FIX: local: Catch invalid state codes and map to 3 (UNKNOWN)...
    * 0397 FIX: mrpe: tolerate performance variable names with spaces...
    * 0399 FIX: check_ftp: cleanup configuration via WATO, remove Hostname field...
    * 0435 FIX: esx_vsphere_sensors: Fix garbled output in case of placeholder VMs...
    * 0251 FIX: agent_vsphere / check_mk agent: fixed outdated systemtime of check_mk agent...
    * 0439 FIX: postfix_mailq: Linux agent better detects Postfix installation...
    * 0440 FIX: heartbeat_crm: Inventory more gracefully handles case where agent output is invalid...
    * 0113 FIX: blade_blades: Now only make inventory for blades that are powered on...
    * 0441 FIX: megaraid_bbu: Fix several false alarms and cases where inventory failed
    * 0442 FIX: dell_om_disks: Treat global hot spare disks as OK, instead of WARN...
    * 0443 FIX: brocade_fcport: cope with firmware that does not provide speed information...
    * 0322 FIX: timemachine: Check now also works if there are spaces in the name of the backup volume or the hostname
    * 0253 FIX: windows agent: fixed crash on processing eventlog records...
    * 0403 FIX: mem.used: Prefer statgrab on FreeBSD for supporting more than 4GB...
    * 0404 FIX: cups_queues: fix exception in case of alternative time format...
    * 0444 FIX: timemachine: do not inventorize check when timemachine is not used
    * 0116 FIX: cisco_vpn_tunnel: Fixed typo that lead to an exception
    * 0118 FIX: stulz_humidity: Fixed coloring in pnp template...
    * 0119 FIX: stulz_humidity: Fixed lower thresholds...
    * 0565 FIX: windows_updates: fix for some cases when forced_reboot is not set
    * 0255 FIX: windows_agent: now able to handle the removal of local/plugin scripts during runtime...
    * 0447 FIX: fortigate_memory: Fix inventory, do not add check if no info available...
    * 0567 FIX: apc_symmetra: transformation from old tuple to new dict format fixed and improved
    * 0432 FIX: stulz_humidity: Fixed syntax error...
    * 0120 FIX: stulz_humidity, apc_humidity: Fixed bug while processing check params...
    * 0460 FIX: endless waiting for printer queues fixed...
    * 0260 FIX: Fixed incorrect formatting of checks with long output...
    * 0261 FIX: df_netapp32 / df_netapp: Fixed bug with negative size in check output...
    * 0262 FIX: ps: Now able to skip disabled "Process Inventory" rules...
    * 0264 FIX: printer_supply_ricoh: now reports correct filling levels...
    * 0575 FIX: cmciii_lcp_airin, cmciii_lcp_airout, cmciii_lcp_waterin, cmciii_lcp_waterout: improved handling of warning state...
    * 0272 FIX: if checks: port type 56 (fibrechannel) is no longer inventorized per default...
    * 0577 FIX: fileinfo.groups: new date pattern is now available for inventory check as well
    * 0688 FIX: winperf_msx_queues: Support output of Exchange 2013...
    * 0578 FIX: zypper: check is always registered as soon as mk_zypper plugin detects zypper tool...
    * 0689 FIX: postgres_sessions: fix empty agent section in case of 0 sessions...
    * 0579 FIX: veeam_client: fix for case when no StopTime section in agent output
    * 0692 FIX: fileinfo: Avoid duplicate entries in Solaris agent...
    * 0693 FIX: hpux_lvm: avoid problem when alternative vgdisplay is installed...
    * 0708 FIX: ntp.time, ntp: avoid DNS lookups in NTP queries and avoid timeouts...
    * 0277 FIX: solaris agent: ntp now able to work with ntpd and xntpd...
    * 0279 FIX: check_mk_agent.solaris: removed proc section from statgrab...
    * 0281 FIX: statgrab_net.ctr: only inventorize interfaces with actual traffic...
    * 0582 FIX: cisco_sys_mem: check now has a man page and a new WATO integration
    * 0667 FIX: oracle_asm_diskgroup: Now really uses the generic filesystem levels...
    * 0555 FIX: snmp_uptime: no longer fails if uptime is < 1 seconds
    * 0136 FIX: cisco_fru_power: Prevent inventory of not exsisting devices
    * 0557 FIX: check_mk_agent.solaris: removed section statgrab mem...
    * 0673 FIX: zfsget: Fixed broken check - was not compatible to current agent output of "df"
    * 0719 FIX: postfix_mailq: fix Linux agent in case of ssmtp being installed
    * 0584 FIX: agent_vsphere: special agent now handles non-standard https port correctly...
    * 0585 FIX: check_mk_agent.linux: more efficient handling of cups printer queues...
    * 0703 FIX: brocade_mlx: omit inventory of cpu and memory on more states...
    * 0137 FIX: Fixed printer_pages...
    * 0587 FIX: if64: problems resolved when running as a clustered service...
    * 0563 FIX: windows agent: now able to process perl scripts...
    * 0729 FIX: esx_vsphere_hostsystem: fixed incorrect status label (not state)...
    * 0142 FIX: winperf_if: treat unknown packets no longer as error packets
    * 0593 FIX: zypper: agent plugin and check now lead to UNKNOWN result in case of repo problems
    * 0758 FIX: check_sql: Fixed monitoring of stored procedures with oracle
    * 0599 FIX: esx_vsphere_datastores: provisioning levels in WATO are no longer limited to 101%
    * 0737 FIX: megaraid_ldisks: now able to handle "No Virtual Drive Configured" states...
    * 0763 FIX: hpux_if: Fixed exception during parsing of provided data on some systems...

    Multisite:
    * 0371 Added log class filter to hostsvcevents view
    * 0352 Avoid Livestatus connections on pages that do not need them...
    * 0390 Added an icon selector to the view editor...
    * 0391 Added sorter / filter for host/service service levels...
    * 0247 New mkp package for web applications: iNag / nagstatus / nagios status.dat...
    * 0429 Implemented role permissions for dashboards...
    * 0430 It is now possible to define custom time ranges in PNP graph search...
    * 0449 Show all custom variables of hosts and services in the detail views...
    * 0665 Added mail notificaton method to custom user notification dialog...
    * 0123 New time range filter for Downtimes and Comments...
    * 0683 New column painter for the last time a service was OK...
    * 0561 quicksearch: now able to search with multiple filters...
    * 0748 Also custom views now have permissions...
    * 0302 FIX: Fixed highlight of choosen elements in foldertee/views snapin in Chrome/IE
    * 0239 FIX: Fixed incorrect html formatting when displaying host or service comments...
    * 0307 FIX: Increased performance of multisite GUI with a large userbase...
    * 0312 FIX: Hiding views related to not existing datasources, like the EC now...
    * 0325 FIX: Removed CSV export icon from availability views...
    * 0327 FIX: Most forms did now work with "Profile Requests" enabled...
    * 0333 FIX: Fixed too long page title during performing several actions...
    * 0356 FIX: Fixed exception caused by utf8 chars in tooltip text...
    * 0368 FIX: Generating selection id is hopefully now compatible to more systems...
    * 0374 FIX: Fixed syntax error in exception handler of LDAP search code...
    * 0375 FIX: LDAP: Now handling user-ids with umlauts...
    * 0246 FIX: brocade_fcport: fixed error in pnp-template...
    * 0393 FIX: LDAP: Enabled paged LDAP search by default now with a page size of 1000...
    * 0394 FIX: LDAP: Auth expiration plugin now checks users for being disabled (in AD)...
    * 0436 FIX: Fix broken Site status switching via sidebar snapin...
    * 0420 FIX: LDAP: Roles/Groups are now synced even if case of DNs do not match...
    * 0421 FIX: UserDB: Fixed lost passwords when changing users in large user databases...
    * 0423 FIX: Users are not logged out anymore during changing their own passwords...
    * 0424 FIX: Improved error handling in case of incorrect auth config in distributed WATO environments
    * 0425 FIX: Fix login loop bug in distributed environments with different auth secrets
    * 0117 FIX: Availability button is now visible for users without the right to edit views
    * 0431 FIX: LDAP: Fixed group syncrhonisation when nested group sync is enabled
    * 0122 FIX: Multisite view editor not longer throwing a exception when loading views from other users
    * 0569 FIX: recurring updates of serial numbers of disabled ldap users fixed...
    * 0676 FIX: Move view "Stale services" to Problems folder
    * 0270 FIX: Multisite host tag filter: Now uses exact match...
    * 0273 FIX: Fixed exceptions when modifying / cloning views...
    * 0274 FIX: Fixed exception when view title or description was missing
    * 0278 FIX: Fixed bookmark icon images for non-english user languages...
    * 0670 FIX: LDAP: Fixed sync when non lower case attributes are configured...
    * 0671 FIX: LDAP: Disable logging of password changes received from LDAP
    * 0558 FIX: availability: fixed exception on specific filter settings...
    * 0712 FIX: Fix multiple groups with same tag when grouping hosts after a tag...
    * 0738 FIX: csv_export: now able to handle umlauts in download filenames...
    * 0762 FIX: Fixed availability filters not opening in IE7

    WATO:
    * 0308 Multisite can now set rotation view permissions for NagVis...
    * 0329 Removed Distributed WATO peer mode...
            NOTE: Please refer to the migration notes!
    * 0244 New features for WATO page Backup & Restore...
    * 0382 Active HTTP check now supports multiline regexp matching...
    * 0112 Explicit mapping of clustered services can now be done with WATO...
    * 0437 Convert WATO rule for debug_log into simple Checkbox...
    * 0428 Changed user profiles (e.g. pw changes) are now replicated in distributed setups...
    * 0114 User Custom Attributes can now be exported to the core...
    * 0448 New button in WATO service list for displaying check parameters...
    * 0454 Add output of traceroute to host diagnostic page
    * 0677 Make title of tags and tag groups localizable...
    * 0685 Distributed WATO now disabled WATO on slave sites per default...
    * 0687 New summary pages with all settings of a host or service...
    * 0275 WATO "Notify Users" feature: Improved confirmation info...
    * 0134 New option to use expect string in response heads for check_http in wato...
    * 0717 Sort permissions of views, dashboards, commands and snapins alphabetically
    * 0761 New bulk host import mode in WATO...
    * 0057 FIX: Fix exception in WATO host editor on custom tag without topic...
    * 0241 FIX: Improved sorting of WATO folders in dropdown menu...
    * 0019 FIX: Fixed wording in WATO rule for MSSQL check
    * 0242 FIX: Parameters for clustered services can now be configured on the cluster host...
    * 0309 FIX: Trying to prevent read/write conflicts with a large user base...
    * 0311 FIX: Fixed "Inventory failed" message when trying an inventory on clusters via WATO...
    * 0330 FIX: Improved performance of WATO slave push with a large user base...
    * 0331 FIX: LDAP diagnostic LOG can now have the $OMD_SITE$ macro configured via WATO...
    * 0332 FIX: Own host tag groups without topics resulted in two groups "Host tags" in the rule editor
    * 0361 FIX: The page linked by "new rule" can now be bookmarked again
    * 0341 FIX: Avoid rare exception in WATO when deleting a host...
    * 0376 FIX: LDAP: Default configuration of attributes is reflected within WATO now
    * 0346 FIX: Fix folder visibility in WATO for unpriviledged users...
    * 0385 FIX: Better error handling for invalid service regex in rule conditions...
    * 0389 FIX: Showing LDAP settings on site specific global settings page now...
    * 0400 FIX: WATO BI editor now supports percentages for count_ok...
    * 0392 FIX: LDAP: Improved error messages of LDAP configuration test...
    * 0415 FIX: LDAP: The LDAP Settings dialog is now disabled when the LDAP Connector is disabled
    * 0416 FIX: When doing user sync on user page rendering, contact group memberships are shown correctly now...
    * 0417 FIX: LDAP: Fixed "Sync-Plugin: Roles" test with OpenLDAP
    * 0248 FIX: Backup & Restore: Snapshot comments now support unicode character...
    * 0418 FIX: LDAP: Fixed broken role sync plugin with OpenLDAP...
    * 0419 FIX: LDAP: The default user profile roles are only assigned to users without roles...
    * 0249 FIX: Backup & Restore: fixed bug when uploading legacy snapshots...
    * 0250 FIX: Fixed error on creating very large WATO snapshots...
    * 0422 FIX: Fixed numbers shown in log entries of bulk inventory...
    * 0252 FIX: ESX vSphere configuration: Fixed non-working configuration parameters...
    * 0456 FIX: Column was too short...
    * 0256 FIX: wato snapshots: snapshot restore no longer fails with older python versions...
    * 0433 FIX: Creating WATO lock during automations (like e.g. master to slave syncs)...
    * 0434 FIX: Fixed wrong count of failed hosts in bulk inventory mode...
    * 0678 FIX: Move two last global settings of Event Console to proper places
    * 0268 FIX: wato inventory: fixed missing services...
    * 0686 FIX: Fix replication with WATO if EC is enabled on master and disabled on slave
    * 0129 FIX: Fixed permission bug in "Edit user profile" dialog....
    * 0269 FIX: brocade_fcport: fixed problem on displaying check_parameters in WATO...
    * 0271 FIX: Fixed sorting in duallist element (two lists with interchangable elements)...
    * 0131 FIX: Error rates for network interfaces can now be set smaller then 0.1 when using Wato....
    * 0690 FIX: Fix language jumping to German when saving user profiles
    * 0666 FIX: Minimum port for the mknotifyd is now 1024 (never use well known ports)...
    * 0559 FIX: WATO snapshots: improved validation of (uploaded) snapshots...
    * 0709 FIX: Fix NoneType has not attribute userdb_automatic_sync bug in D-WATO
    * 0728 FIX: mem.win: fixed bug in WATO configuration rule...
    * 0139 FIX: ldap sync: syncing if rules against ldap is not longer case sensitiv
    * 0736 FIX: WATO backup and restore: improved error handling...

    Notifications:
    * 0362 sms: now searching PATH for sendsms and smssend commands...
    * 0684 New notification variables NOTIFY_LASTSERVICEOK and NOTIFY_LASTHOSTUP...
    * 0711 New rules based notifications...
    * 0713 New bulk notifications...
    * 0108 FIX: Prevent service notification on host alerts...
    * 0058 FIX: Fix email notifications containing non-ASCII characters in some situtations...
    * 0133 FIX: Fixed mkeventd notification plugin...
    * 0720 FIX: Fix timeperiod computation with CMC and flexible notifications...

    BI:
    * 0721 Use hard states in BI aggregates...
    * 0714 BI aggregations now also honor scheduled downtimes...
    * 0715 BI aggregates now acknowledgement information...
    * 0669 FIX: Fixed regex matching in BI when using character groups [...]...

    Reporting & Availability:
    * 0018 New option for displaying a legend for the colors used in the timeline...
    * 0405 Add CSV export to availability views...
    * 0338 FIX: Introduce time limit on availability queries...
    * 0681 FIX: Display correct year for availability range for last month in january
    * 0750 FIX: Availability: fix exception when summary is on and some elements have never been OK

    Event Console:
    * 0301 Handling messages of special syslog format correctly...
    * 0388 Moved Event Console related settings to own settings page...
    * 0710 Create a history entry for events that failed their target count...
    * 0749 Allow to restrict visibility of events by their host contacts...
    * 0303 FIX: Old log entries were shown in event history first...
    * 0304 FIX: Escaping several unwanted chars from incoming log messages...
    * 0089 FIX: CSV export of event console was broken...
    * 0359 FIX: Fixed exception in event simulator when one match group did not match
    * 0384 FIX: Trying to prevent problem when restarting mkeventd...
    * 0427 FIX: Fixed exception when handling connections from event unix socket...
    * 0679 FIX: Allow non-Ascii characters in generated events
    * 0680 FIX: Do not allow spaces in host names in event simulator...
    * 0672 FIX: Service item of "Check event state in event console" checks can now be configured...
    * 0590 FIX: mkeventd: fixed encoding of unicode characters in the snmptrap receiver...

    Livestatus:
    * 0337 New header for limiting the execution time of a query...
    * 0276 nagios4 livestatus support...
    * 0335 FIX: Parse state of downtime notification log entries correctly...
    * 0336 FIX: Limit the number of lines read from a single logfile...
    * 0344 FIX: Fix semantics of columns num_services_hard_*...

    Livestatus-Proxy:
    * 0263 FIX: livestatus log table: fixed missing logentries of archived logfiles...


1.2.3i7:
    Core & Setup:
    * 0011 Introduce optional lower limit for predicted levels...
    * 0217 FIX: More verbose error output for SNMP errors on the command line...
    * 0288 FIX: Error messages of datasource programs (e.g. VSphere Agent) are now visible within WATO...
    * 0010 FIX: Fix computation of hour-of-the-day and day-of-month prediction...
    * 0292 FIX: Inline SNMP: Check_MK check helpers are closing UDP sockets now...

    Checks & Agents:
    * 0060 cisco_fantray: new check for monitoring fan trays of Cisco Nexus switches
    * 0061 cisco_cpu: check now recognizes new object cpmCPUTotal5minRev...
    * 0063 veeam_client: new check to monitor status of veeam clients with special agent plugin...
    * 0064 veeam_jobs: new check to monitor the backup jobs of the veeam backup tool...
    * 0047 fritz.conn fritz.config fritz.uptime fritz.wan_if fritz.link: New checks for monitoring Fritz!Box devices...
    * 0027 esx_vsphere_sensors: it is now possible override the state of sensors...
    * 0090 apc_ats_status: New Check for monitoring APC Automatic Transfer Switches
    * 0080 Added new checks for Brocade NetIron MLX switching / routing devices...
    * 0091 apc_ats_output: new check for output measurements on APC ATS devices
    * 0068 check_sql: support for mssql databases included
    * 0208 fileinfo.groups: Added minimum/maximum file size parameters...
    * 0093 check_http: Default service description prefix can be avoided...
    * 0004 df: dynamic filesystem levels now reorder levels automatically...
    * 0069 veeam_client: limits for time since last backup introduced
    * 0214 Logwatch: context lines can now be disabled using nocontext=1...
    * 0038 casa_cpu_mem casa_cpu_temp casa_cpu_util casa_fan casa_power: New checks for casa Cable Modem Termination Systems...
    * 0097 arc_raid_status: New check for Areca RAID controllers
    * 0070 cmciii_lcp_airin cmciii_lcp_airout cmciii_lcp_fans cmciii_lcp_waterflow cmciii_lcp_waterin cmciii_lcp_waterout: new checks for the Rittal CMC-III LCP device
    * 0098 apc_inrow_airflow, apc_inrow_fanspeed, apc_inrow_temp: New checks for APC inrow devices
    * 0099 apc_mod_pdu_modules: New check for APC Modular Power Distribution Unit
    * 0072 cmciii_pu_access cmciii_pu_canbus cmciii_pu_io cmciii_pu_temp: New checks for the Rittal CMC-III PU Unit
    * 0100 juniper_cpu: New check for CPU utilization on Juniper switches
    * 0236 windows_agent: each script can now be configured to run sync / async...
    * 0101 liebert_chiller_status: New check for Liebert Chiller devices
    * 0083 brocade_mlx: Temperature sensors of one module now in one common check...
    * 0008 df: Solaris agent now also supports samfs
    * 0084 brocade_mlx: single checks now instead of sub checks...
    * 0291 winperf_ts_sessions: New check to monitor Microsoft Terminal Server sessions...
    * 0102 modbus_value: New check and Agent to modbus devices...
    * 0013 Solaris Agent: implement cached async plugins and local checks...
    * 0238 vsphere monitoring: new option to skip placeholder vms in agent output...
    * 0016 Linux+Windows agent: allow spooling plugin outputs via files...
    * 0017 local: New state type P for state computation based on perfdata...
    * 0085 brocade_mlx: now handles more different module states...
    * 0024 FIX: cisco_wlc: removed check configuration parameter ap_model...
    * 0003 FIX: ps: Remove exceeding [ and ] in service description when using process inventory...
    * 0037 FIX: checkman browser (cmk -m) was not working properly in network subtree...
    * 0283 FIX: Interface Checks: ignore invalid error counts while interface is down...
    * 0081 FIX: Fixed corruption in SNMP walks created with cmk --snmpwalk...
    * 0286 FIX: esx_vsphrere_counters.ramdisk: Better handling for non existant ramdisks...
    * 0290 FIX: winperf_processor mem.win: Handling no/empty agent responses correctly now...
    * 0293 FIX: esx_vsphere_counters_ramdisk_sizes: Handles ram disk "ibmscratch" by default now
    * 0012 FIX: Solaris Agent: fixed broken fileinfo section...
    * 0297 FIX: mk-job is now also usable on CentOS 5+...
    * 0298 FIX: win_dhcp_pools: Fixed wrong percentage calculation
    * 0237 FIX: tsm_sessions: fixed invalid check output during backups...

    Multisite:
    * 0001 New filters for selecting several host/service-groups at once...
    * 0050 New concept of favorite hosts and services plus matching filters and views...
    * 0211 GUI Notify: Added notify method "popup" to really create popup windows...
    * 0215 Added option to make HTML escape in plugin outputs configurable...
    * 0071 livedump: new option to include contact_groups instead of contacts when dumping configuration
    * 0043 FIX: LDAP: Improved error reporting during synchronisation...
    * 0044 FIX: LDAP: Fixed error with empty groups during non nested group sync...
    * 0045 FIX: LDAP: Fixed error when synchronizing non nested groups to roles...
    * 0046 FIX: Fixed editing contactgroup assignments of hosts or folders with "-" in names...
    * 0049 FIX: Fixed useless I/O during page processing...
    * 0203 FIX: Changed sidebar reload interval to be more random...
    * 0204 FIX: Reduced I/O on logins with access time recording or failed login counts...
    * 0206 FIX: Fixed logwatch permission check when using liveproxy for normal users...
    * 0210 FIX: LDAP: Fixed problem syncing contactgroups of a user with umlauts in CN
    * 0035 FIX: Convert HTTP(S) links in plugin output into clickable icon...
    * 0006 FIX: Checkboxes for hosts/services were missing on modified views...
    * 0284 FIX: Context help toggled on/off randomly...
    * 0285 FIX: Fixed bookmarking of absolute URLs or PNP/NagVis URLs in sidebar snapin...
    * 0296 FIX: Fixed moving of snapins while in scrolled sidebar...

    WATO:
    * 0053 New rule for configuring the display_name of a service...
    * 0216 Supporting float values as SNMP timeout value now...
    * 0082 Improved online help for LDAP connections...
    * 0009 Automatically schedule inventory check after service config change...
    * 0294 Added "services" button to host diagnose page
    * 0048 FIX: Tests on host diagnose page are executed parallel now...
    * 0033 FIX: Fixed problem when saving settings in WATOs host diagnostic page...
    * 0205 FIX: NagVis related permissions of roles can be edited again...
    * 0207 FIX: Explicit communities were not saved in all cases...
    * 0094 FIX: Hide SNMPv3 credentials in WATO...
    * 0212 FIX: Fixed broken site edit page in case a TCP socket has been configured...
    * 0095 FIX: Fixed problem with portnumber in Wato Distributed Monitoring dialog
    * 0213 FIX: LDAP: Various small improvements for handling the LDAP user connector...
    * 0039 FIX: Fixed exception on displaying WATO helptexts in the global settings...
    * 0219 FIX: Fixed display problems in WATO folders with long contact group names
    * 0220 FIX: Added HTML escaping to several global settings attributes...
    * 0234 FIX: Improved handling of interface inventory states / types...
    * 0289 FIX: Renamed "Hosts & Folders" page to "Hosts"
    * 0295 FIX: Fixed problem with new created tag groups with "/" in title...

    Notifications:
    * 0005 Added notification script for sending SMS via mobilant.com...
    * 0032 FIX: Fixed problem when forwarding notification mails in windows...
    * 0218 FIX: Fixed rendering of HTML mails for Outlook (at least 2013)...

    BI:
    * 0287 FIX: Fixed assuming states of services with backslashes in descriptions...

    Reporting & Availability:
    * 0051 Option for showing timeline directly in availability table...
    * 0052 Visual colorization of availability according to levels...
    * 0054 New labelling options for availability table...
    * 0055 Allow grouping by host, host group or service group...
    * 0056 New concept of service periods in availability reporting...
    * 0002 You can now annotate events in the availability reporting...
    * 0014 FIX: Fix styling of tables: always use complete width...
    * 0015 FIX: Fixed summary computation in availability when grouping is used...

    Event Console:
    * 0026 FIX: snmptd_mkevent.py: fixed crash on startup
    * 0036 FIX: Fixed bug where multsite commands did not work properly...

    Livestatus:
    * 0067 livedump: new option to mark the mode at the beginning of the dump and documentation fixes...
    * 0023 FIX: Fixed incorrect starttime of table statehist entries...
    * 0034 FIX: Availability no longer showes incorrect entries when only one logfile exists...
    * 0233 FIX: Fixed missing entries in log file and availability view...


1.2.3i6:
    Core & Setup:
    * 0041 FIX: setup.py now handles non existing wwwuser gracefully...

    Checks & Agents:
    * 0040 Add agent plugin to test local hostname resolving...
    * 0020 FIX: Inventory problem with inventory_processes parameter...

    Multisite:
    * 0000 Improved performance of LDAP sync by refactoring the group sync code

    WATO:
    * 0042 FIX: Removed debug outputs from service inventory...


1.2.3i5:
    Core:
    * Automatically remove duplicate checks when monitoring with Agent+SNMP
       at the same time. TCP based ones have precedence.
    * inventory check of SNMP devices now does scan per default (configurable)
    * FIX: inventory check now honors settings for exit code
    * FIX: avoid exception nodes of cluster have different agent type
    * FIX: continue inventory, if one check does not support it
    * FIX: fix configuration of explicit SNMP community, allow unicode
    * FIX: avoid invalid cache of 2nd and up hosts in bulk inventory
    * FIX: fixed error handling in SNMP scan, inventory check fails now
           if SNMP agent is not responding
    * FIX: Ignore snmp_check_interval cache in interactive situations (e.g.  -nv)
    * FIX: check_mk config generation: on computing the checks parameters
           there is no longer a small chance that existing rules get modified

    Event Console:
    * check_mkevents now available as C binary: check_mkevents_c
    * FIX: use default values for unset variables in actions

    Multisite:
    * Speed-O-Meter: now measure only service checks. Host checks
      are omitted, since they do not really matter and make the
      results less useful when using CMC.
    * Added host aliases filter to some views (host/service search)
    * It is now possible to enforce checkboxes in views upon view loading
      (needs to be confgured per view via the view editor)
    * Wiki Sidebar Snapin: showing navigation and quicksearch. OMD only.
    * Sidebar can now be folded. Simply click somewhere at the left 10 pixels.
    * Foldable sections now have an animated triangle icon that shows the folding state
    * Added new snapin "Folders", which interacts with the views snapin when
      both are enabled. You can use it to open views in a specific folder context
    * LDAP: Added option to make group and role sync plugin handle nested
            groups (only in Active Directory at the moment). Enabling this
	    feature might increase the sync time a lot - use only when really needed.
    * FIX: Fixed encoding problem in webservice column output
    * FIX: Fix output format python for several numeric columns
    * FIX: Fixed searching hosts by aliases/adresses
    * FIX: Remove duplicate entries from Quicksearch
    * FIX: Avoid timed browser reload after execution of exections
    * FIX: Hosttag filter now works in service related views
    * FIX: Added code to prevent injection of bogus varnames
           (This might break code which uses some uncommon chars for varnames)
    * FIX: Fixed computation of perfometer values, which did not care about
           the snmp_check_interval. Simplyfied computation of perfometer values
    * FIX: LDAP: Custom user attributes can now be synced again

    BI:
    * FIX: Fix exception when showing BI tree in reporting time warp
    * FIX: Fixed blue triangle link: would show more aggregations,
       if one name was the prefix of another

    Notifications:
    * Blacklisting for services in the felixble notification system
    * FIX: mail with graph plugin: set explicit session.save_path for php
           Fixes instances where the php command couldn't fetch any graphs

    Checks & Agents:
    * diskstat: removed (ever incorrect) latency computation for Linux
    * statgrab_load: support predictive levels, add perf-o-meter
    * ucd_cpu_load: support predictive levels
    * hpux_cpu, blade_bx_load: support predictive levels, add perf-o-meter,
       make WATO-configable
    * check_sql: Database port can now be explicitly set
    * steelhead_perrs: New check for Rivergate Gateways
    * alcatel_power: Check for power supplies on Alcatel switches
    * qnap_disks: New check for Hardisks in Qnap devices
    * Dell Open Manage: SNNP Checks for Physical Disks, CPU and Memory
    * check_tcp: Now able to set custom service description
    * Apache ActiveMQ: New Special Agent and Check to query ActiveMQ Queues
    * check_ftp: can now be configured via Wato
    * windows_tasks: New check to  monitor the Windows Task Scheduler
    * sensatronics_temp: New check for Sensatronic E4 Temperatur Sensor
    * akcp_sensor_drycontact: New Check for AKCP drycontact Sensors
    * esx_vsphere_vm.heartbeat: Heartbeat status alert level now configurable
    * ps:  new configuration option: handle_count (windows only)
    * FIX: Windows agent: gracefully handle garbled logstate.txt
    * FIX: esx_vsphere_counters: added missing ramdisk type upgradescratch
    * FIX: esx_vsphere_hostsystem: fixed bug in handling of params
    * FIX: local: tolerate invalid output lines
    * FIX: hp_proliant: Correct handling of missing snmp data
    * FIX: logwatch.ec: No longer forwards "I" lines to event console
    * FIX: check_dns: default to querying the DNS server on the localhost itself
    * FIX: ps: do not output perfdata of CPU averaging (use ps.perf for that)
    * FIX: nfsexports: also support systems with rpcbind instead of portmap
    * FIX: ups_in_freq: corrected spelling of service description
    * FIX: ups_bat_temp: renamed service description to "Temperature Battery",
           in order to make it consistent with the other temperature checks
    * FIX: hp_blade_blades: Fixed crash on inventory when receiving
           unexpected snmp data
    * FIX: apache_status: If ReqPerSec and BytesPerSec are not reported by
           the agent, no PNP graphs for them are drawn.
           (This is the case if ExtendedStatus set to Off in Apache config)
    * FIX: oracle_jobs: fixed issues with incorrect column count in check output
    * FIX: if/if64/...: layout fix in PNP template for packets


    WATO:
    * You can now have site-specific global settings when using
      distributed WATO (available in the "Distributed Monitoring")
    * bulk inventory: display percentage in progress bar
    * New option for full SNMP scan in bulk inventory
    * bulk operations now also available when checkboxes are off
    * LDAP: Added test to validate the configured role sync groups
    * LDAP: The sync hooks during activate changes can now be enabled/disabled
      by configuration (Global Settings)
    * Disabled replication type "peer" in site editor.
    * Added "permanently ignore" button to inventory services dialog which 
      links directly to the disabled services view
    * Added diagnose page linked from host edit dialog. This can be used to test
      connection capabilities of hosts
    * The rule "Process inventory" now offers the same configuration options 
      as its manual check equivalent "State and count of processes"
    * New configuration option handle_count (windows only) in the rules
      "Process inventory" and "State and count of processes"
    * FIX: correct display of number of hosts in bulk inventory
    * FIX: nailed down ".siteid" exception when added new site
    * FIX: fixed setting for locking mode from 'ait' to 'wait'
    * FIX: avoid removal of tags from rules when not yet acknowledged
    * FIX: avoid need for apache restart when adding new service levels
    * FIX: fix encoding problem on GIT integration

    Livestatus:
    * Removed "livecheck". It never was really stable. Nagios4 has something
      similar built in. And also the Check_MK Micro Core.
    * table statehist: no longer computes an unmonitored state for hosts and
                       services on certain instances.
                       (showed up as no hosts/services in the multisite gui)
    * table statehist: fixed SIGSEGV chance on larger queries

1.2.3i4:
    Core:
    * Create inventory check also for hosts without services, if they
          have *no* ping tag.

    WATO:
    * Bulk inventory: speed up by use of cache files and doing stuff in
          groups of e.g. 10 hosts at once
    * Multisite connection: new button for cloning a connection

    Checks & Agents:
    * Linux agent RPM: remove dependency to package "time". That package
         is just needed for the binary mk-job, which is useful but not
         neccessary.

    Multisite:
    * FIX: fix broken single-site setups due to new caching

1.2.3i3:
    Core:
    * FIX: fixed typo in core startup message "logging initial states"
    * FIX: livestatus table statehist: fixed rubbish entries whenever
           logfile instances got unloaded

    Livestatus:
    * FIX: check_mk snmp checks with a custom check interval no longer
           have an incorrect staleness value

    Notifications:
    * mkeventd: new notification plugin for forwarding notifications
       to the Event Console. See inline docu in share/check_mk/notification/mkeventd
       for documentation.
    * FIX: cleanup environment from notifications (needed for CMC)

    Checks & Agents:
    * Windows agent: increased maximum plugin output buffer size to 2MB
    * check_icmp: New WATO rule for custom PING checks
    * agent_vsphere: now able to handle < > & ' " in login credentials
    * if/if64 and friends: add 95% percentiles to graphs
    * services: inventory now also matches against display names of services
    * esx_vsphere_hostsystem.multipath: now able to set warn/crit levels
    * cpu_netapp: added Perf-O-Meter and PNP template
    * cisco_cpu: added Perf-O-Meter and PNP template
    * apc_symmetra: add input voltage to informational output
    * agent_vsphere: new debug option --tracefile
    * FIX: windows_agent: fixed bug in cleanup of open thread handles
    * FIX: cups default printer is now monitored again in linux agent
    * FIX: host notification email in html format: fixed formating error
           (typo in tag)
    * FIX: netapp_volumes: better output when volume is missing
    * FIX: winperf_phydisk: handle case where not performance counters are available
    * FIX: check_mk_agent.linux: limit Livestatus check to 3 seconds
    * FIX: esx_vsphere_vm: fixed exception when memory info for vm is missing
    * FIX: esx_vsphere_hostsystem: Fixed typo in check output
    * FIX: psperf.bat/ps: Plugin output processing no longer crashes when
           the ps service is clustered

    Multisite:
    * Filtering in views by Hostalias is possible now too
       (however the filter is not displayed in any standard view - user needs
       to enable it by customizing the needed views himself)
    * FIX: add missing service icons to view "All Services with this descr..."
    * FIX: ldap attribute plugins: fixed crash when parameters are None
    * FIX: avoid duplicate output of log message in log tables
    * FIX: fixed problem with ldap userid encoding
    * FIX: removed state-based colors from all Perf-O-Meters
    * FIX: brocade_fcport pnp-template: fixed incorrect display of average values
    * FIX: all log views are now correctly sorted from new to old

    Livestatus-Proxy:
    * Implement caching of non-status requests (together with Multisite)
    * FIX: fix exception when printing error message
    * FIX: honor wait time (now called cooling period) after failed TCP connection
    * FIX: fix hanging if client cannot accept large chunks (seen on RH6.4)

    WATO:
    * Rule "State and count of processes": New configuration options:
           virtual and resident memory levels
    * Added title of tests to LDAP diagnose table
    * Bulk inventory: new checkbox to only include hosts that have a failed
        inventory check.
    * Bulk inventory: yet another checkbox for skipping hosts where the
        Check_MK service is currently critical
    * New rule: Multipath Count (used by esx_vsphere_hostsystem.multipath)
    * FIX: The rule "State and count of processes" is no longer available
           in "Parameters for inventorized check". This rule was solely
           intented for "Manual checks" configuration
    * FIX: Trying to prevent auth.php errors while file is being updated

1.2.3i2:
    Core:
    * New option -B for just generating the configuration
    * Introduced persistent host address lookup cache to prevent issues
      loading an unchanged configuration after a single address is not resolvable anymore
    * Assigning a service to a cluster host no longer requires a reinventory
    * Setting a check_type or service to ignore no longer requires a reinventory
      Note: If the ignore rule is removed the services will reappear
    * Config creation: The ignore services rule now also applies to custom, active
                       and legacy checks
    * Predictive monitoring: correctly handle spaces in variable names (thanks
       to Karl Golland)
    * New man page browser for console (cmk -m)
    * New option explicit_snmp_communities to override rule based SNMP settings
    * Preparations for significant SNMP monitoring performance improvement
      (It's named Inline SNMP, which is available as special feature via subscriptions)
    * Allow to specify custom host check via WATO (arbitrary command line)
    * Implement DNS caching. This can be disabled with use_dns_cache = False

    Livestatus:
    * new service column staleness: indicator for outdated service checks
    * new host    column staleness: indicator for outdated host checks

    Checks & Agents:
    * esx_hostystem multipath: criticize standby paths only if not equal to active paths
    * mk_logwatch: fixed bug when rewriting logwatch messages
    * check_mk: Re-inventory is no longer required when a service is ignored via rule
    * check_mk: Now possible to assign services to clusters without the need to
                reinventorize
    * lnx_if: Fixed crash on missing "Address" field
    * viprinet_router: Now able to set required target state via rule
    * windows_agent: Now available as 64 bit version
    * agent_vsphere: fix problem where sensors were missing when
      you queried multiple host systems via vCenter
    * cached checks: no longer output cached data if the age of the
                     cache file is twice the maximum cache age
    * windows agent: no longer tries to execute directories
    * fileinfo: no longer inventorize missing files(reported by windows agent)
    * New checks for Brocade fans, temperature and power supplies
    * cluster hosts: removed agent version output from Check_MK service (this
      was misleading for different agent versions on multiple nodes)
    * job check: better handling of unexpected agent output
    * lnx_thermal: Added check for linux thermal sensors (e.g. acpi)
    * hwg_temp: Make WATO-Rule "Room Temperature" match, add man page, graph
                and Perf-O-Meter
    * ps.perf: Support Windows with new plugin "psperf.bat". wmicchecks.bat
               is obsolete now.
    * Special Agent vSphere: support ESX 4.1 (thanks to Mirko Witt)
    * esx_vsphere_object: make check state configurable
    * mk_logwatch: support continuation lines with 'A'. Please refer to docu.
    * mk_oracle: Added plugin for solaris
    * win_netstat: New check for Windows for checking the existance of a UDP/TCP
        connection or listener
    * ps/ps.perf: allow to set levels on CPU util, optional averaging of CPU
    * diskstat: Agent is now also processing data of mmcblk devices
    * qmail: Added check for mailqueue 
    * cisco_locif: removed obsolete and already disabled check completely
    * fc_brocade_port: removed obsolete check
    * fc_brocade_port_detailed: removed obsolete check
    * tsm_stgpool: removed orphaned check
    * vmware_state: removed ancient, now orphaned check. Use vsphere_agent instead.
    * vms_{df,md,netif,sys}: remove orphaned checks that are not needed by the current agent
    * tsm: Added new TSM checks with a simple windows agent plugin
    * windows_agent: now starts local/plugin scripts in separate threads/processes
                     new script parameters cache_age, retry_count, timeout
                     new script caching options "off", "async", "sync"
    * windows_agent: increased maximum local/plugin script output length to 512kB
                     (output buffer now grows dynamically)
    * jolokia_metrics: fixed incorrect plugin output for high warn/crit levels
    * jolokia_metrics.uptime: Added pnp template
    * hyperv: Added a check for checking state changes.
    * df / esx_vsphere_datastore: now able to set absolute levels and levels depending
                                  on total disk space of used and free space
    * cisco_wlc: New check for monitoring cisco wireless lan access points 
    * cisco_wlc_clients: New check for the nummber of clients in a wlc wifi
    * df: Negative integer levels for MB left on a device
    * win_printers: Monitoring of printer queue on a windows printserver
    * cisco_qos: Updated to be able to mintor IOS XR 4.2.1 (on a ASR9K device)
    * New active check, check_form_submit, to submit HTML forms and check the resulting page
    * mk-job: /var/lib/check_mk_agent/job directory is now created with mode 1777 so 
              mk-job can be used by unprivileged users too
    * ADD: etherbox: new check for etherbox (messpc) sensors.
           currently supported: temperature, humidity, switch contact and smoke sensors
    * cisco_wlc_client: now supports low/high warn and crit levels
    * cisco_wlc: now supports configuration options for missing AP
    * agent_vsphere: completely rewritten, now considerably faster
                     vCenter is still queried by old version
    * windows_agent: windows eventlog informational/audit logs now reported with O prefix
    * mk_logwatch: ignored loglines now reported with an "." prefix (if required)
    * apache_status: Nopw also supports multithreaded mpm
    * windows_agent: now able to suppress context messages in windows eventlogs
    * agent_vsphere: completely rewritten, now considerably faster
                     vCenter is still queried by old version
    * windows_agent: windows eventlog informational/audit logs now reported with O prefix
    * mk_logwatch: ignored loglines now reported with an "." prefix (if required)
    * check_mk-if.pnp: fixed bug with pnp template on esx hosts without perfdata
    * jolokia checks (JVM): uptime, threads, sessions, requests, queue
      now configurable via WATO
    * vSphere checks: secret is not shown to the user via WATO anymore
    * WATO rule to check state of physical switch (currently used by etherbox check)
    * cisco_wlc: Allows to configure handling of missing AP
    * logwatch.ec: show logfiles from that we forwarded messages
    * FIX: blade_blades: Fixed output of "(UNKNOWN)" even if state is OK
    * FIX: apache_status: fix exception if parameter is None
    * FIX: hr_mem: handle virtual memory correct on some devices
    * FIX: apache_status agent plugin: now also works, if prog name contains slashes
    * FIX: check_dns: parameter -A does not get an additional string
    * FIX: cisco_qos: Catch policies without post/drop byte information
    * FIX: cisco_qos: Catch policies without individual bandwidth limits
    * FIX: windows_agent: fixed bug on merging plugin output buffers
    * FIX: esx_vsphere_datastores: Fix incomplete performance data and Perf-O-Meter
    * FIX: cleaned up fileinfo.groups pattern handling, manual configuration
      is now possible using WATO
    * FIX: check_mk-ipmi.php: PNP template now displays correct units as delivered
           by the check plugin
    * FIX: check_disk_smb: Remove $ from share when creating service description.
           Otherwise Nagios will not accept the service description.
    * FIX: mrpe: gracefully handle invalid exit code of plugin

    Notifications:
    * notify.py: Matching service level: Use the hosts service level if a
                 service has no service level set
    * notify.py: fixed bug with local notification spooling
    * HTML notifications: Now adding optional links to host- and service names
      when second argument notification script is configured to the base url of the
      monitoring installation (e.g. http://<host>/<site>/ in case of OMD setups)
    * HTML notifications: Added time of state change

    Multisite:
    * Finally good handling of F5 / browser reloads -> no page switching to
      start page anymore (at least in modern browsers)
    * User accounts can now be locked after a specified amount of auth
      failures (lock_on_logon_failures can be set to a number of tries)
    * Column Perf-O-Meter is now sortable: it sorts after the *first*
      performance value. This might not always be the one you like, but
      its far better than nothing.
    * logwatch: Logwatch icon no longer uses notes_url
    * Inventory screen: Host inventory also displays its clustered services
    * Rules: Renamed "Ignored services" to "Disabled services"
             Renamed "Ignored checks" to "Disabled checks"
    * Sorter Host IP address: fixed sorting, no longer uses str compare on ip
    * Views: New: Draw rule editor icon in multisite views (default off)
             Can be activated in global settings
    * New global multisite options: Adhoc downtime with duration and comment
                                    Display current date in dashboard
    * LDAP: Using asynchronous searches / added optional support for paginated
      searches (Can be enabled in connection settings)
    * LDAP: It is now possible to provide multiple failover servers, which are
      tried when the primary ldap server fails
    * LDAP: Supporting posixGroup with memberUid as member attribute
    * LDAP: Added filter_group option to user configuration to make the
    synchonized users filterable by group memberships in directories without
    memberof attributes
    * LDAP: Moved configuration to dedicated page which also provides some
      testing mechanisms for the configuration
    * Added option to enable browser scrollbar to the multisite sidebar (only
      via "sidebar_show_scrollbar = True" in multisite.mk
    * Added option to disable automatic userdb synchronizations in multisite
    * Implemented search forms for most data tables
    * New icons in view footers: export as CSV, export as JSON
    * Availability: new columns for shortest, longest, average and count
    * Editing localized strings (like the title) is now optional when cloning
      views or editing cloned views. If not edited, the views inherit the
      localized strings from their ancestors
    * Added simple problems Dashboard
    * New filter and column painter for current notification number (escalations)
    * Added new painters for displaying host tags (list of tags, single tag
    groups). All those painters are sortable. Also added new filters for tags.
    * Added painters, icon and filters for visualizing staleness information
    * Improved filtering of the foldertree snapin by user permissions (when a user is
      only permitted on one child folder, the upper folder is removed from the
      hierarchy)
    * "Unchecked Services" view now uses the staleness of services for filtering
    * Globe dashlets make use of the parameter "id" to make it possible to
      provide unique ids in the render HTML code to the dashlets
    * Multisite can now track wether or not a user is online, this need to be
      enabled e.g. via Global Settings in WATO (Save last access times of
      users)
    * Added popup message notification system to make it possible to notify
      multisite users about various things. It is linked on WATO Users page at
      the moment. An image will appear for a user in the sidebar footer with
      the number of pending messages when there are pending messages for a user.
      To make the sidebar check for new messages on a regular base, you need
      to configure the interval of sidebar popup notification updates e.g. via
      WATO Global Settings.
    * Event views: changed default horizon from 31 to 7 days
    * New option for painting timestamp: as Unix Epoch time
    * New filters: Host state type and Service state type
    * FIX: better error message in case of exception in SNMP handling
    * FIX: Inventory screen: Now shows custom checks
    * FIX: Fixed locking problem of multisite pages related to user loading/saving
    * FIX: Fixed wrong default settings of view filters in localized multisite
    * FIX: line wrapping of logwatch entries
    * FIX: Fixed button dragging bug when opening the view editor
           (at least in Firefox)

    WATO:
    * Allow to configure check-/retry_interval in second precision
    * Custom user attributes can now be managed using WATO
    * Allow GIT to be used for change tracking (enable via global option)
    * Hosts/Folders: SNMP communities can now be configured via the host
      and folders hierarchy. Those settings override the rule base config.
    * Require unique alias names in between the following elements:
      Host/Service/Contact Groups, Timeperiods and Roles
    * Removed "do not connect" option from site socket editor. Use the
      checkbox "Disable" to disable the site for multisite.
    * Converted table of Event Console Rules to new implementation, make it sortable
    * FIX: do validation of check items in rule editor
    * FIX: More consistent handling of folderpath select in rule editor
    * FIX: Now correctly handling depends_on_tags on page rendering for
           inherited values
    * FIX: Changed several forms from GET to POST to prevent "Request-URI too
           large" error messages during submitting forms
    * FIX: automation snmp scan now adhere rules for shoddy snmp devices
           which have no sys description
    * FIX: Cisco ruleset "Cisco WLC WiFi client connections" has been generalized to
           "WLC WiFi client connections"
    * FIX: Snapshot handling is a little more robust agains manually created
           files in snapshot directory now
    * FIX: Slightly more transparent handling of syntax errors when loading rules.mk

    Notifications:
    * Flexible Notification can now filter service levels
    * FIX: check_tcp corrected order of parameters in definition

    Event Console:
    * New global setting "force message archiving", converts the EC into
      a kind of syslog archive
    * New built-in snmptrap server to directly receive snmp traps
    * FIX: fix layout of filter for history action type
    * FIX: better detect non-IP-number hosts in hostname translation

1.2.3i1:
    Core:
    * Agents can send data for other hosts "piggyback". This is being
      used by the vSphere and SAP plugins
    * New variable host_check_commands, that allows the definition of
      an alternative host check command (without manually defining one)
    * New variable snmp_check_interval which can be used to customize
      the check intervals of SNMP based checks
    * setup: Added missing vars rrd_path and rrdcached_sock
    * new variable check_mk_exit_status: allows to make Check_MK service OK,
      even if host in not reachable.
    * set always_cleanup_autochecks to True per default now
    * check_mk: new option --snmptranslate

    Multisite:
    * New availability view for arbitrary host/service collections
    * New option auth_by_http_header to use the value of a HTTP header
      variable for authentication (Useful in reverse proxy environments)
    * New permission that is needed for seeing views that other users
      have defined (per default this is contained in all roles)
    * New path back to the view after command exection with all
      checkboxes cleared
    * Added plugins to config module to make registration of default values
      possible for addons like mkeventd - reset to default values works now
      correctly even for multisite related settings
    * perfometer: Bit values now using base of 1000
    * Added PNP tempate for check_disk_smb
    * Dashboards can now be configured to be reloaded on resizing
      (automatically adds width/height url parameters)
    * LDAP authentification: New config option "Do not use persistent
                             connections to ldap server"
    * Hosttags and auxiliary tags can now be grouped in topics
    * Fixed output of time in view if server time differs from user time

    Event Console:
    * New rule feature: automatically delete event after actions
    * New filter for maximum service level (minimum already existed)
    * New global setting: hostname translation (allows e.g. to drop domain name)
    * New rule match: only apply rule within specified time period

    Checks & Agents:
    * solaris_mem: New check for memory and swap for Solaris agent
    * agent_vsphere: New VMWare ESX monitoring that uses pySphere and the VMWare
      API in order to get data very efficiently. Read (upcoming) documentation
      for details.
    * new special agent agent_random for creating random monitoring data
    * New checks: windows_intel_bonding / windows_broadcom_bonding
    * Implemented SAP monitoring based on the agent plugin mk_sap. This
      must be run on a linux host. It connects via RFC calls to SAP R/3
      systems to retrieve monitoring information for this or other machines.
    * sap.dialog: Monitors SAP dialog statistics like the response time
    * sap.value: Simply processes information provided by SAP to Nagios
    * openvpn_clients: new check for OpenVPN connections
    * if64_tplink: special new check for TP Link switches with broken SNMP output
    * job: Monitoring states and performance indicators of any jobs on linux systems
    * oracle_asm_diskgroups: Added missing agent plugin + asmcmd wrapper script
    * oracle_jobs: New check to monitor oracle database job execution
    * oracle_rman_backups: New check to monitor state of ORACLE RMAN backups
    * jar_signature: New check to monitor wether or not a jar is signed and
      certificate is not expired
    * cisco_qos: adhere qos-bandwidth policies
    * check_disk_smb: WATO formalization for active check check_disk_smb
    * if.include: new configurable parameters for assumed input and output speed
    * cisco_qos: new param unit:    switches between bit/byte display
                 new param average: average the values over the given minute
                 new params post/drop can be configured via int and float
                 fixed incorrect worst state if different parameters exceed limit
    * logwatch.ec: Added optional spooling to the check to prevent dataloss
      when processing of current lines needs more time than max execution time
    * mounts: ignore multiple occurrances of the same device
    * Linux agent: allow cached local/plugins checks (see docu)
    * mem.include: Linux memory check now includes size of page tables. This
      can be important e.g. on ORACLE systems with a lot of memory
    * windows_agent: Now buffers output before writing it to the socket
                     Results in less tcp packages per call
    * smart.stats: rewrote check. Please reinventorize. Error counters are now
      snapshotted during inventory.
    * smart.temp: add WATO configuration
    * windows_agent: check_mk.ini: new option "port" - specifies agent port
    * winperf_processor: introduce averaging, support predictive levels
    * cpu_util.include: fixed bug when params are set to None
    * predictive levels: fixed bug when existing predictive levels get new options
    * windows_plugin mssql.vbs: No longer queries stopped mssql instances
    * cisco_hsrp: fixed problem when HSRP groups had same ip address
    * winperf_if: hell has frozen over: a new check for network adapters on Windows
    * windows agent: new config section plugins, now able to set timeouts for specific plugins
                     new global config option: timeout_plugins_total
    * lnx_if in Linux agent: force deterministical order of network devices
    * Linux agent: remove obsolete old <<<netif>>> and <<<netctr>>> sections
    * logwatch, logwatch.ec: detect error in agent configuration
    * Linux agent: cups_queues: do not monitor non-local queues (thanks to Olaf Morgenstern)
    * AIX agent: call lparstat with argument 1 1, this give more accurate data
    * Check_MK check: enable extended performance data per default now
    * viprinet checks: New checks for firmware version/update, memory usage, power supply status, 
                       router mode, serialnumber and temperature sensors
    * uptime, snmp_uptime, esx_vsphere_counters.uptime: allow to set lower and upper levels
    * winperf_processor: Now displays (and scales) to number of cpus in pnpgraph
    * mk_postgres plugin: replace select * with list of explicit columns (fix for PG 9.1)
    * lnx_if: show MAC address for interfaces (needs also agent update)
    * winperf_tcp_conn: New check. Displays number of established tcpv4 connections in windows
                        Uses WATO Rule "TCP connection stats (Windows)"
    * windows_agent: fixed timeouts for powershell scripts in local/plugins
    * logwatch: Agent can now use logwatch.d/ to split config to multipe files
    * logwatch: Agent can now rewrite Messages
    * apache_status: New rule: set levels for number of remaining open slots
    * mrpe: handle long plugin output correctly, including performance data
    * cisco_qos: parameters now configurable via WATO

    Notifications:
    * notify.py: unique spoolfiles name no longer created with uuid
    * Warn user if only_services does never match

    Livestatus:
    * Table statehist: Improved detection of vanished hosts and services.
                       Now able to detect and remove nonsense check plugin output
    * FIX: able to handle equal comment_id between host and service
    * livestatus.log: show utf-8 decoding problems only with debug logging >=2
    * livestatus: fixed incorrect output formatting of comments_with_info column

    BI:
    * Integrated availability computing, including nifty time warp feature

    WATO:
    * Configuration of datasource programs via dedicated rules
    * New editor for Business Intelligence rules
    * Rule Editor: Now able to show infeffective rules
    * Valuespec: CascadingDropdown now able to process choice values from functions
    * Removed global option logwatch_forward_to_ec, moved this to the
      logwatch_ec ruleset. With this option the forwarding can now be enabled
      for each logfile on a host
    * Configuration of an alternative host check command
    * Inventory: Display link symbol for ps ruleset
    * New rule for notification_options of hosts and services
    * FIX: Rulesets: correct display of rules within subfolders
    * Remove Notification Command user settings, please use flexible notifications instead


1.2.2p3:
    Core:
    * FIX: get_average(): Gracefully handle time anomlies of target systems
    * FIX: notifications: /var/lib/check_mk/notify directory is now created 
           correctly during setup from tgz file. (Without it notifications
           did not get sent out.)
    * FIX: add missing $DESTDIR to auth.serials in setup.sh

    Checks & Agents:
    * FIX: winperf_processor: fix case where CPU percent is exactly 100%
    * FIX: blade_powerfan: fix mixup of default levels 50/40 -> 40/50
    * FIX: Cleaned up graph rendering of Check_MK services 
    * FIX: zypper: deal with output from SLES 10
    * FIX: zpool_status: Ignoring "No known data errors" text
    * FIX: dmi_sysinfo: Handling ":" in value correctly
    * FIX: check_http: Fixed syntax error when monitoring certificates
    * FIX: check_dns: parameter -A does not get an additional string
    * FIX: diskstat: Fixed wrong values for IO/s computation on linux hosts
    * FIX: blade_healts: Fixed wrong index checking resulting in exceptions
    * FIX: notifications: /var/lib/check_mk/notify directory is now created 
           correctly during setup from tgz file. (Without it notifications
           did not get sent out.)

    Multisite:
    * FIX: LDAP: Disabling use of referrals in active directory configuration
    * FIX: Fixed missing roles in auth.php (in some cases) which resulted in
           non visible pnp graphs and missing nagvis permissions
    * FIX: Fixed label color of black toner perfometers when fuel is low
    * FIX: Fixed wrong default settings of view filters in localized multisite
    * FIX: Fixed exception when enabling sounds for views relying on 
           e.g. alert statistics source
    * FIX: Folder Tree Snapin: make folder filter also work for remote
           folders that do not exist locally
    * FIX: correctly display sub-minute check/retry intervals
    * FIX: fix logic of some numeric sorters
    * FIX: Improved user provided variable validation in view code
    * FIX: Escaping html code in plugin output painters

    WATO:
    * FIX: fix layout of Auxiliary tags table
    * FIX: avoid exception when called first time and first page ist host tags
    * FIX: fix validation of time-of-day input field (24:00)
    * FIX: automation users can now be deleted again (bug was introduced in 1.2.2p1)
    * FIX: fix logwatch pattern analyzer message "The host xyz is not
           managed by WATO." after direct access via snapin
    * FIX: Fixed first toggle of flags in global settings when default is set to True
    * FIX: fix exception and loss of hosts in a folder when deleting all site connections
           of a distributed WATO setup
    * FIX: avoid Python exception for invalid parameters even in debug mode
    * FIX: check_ldap: Removed duplicate "-H" definition
    * FIX: Fixed some output encoding problem in snapshot restore / deletion code
    * FIX: Improved user provided variable validation in snapshot handling code
    * FIX: Improved user provided variable validation in inventory dialog

    Event Console:
    * FIX: apply rewriting of application/hostname also when cancelling events
    * FIX: check_mkevents now uses case insensitive host name matching

    Livestatus:
    * FIX: fixed incorrect output formatting of comments_with_info column
    * FIX: statehist table: fixed memory leak

1.2.2p2:
    Core:
    * FIX: livecheck: fixed handling of one-line plugin outputs and missing \n
           (Thanks to Florent Peterschmitt)

    Checks & Agents:
    * FIX: jolokia_info: ignore ERROR instances
    * FIX: apache_status: use (also) apache_status.cfg instead of apache_status.conf
    * FIX: f5_bigip_vserver: fix wrong OID (13 instead of 1), thanks to Miro Ramza
    * FIX: f5_bigip_psu: handle more than first power supply, thanks to Miro Ramza
    * FIX: ipmi_sensors: ignore sensors in state [NA] (not available)
    * FIX: aix_lvm: handle agents that output an extra header line
    * FIX: zfsget: do not assume that devices begin with /, but mountpoints
    * FIX: ipmi_sensors: handle two cases for DELL correctly (thanks to Sebastian Talmon)
    * FIX: check_dns: enable performance data
    * FIX: free_ipmi: fix name of sensor cache file if hostname contains domain part
    * FIX: ad_replication plugin: Fixed typo (Thanks to Dennis Honke)

    Multisite:
    * List of views: Output the alias of a datasource instead of internal name
    * FIX: fix column editor for join columns if "SERVICE:" is l10n'ed
    * FIX: fix invalid request in livestatus query after reconnect

    WATO:
    * FIX: convert editing of global setting to POST. This avoid URL-too-long
      when defining lots of Event Console actions
    * FIX: LDAP configuration: allow DNs without DC=

    Event Console:
    * FIX: fix icon in events check if host specification is by IP address
    * Renamed "Delete Event" to "Archive Event" to clearify the meaning

    Notifications:
    * FIX: contacts with notifications disabled no longer receive 
           custom notifications, unless forced

1.2.2p1:
    Core:
    * FIX: correctly quote ! and \ in active checks for Nagios
    * FIX: Performing regular inventory checks at configured interval even
           when the service is in problem state
    * Check_MK core now supports umlauts in host-/service- and contactgroup names

    Checks & Agents:
    * FIX: vsphere_agent: fix problems whith ! and \ in username or password
    * FIX: check_mk_agent.aix: fix shebang: was python, must be ksh
    * FIX: cisco_qos: Be compatible to newer IOS-XE versions (Thanks to Ken Smith)
    * FIX: mk_jolokia: Handling spaces in application server instances correctly

    Multisite:
    * FIX: do not remove directories of non-exisant users anymore. This lead to
           a deletion of users' settings in case of an external authentication
           (like mod_ldap).
    * FIX: Fixed handling of dashboards without title in sidebar view snapin
    * FIX: titles and services got lost when moving join-columns in views
    * FIX: Fixed exception during initial page rendering in python 2.6 in special cases
           (Internal error: putenv() argument 2 must be string, not list)

    Livestatus:
    * livestatus.log: show utf-8 decoding problems only with debug logging >=2

    Notifications:
    * FIX: HTML mails: Handle the case where plugin argument is not set
    * FIX: HTML mails: remove undefinded placeholders like $GRAPH_CODE$

    WATO:
    * Improved handling of valuespec validations in WATO rule editor. Displaying a
      warning message when going to throw away the current settings.
    * FIX: fix bug where certain settings where not saved on IE. This was mainly
           on IE7, but also IE8,9,10 in IE7 mode (which is often active). Affected
           was e.g. the nodes of a cluster or the list of services for service
           inventory

1.2.2:
    Core:
    * Added $HOSTURL$ and $SERVICEURL$ to notification macros which contain an
      URL to the host/service details views with /check_mk/... as base.

    Checks & Agents:
    * FIX: blade_bx_load: remove invalid WATO group
    * FIX: lnx_bonding: handle also 802.3ad type bonds

    Notifications:
    * FIX: Removing GRAPH_CODE in html mails when not available
    * Using plugin argument 1 for path to pnp4nagios index php to render graphs
    * Little speedup of check_mk --notify

    Multisite:
    * FIX: Fixed umlaut handling in reloaded snapins

    WATO:
    * FIX: Fix several cases where WATO rule analyser did not hilite all matching rules
    * Added tcp port parameter to SSL certificate check (Thanks to Marcel Schulte)

    Event Console:
    * FIX: Syslog server is now able to parse RFC 5424 syslog messages

1.2.2b7:
    Checks & Agents:
    * FIX: postfix_mailq: fix labels in WATO rule, set correct default levels
    

1.2.2b6:
    Core:
    * FIX: setup: detect check_icmp also on 64-Bit CentOS
           (thanks to あきら) 
    * FIX: setup.sh: create auth.serials, fix permissions of htpasswd
    * FIX: livecheck: now able to handle check output up to 16kB

    Checks & Agents:
    * FIX: apc_symmetra_power: resurrect garble PNP template for 
    * FIX: check_mk_agent.freebsd: remove garble from output
           (Thanks to Mathias Decker)
    * FIX: check_mk-mssql_counters.locks: fix computation, was altogether wrong
    * FIX: check_mk-mssql_counters.transactions: fix computation also
    * check_http: now support the option -L (urlizing the result)
    * Added mem section to Mac OSX agent (Thanks to Brad Davis)
    * FIX: mssql.vbs (agent plugin) now sets auth options for each instance
    * FIX: jolokia_metrics.mem: error when missing max values
    * Make levels for SMART temperature editable via WATO

    Multisite:
    * FIX: fix localization in non-OMD environment
           (thanks to あきら)
    * FIX: hopefully fix computation of Speed-O-Meter
    * Add $SERVICEOUTPUT$ and $HOSTOUTPUT$ to allowed macros for
      custom notes
    * FIX: Writing one clean message to webserver error_log when write fails
    * FIX: Escaping html entities when displaying comment fields
    * FIX: Monitored on site attribute always has valid default value

    Notifications:
    * FIX: fix event type for recoveries
    * FIX: fix custom notifications on older nagios versions
    * FIX: handle case where type HOST/SERVICE not correctly detected
    
    Livestatus:
    * FIX: memory leak when removing downtime / comment 

    WATO:
    * FIX: Removed "No roles assigned" text in case of unlocked role attribute
           in user management dialog
    * FIX: Fix output of rule search: chapters appeared twice sometimes

    Event Console:
    * FIX: check_mkevents: fix usage help if called with illegal options
    * check_mkevents now allows specification of a UNIX socket
      This is needed in non-OMD environments
    * setup.py now tries to setup Event Console even in non-OMD world

1.2.2b5:
    Core:
    * Checks can now omit the typical "OK - " or "WARN -". This text
      will be added automatically if missing.
    * FIX: livecheck: fixed compilation bug
    * FIX: check_mk: convert service description unicode into utf-8
    * FIX: avoid simultanous activation of changes by means of a lock
    
    Checks & Agents:
    * FIX: jolokia_metrics.mem - now able to handle negative/missing max values
    * ADD: tcp_conn_stats: now additionally uses /proc/net/tcp6
    * ADD: wmic_processs: cpucores now being considered when calculating 
           user/kernel percentages. (thanks to William Baum)
    * FIX: UPS checks support Eaton Evolution
    * FIX: windows agent plugin: mssql now exits after 10 seconds

    Notifications:
    * FIX: fixed crash on host notification when contact had explicit services set

    Livestatus:
    * FIX: possible crash with VERY long downtime comments

    WATO:
    * FIX: Fix hiliting of errors in Nagios output
    * FIX: localisation error

    Multisite:
    * FIX: Avoid duplicate "Services" button in host detail views
    * FIX: fix rescheduling icon for services with non-ASCII characters
    * New filter for IP address of a host
    * Quicksearch: allow searching for complete IP addresses and IP
      address prefixes
    * Add logentry class filter to view 'Host- and Service events'

    BI:
    * FIX: fix exception with expansion level being 'None'
    * FIX: speedup for single host tables joined by hostname (BI-Boxes)
    * FIX: avoid closing BI subtree while tree is being loaded

    Event Console:
    * FIX: make hostname matching field optional. Otherwise a .* was
           neccessary for the rule in order to match
    * FIX: event_simulator now also uses case insensitive matches

1.2.2b4:
    Core:
    * FIX: Fix output of cmk -D: datasource programs were missing
    * FIX: allow unicode encoded extra_service_conf
    * FIX: no default PING service if custom checks are defined
    * FIX: check_mk_base: fixed rounding error in get_bytes_human_readable
    * FIX: check_mk: improved support of utf-8 characters in extra_service_conf
    * FIX: livestatus: table statehist now able to check AuthUser permissions
    * New configuration variable contactgroup_members

    Checks & Agents:
    * FIX: smart - not trying to parse unhandled lines to prevent errors
    * FIX: winperf_processor - fixed wrong calculations of usage
    * FIX: WATO configuration of filesystem trends: it's hours, not days!
    * FIX: mysql: fixed crash on computing IO information
    * FIX: diskstat: fix local variable 'ios_per_sec' referenced before assignment
    * FIX: multipath: ignore warning messages in agent due to invalid multipath.conf
    * FIX: megaraid_bbu: deal with broken output ("Adpater"), found in Open-E
    * FIX: megaraid_pdisk: deal with special output of Open-E
    * FIX: jolokia_metrics.mem: renamed parameter totalheap to total
    * FIX: megaraid_bbu: deal with broken output ("Adpater")
    * FIX: check_ldap: added missing host address (check didn't work at all)
    * FIX: check_ldap: added missing version option -2, -3, -3 -T (TLS)
    * FIX: mssql: Agent plugin now supports MSSQL Server 2012
    * FIX: hr_mem: fix max value in performance data (thanks to Michaël COQUARD)
    * FIX: f5_bigip_psu: fix inventory function (returned list instead of tuple)
    * FIX: mysql.connections: avoid crash on legacy agent output
    * FIX: tcp_conn_stats: use /proc/net/tcp instead of netstat -tn. This
           should avoid massive performance problems on system with many
           connections
    * Linux agent: limit netstat to 10 seconds
    * ps: Allow %1, %2, .. instead of %s in process_inventory. That allows
      reordering of matched groups
    * FIX: f5_bigip_psu - fixed inventory function
    * FIX: printer_supply - fixed inventory function for some kind of OKI printers

    Multisite:
    * FIX: Fixed problem with error during localization scanning
    * FIX: Fixed wrong localization right after a user changed its language
    * FIX: Improved handling of error messages in bulk inventory
    * FIX: fixed focus bug in transform valuespec class
    * FIX: stop doing snapin refreshes after they have been removed
    * FIX: sidebar snapins which refresh do not register for restart detection anymore
    * FIX: fix user database corruption in case of a race condition
    * FIX: added checks wether or not a contactgroup can be deleted
    * FIX: Avoid deadlock due to lock on contacts.mk in some situations
    * Changed sidebar snapin reload to a global interval (option:
      sidebar_update_interval), defaults to 30 seconds
    * Sidebar snapins are now bulk updated with one HTTP request each interval

    BI:
    * FIX: fixed invalid links to hosts and services in BI tree view
    * FIX: fix exception in top/down and bottom/up views
    * FIX: fix styling of top/down and bottom/up views (borders, padding)
    * FIX: fix style of mouse pointer over BI boxes
    * FIX: list of BI aggregates was incomplete in some cases
    * FIX: single host aggregations didn't work for aggregations += [...]
    * FIX: top-down and bottom-up was broken in case of "only problems"
    * FIX: BI see_all permission is now working again
    * Do not handle PENDING as "problem" anymore
    * Make titles of non-leaf tree nodes klickable

    WATO:
    * FIX: flexible notification valuespec is now localizable
    * FIX: Alias values of host/service/contact groups need to be set and unique
           within the group
    * FIX: Fixed exception when editing contactgroups without alias
    * FIX: Fix localization of rule options
    * FIX: ValueSpec OptionalDropDown: fix visibility if default is "other"
    * Suggest use default value for filesystem levels that make sense
    * Valuespec: CascadingDropdown now able to process choice values from functions
    * Freshness checking for classical passive Nagios checks (custom_checks)

1.2.2b3:
    Checks & Agents:
    * FIX: Fixed date parsing code ignoring the seconds value in several checks
           (ad_replication, cups_queues, heartbeat_crm, mssql_backup, smbios_sel)
    * FIX: Fixed pnp template for apc_symmetra check when using multiple rrds

    Multisite:
    * FIX: Removed uuid module dependency to be compatible to python < 2.5
    * FIX: remove Javascript debug popup from multi-string input fields
    * FIX: list of strings (e.g. host list in rule editor) didn't work anymore

1.2.2b2:
    Checks & Agents:
    * Added dynamic thresholds to the oracle_tablespace check depending on the
      size of the tablespaces.

    BI:
    * FIX: fix exception in BI-Boxes views of host groups
    * FIX: fix problem where BI-Boxes were invisible if not previously unfolded

    Event Console:
    * FIX: support non-Ascii characters in matching expressions. Note:
           you need to edit and save each affected rule once in order
           to make the fix work.
    * FIX: Fixed exception when logging actions exectuted by mkeventd
    * FIX: etc/init.d/mkeventd flush did not work when mkeventd was stopped

    Multisite:
    * FIX: Fixed several minor IE7 related layout bugs
    * FIX: title of pages was truncated and now isn't anymore
    * Cleanup form for executing commands on hosts/services

    WATO:
    * FIX: Fixed layout of rulelist table in IE*
    * FIX: Fixed adding explicit host names to rules in IE7
    * Add: Improved navigation convenience when plugin output contains [running on ... ]

1.2.2b1:
    Core:
    * cmk --notify: added notification script to generate HTML mails including
      the performance graphs of hosts and services
    * cmk --notify: added the macros NOTIFY_LASTHOSTSTATECHANGE, NOTIFY_HOSTSTATEID,
      NOTIFY_LASTSERVICESTATECHANGE, NOTIFY_SERVICESTATEID, NOTIFY_NOTIFICATIONCOMMENT,
      NOTIFY_NOTIFICATIONAUTHOR, NOTIFY_NOTIFICATIONAUTHORNAME, NOTIFY_NOTIFICATIONAUTHORALIAS
    * FIX: more robust deletion of precompiled files to ensure the correct 
      creation of the files (Thanks to Guido Günther)
    * FIX: Inventory for cluster nodes who are part of multiple clusters 
    * cmk --notify: added plugin for sms notification
    * FIX: precompiled checks: correct handling of sys.exit() call when using python2.4 
    * cmk --notify: improved logging on wrong notification type
    * RPM: Added check_mk-agent-scriptless package (Same as normal agent rpm,
      but without RPM post scripts)

    Checks & Agents:
    * winperf_processor now outputs float usage instead of integer
    * FIX: mssql_counters.file_sizes - Fixed wrong value for "Log Files" in output
    * FIX: drbd: Parameters for expected roles and disk states can now be set to 
           None to disable alerting on changed values
    * printer_supply_ricoh: New check for Ricoh printer supply levels
    * jolokia_metrics.mem: now supports warn/crit levels for heap, nonheap, totalheap
    * jolokia_metrics.mem: add dedicated PNP graph
    * FIX: logwatch.ec: use UNIX socket instead of Pipe for forwarding into EC 
    * FIX: logwatch.ec: fixed exception when forwarding "OK" lines
    * FIX: logwatch.ec: fixed forwarding of single log lines to event console
    * Improved performance of logwatch.ec check in case of many messages
    * livestatus_status: new check for monitoring performance of monitoring
    * FIX: diskstat.include: fix computation of queue length on windows
      (thanks to K.H. Fiebig)
    * lnx_bonding: new check for bonding interfaces on Linux
    * ovs_bonding: new check for bonding interfaces on Linux / Open vSwitch
    * if: Inventory settings can now be set host based
    * FIX: lnx_bonding/ovs_bonding: correct definition of bonding.include
    * Add: if check now able to handle interface groups  (if_groups)
    * Add: New check for DB2 instance memory levels
    * Add: winperf_phydisk can now output IOPS
    * Add: oracle_tablespace now with flexible warn/crit levels(magic number)
    
    Livestatus:
    * Add: new column in hosts/services table: comments_with_extra_info
    Adds the entry type and entry time

    Multisite:
    * Added comment painter to notification related views
    * Added compatibility code to use hashlib.md5() instead of md5.md5(), which
      is deprecated in python > 2.5 to prevent warning messages in apache error log
    * Added host filter for "last host state change" and "last host check"
    * FIX: Preventing autocomplete in password fields of "edit profile" dialog
    * The ldap member attribute of groups is now configruable via WATO
    * Added option to enforce lower User-IDs during LDAP sync
    * Improved debug logging of ldap syncs (Now writing duration of queries to log)
    * Displaying date/time of comments in comment icon hover menu (Please
      note: You need to update your livestatus to current version to make this work)
    * FIX: Making "action" context link unclickable during handling actions / confirms

    BI:
    * Use Ajax to delay rendering of invisible parts of the tree (this
      saves lots of HTML code)

    WATO:
    * Added hr_mem check to the memory checkgroup to make it configurable in WATO
    * Make page_header configurable in global settings
    * FIX: Fixed some typos in ldap error messages
    * FIX: Fixed problem on user profile page when no alias set for a user
    * FIX: list valuespecs could not be extended after once saving
    * FIX: fix title of foldable areas contained in list valuespecs
    * FIX: Fixed bug where pending log was not removed in multisite setup
    * FIX: Fixed generation of auth.php (Needed for NagVis Multisite Authorisation)
    * FIX: Fixed missing general.* permissions in auth.php on slave sites in 
      case of distributed WATO setups
    * Added oracle_tablespaces configuration to the application checkgroup
    * FIX: Fixed synchronisation of mkeventd configs in distributed WATO setups
    * FIX: "Sync & Restart" did not perform restart in distributed WATO setups
    * FIX: Fixed exception in editing code of ldap group to rule plugin
    * FIX: Don't execute ldap sync while performing actions on users page

    Event Console:
    * Added UNIX socket for sending events to the EC
    * Speed up rule matches in some special cases by factor of 100 and more
    * Init-Script: Improved handling of stale pidfiles
    * Init-Script: Detecting and reporting already running processes
    * WATO: Added hook to make the mkeventd reload in distributed WATO setups
      during "activate changes" process
    * Added hook mkeventd-activate-changes to add custom actions to the mkeventd
      "activate changes" GUI function
    * FIX: When a single rule matching raises an exception, the line is now
      matched agains the following rules instead of being skipped. The
      exception is logged to mkeventd.log

1.2.1i5:
    Core:
    * Improved handling of CTRL+C (SIGINT) to terminate long runnining tasks 
      (e.g.  inventory of SNMP hosts)
    * FIX: PING services on clusters are treated like the host check of clusters
    * cmk --notify: new environment variable NOTIFY_WHAT which has HOST or SERVICE as value
    * cmk --notify: removing service related envvars in case of host notifications
    * cmk --notify: added test code to help developing nitofication plugins.
      Can be called with "cmk --notify fake-service debug" for example

    Checks & Agents:
    * Linux Agent, diskstat: Now supporting /dev/emcpower* devices (Thanks to Claas Rockmann-Buchterkirche)
    * FIX: winperf_processor: Showing 0% on "cmk -nv" now instead of 100%
    * FIX: win_dhcp_pools: removed faulty output on non-german windows 2003 servers 
           with no dhcp server installed (Thanks to Mathias Decker)
    * Add: fileinfo is now supported by the solaris agent. Thanks to Daniel Roettgermann
    * Logwatch: unknown eventlog level ('u') from windows agent treated as warning
    * FIX: logwatch_ec: Added state undefined as priority
    * Add: New Check for Raritan EMX Devices
    * Add: mailman_lists - New check to gather statistics of mailman mailinglists
    * FIX: megaraid_bbu - Handle missing charge information (ignoring them)
    * FIX: myssql_tablespaces - fix PNP graph (thanks to Christian Zock)
    * kernel.util: add "Average" information to PNP graph
    * Windows Agent: Fix startup crash on adding a logfiles pattern, but no logfile specified
    * Windows Agent: check_mk.example.ini: commented logfiles section

    Multisite:
    * FIX: Fixed rendering of dashboard globes in opera
    * When having row selections enabled and no selected and performing
      actions an error message is displayed instead of performing the action on
      all rows
    * Storing row selections in user files, cleaned up row selection 
      handling to single files. Cleaned up GET/POST mixups in confirm dialogs
    * Add: New user_options to limit seen nagios objects even the role is set to see all
    * Fix: On site configaration changes, only relevant sites are marked as dirty
    * Fix: Distributed setup: Correct cleanup of pending changes logfile after "Activate changes"
    * FIX: LDAP: Fixed problem with special chars in LDAP queries when having
    contactgroup sync plugin enabled
    * FIX: LDAP: OpenLDAP - Changed default filter for users
    * FIX: LDAP: OpenLDAP - Using uniqueMember instead of member when searching for groups of a user
    * FIX: LDAP: Fixed encoding problem of ldap retrieved usernames
    * LDAP: Role sync plugin validates the given group DNs with the group base dn now
    * LDAP: Using roles defined in default user profile in role sync plugin processing
    * LDAP: Improved error handling in case of misconfigurations
    * LDAP: Reduced number of ldap querys during a single page request / sync process
    * LDAP: Implemnted some kind of debug logging for LDAP communication
    * FIX: Re-added an empty file as auth.py (wato plugin) to prevent problems during update 

    WATO:
    * CPU load ruleset does now accept float values
    * Added valuespec for cisco_mem check to configure thresholds via WATO
    * FIX: Fixed displaying of tag selections when creating a rule in the ruleeditor
    * FIX: Rulesets are always cloned in the same folder
    * Flexibile notifications: removed "debug notification" script from GUI (you can make it
      executable to be choosable again)
    * Flexibile notifications: added plain mail notification which uses the
      mail templates from global settings dialog

    BI:
    * Added FOREACH_SERVICE capability to leaf nodes
    * Add: Bi views now support debug of livestatus queries

1.2.1i4:
    Core:
    * Better exception handling when executing "Check_MK"-Check. Printing python
      exception to status output and traceback to long output now.
    * Added HOSTTAGS to notification macros which contains all Check_MK-Tags
      separated by spaces
    * Output better error message in case of old inventory function
    * Do object cache precompile for monitoring core on cmk -R/-O
    * Avoid duplicate verification of monitoring config on cmk -R/-O
    * FIX: Parameter --cleanup-autochecks (long for -u) works now like suggested in help
    * FIX: Added error handling when trying to --restore with a non existant file

    Notifications:
    * Fix flexible notifications on non-OMD systems
    
    Checks & Agents:
    * Linux Agent, mk_postgres: Supporting pgsql and postgres as user
    * Linux Agent, mk_postgres: Fixed database stats query to be compatible
      with more versions of postgres
    * apache_status: Modified to be usable on python < 2.6 (eg RHEL 5.x)
    * apache_status: Fixed handling of PIDs with more than 4 numbers
    * Add: New Check for Rittal CMC PSM-M devices
    * Smart plugin: Only use relevant numbers of serial
    * Add: ibm_xraid_pdisks - new check for agentless monitoring of disks on IBM SystemX servers.
    * Add: hp_proliant_da_cntlr check for disk controllers in HP Proliant servers
    * Add: Check to monitor Storage System Drive Box Groups attached to HP servers
    * Add: check to monitor the summary status of HP EML tape libraries
    * Add: apc_rackpdu_status - monitor the power consumption on APC rack PDUs
    * Add: sym_brightmail_queues - monitor the queue levels on Symantec Brightmail mail scanners.
    * Add: plesk_domains - List domains configured in plesk installations
    * Add: plesk_backups - Monitor backup spaces configured for domains in plesk
    * Add: mysql_connections - Monitor number of parallel connections to mysql daemon
    * Add: flexible notifcations: filter by hostname
    * New script multisite_to_mrpe for exporting services from a remote system
    * FIX: postgres_sessions: handle case of no active/no idle sessions
    * FIX: correct backslash representation of windows logwatch files
    * FIX: postgres_sessions: handle case of no active/no idle sessions
    * FIX: zfsget: fix exception on snapshot volumes (where available is '-')
    * FIX: zfsget: handle passed-through filesystems (need agent update)
    * FIX: loading notification scripts in local directory for real
    * FIX: oracle_version: return valid check result in case of missing agent info
    * FIX: apache_status: fixed bug with missing 'url', wrote man page
    * FIX: fixed missing localisation in check_parameteres.py 
    * FIX: userdb/ldap.py: fixed invalid call site.getsitepackages() for python 2.6
    * FIX: zpool_status: fixed crash when spare devices were available
    * FIX: hr_fs: handle negative values in order to larger disks (thanks to Christof Musik)
    * FIX: mssql_backup: Fixed wrong calculation of backup age in seconds


    Multisite:
    * Implemented LDAP integration of Multisite. You can now authenticate your
      users using the form based authentication with LDAP. It is also possible
      to synchronize some attributes like mail addresses, names and roles from
      LDAP into multisite.
    * Restructured cookie auth cookies (all auth cookies will be invalid
      after update -> all users have to login again)
    * Modularized login and cookie validation
    * Logwatch: Added buttons to acknowledge all logs of all hosts or really
      all logs which currently have a problem
    * Check reschedule icon now works on services containing an \
    * Now showing correct representation of SI unit kilo ( k )
    * if perfometer now differs between byte and bit output
    * Use pprint when writing global settings (makes files more readable)
    * New script for settings/removing downtimes: doc/treasures/downtime
    * New option when setting host downtimes for also including child hosts
    * Option dials (refresh, number of columns) now turnable by mouse wheel
    * Views: Commands/Checkboxes buttons are now activated dynamically (depending on data displayed)
    * FIX: warn / crit levels in if-check when using "bit" as unit
    * FIX: Fixed changing own password when notifications are disabled
    * FIX: On page reload, now updating the row field in the headline
    * FIX: ListOfStrings Fields now correctly autoappend on focus
    * FIX: Reloading of sidebar after activate changes
    * FIX: Main Frame without sidebar: reload after activate changes
    * FIX: output_format json: handle newlines correctly
    * FIX: handle ldap logins with ',' in distinguished name
    * FIX: quote HTML variable names, fixes potential JS injection
    * FIX: Sidebar not raising exceptions on configured but not available snapins
    * FIX: Quicksearch: Fixed Up/Down arrow handling in chrome
    * FIX: Speedometer: Terminating data updates when snapin is removed from sidebar
    * FIX: Views: toggling forms does not disable the checkbox button anymore
    * FIX: Dashboard: Fixed wrong display options in links after data reloads
    * FIX: Fixed "remove all downtimes" button in views when no downtimes to be deleted 
    * FIX: Services in hosttables now use the service name as header (if no custom title set)
    * New filter for host_contact and service_contact
    
    WATO:
    * Add: Creating a new rule immediately opens its edit formular
    * The rules formular now uses POST as transaction method
    * Modularized the authentication and user management code
    * Default config: add contact group 'all' and put all hosts into it
    * Reverse order of Condition, Value and General options in rule editor
    * Allowing "%" and "+" in mail prefixes of contacts now
    * FIX: Fixed generated manual check definitions for checks without items
      like ntp_time and tcp_conn_stats
    * FIX: Persisting changing of folder titles when only the title has changed
    * FIX: Fixed rendering bug after folder editing

    Event Console:
    * Replication slave can now copy rules from master into local configuration
      via a new button in WATO.
    * Speedup access to event history by earlier filtering and prefiltering with grep
    * New builtin syslog server! Please refer to online docu for details.
    * Icon to events of host links to view that has context button to host
    * FIX: remove event pipe on program shutdown, prevents syslog freeze
    * FIX: hostnames in livestatus query now being utf8 encoded
    * FIX: fixed a nastiness when reading from local pipe
    * FIX: fix exception in rules that use facility local7
    * FIX: fix event icon in case of using TCP access to EC
    * FIX: Allowing ":" in application field (e.g. needed for windows logfiles)
    * FIX: fix bug in Filter "Hostname/IP-Address of original event"

    Livestatus:
    * FIX: Changed logging output "Time to process request" to be debug output

1.2.1i3:
    Core:
    * added HOST/SERVICEPROBLEMID to notification macros
    * New configuration check_periods for limiting execution of
      Check_MK checks to a certain time period.

    Checks & Agents:
    * Windows agent: persist offsets for logfile monitoring

    Notifications:
    * fix two errors in code that broke some service notifications

    Event Console:
    * New performance counter for client request processing time
    * FIX: fixed bug in rule optimizer with ranges of syslog priorities

    WATO:
    * Cloning of contact/host/service groups (without members)

    Checks & Agents:
    * logwatch: Fixed confusion with ignore/ok states of log messages
    * AIX Agent: now possible to specify -d flag. Please test :)

1.2.1i2:
    Core:
    * Improved validation of inventory data reported by checks
    * Added -d option to precompiled checks to enable debug mode
    * doc/treasures: added script for printing RRD statistics

    Notifications:
    * New system of custom notification, with WATO support

    Event Console:
    * Moved source of Event Console into Check_MK project 
    * New button for resetting all rule hits counters
    * When saving a rule then its hits counter is always reset
    * New feature of hiding certain actions from the commands in the status GUI
    * FIX: rule simulator ("Try out") now handles cancelling rules correctly
    * New global option for enabling log entries for rule hits (debugging)
    * New icon linking to event views for the event services
    * check_mkevents outputs last worst line in service output
    * Max. number of queued connections on status sockets is configurable now
    * check_mkevents: new option -a for ignoring acknowledged events
    * New sub-permissions for changing comment and contact while updating an event
    * New button for generating test events directly via WATO
    * Allow Event Console to replicate from another (master) console for
      fast failover.
    * Allow event expiration also on acknowledged events (configurable)

    Multisite:
    * Enable automation login with _username= and _secret=, while
      _secret is the content of var/check_mk/web/$USER/automation.secret
    * FIX: Fixed releasing of locks and livestatus connections when logging out
    * FIX: Fixed login/login confusions with index page caching
    * FIX: Speed-o-meter: Fixed calculation of Check_MK passive check invervals
    * Removed focus of "Full name" attribute on editing a contact
    * Quicksearch: Convert search text to regex when accessing livestatus
    * FIX: WATO Folder filter not available when WATO disabled
    * WATO Folder Filter no longer available in single host views
    * Added new painters "Service check command expanded" and
      "Host check command expanded"
    * FIX: Corrected garbled description for sorter "Service Performance data" 
    * Dashboard globes can now be filtered by host_contact_group/service_contact_group
    * Dashboard "iframe" attribute can now be rendered dynamically using the
      "iframefunc" attribute in the dashlet declaration
    * Dashboard header can now be hidden by setting "title" to None
    * Better error handling in PNP-Graph hover menus in case of invalid responses

    Livestatus:
    * Added new table statehist, used for SLA queries
    * Added new column check_command_expanded in table hosts
    * Added new column check_command_expanded in table services
    * New columns livestatus_threads, livestatus_{active,queued}_connections

    BI:
    * Added missing localizations
    * Added option bi_precompile_on_demand to split compilations of
      the aggregations in several fragments. If possible only the needed
      aggregations are compiled to reduce the time a user has to wait for
      BI based view. This optimizes BI related views which display
      information for a specific list of hosts or aggregation groups.
    * Added new config option bi_compile_log to collect statistics about
      aggregation compilations
    * Aggregations can now be part of more than one aggregation group
      (just configure a list of group names instead of a group name string)
    * Correct representation of (!), (!!) and (?) markers in check output
    * Corrected representation of assumed state in box layout
    * Feature: Using parameters for hosttags

    WATO:
    * Added progress indicator in single site WATO "Activate Changes"
    * Users & Contacts: Case-insensitive sorting of 'Full name' column
    * ntp/ntp.time parameters are now configurable via WATO
    * FIX: Implemented basic non HTTP 200 status code response handling in interactive
           progress dialogs (e.g. bulk inventory mode)
    * FIX: Fixed editing of icon_image rules
    * Added support of locked hosts and folders ( created by CMDB )
    * Logwatch: logwatch agents/plugins now with ok pattern support 
    * Valuespec: Alternative Value Spec now shows helptext of its elements
    * Valuespec: DropdownChoice, fixed exception on validate_datatype

    Checks & Agents:
    * New check mssql_counters.locks: Monitors locking related information of
      MSSQL tablespaces
    * Check_MK service is now able to output additional performance data
      user_time, system_time, children_user_time, children_system time
    * windows_updates agent plugin: Fetching data in background mode, caching
      update information for 30 minutes
    * Windows agent: output ullTotalVirtual and ullAvailVirtual (not yet
      being used by check)
    * Solaris agent: add <<<uptime>>> section (thanks to Daniel Roettgermann)
    * Added new WATO configurable option inventory_services_rules for the
      windows services inventory check
    * Added new WATO configurable option inventory_processes_rules for the
      ps and ps.perf inventory
    * FIX: mssql_counters checks now really only inventorize percentage based
      counters if a base value is set
    * win_dhcp_pools: do not inventorize empty pools any more. You can switch
      back to old behaviour with win_dhcp_pools_inventorize_empty = True
    * Added new Check for Eaton UPS Devices
    * zfsget: new check for monitoring ZFS disk usage for Linux, Solaris, FreeBSD
      (you need to update your agent as well)
    * Added new Checks for Gude PDU Units
    * logwatch: Working around confusion with OK/Ignore handling in logwatch_rules
    * logwatch_ec: Added new subcheck to forward all incoming logwatch messages
      to the event console. With this check you can use the Event Console 
      mechanisms and GUIs instead of the classic logwatch GUI. It can be 
      enabled on "Global Settings" page in WATO for your whole installation.
      After enabling it you need to reinventorize your hosts.
    * Windows Update Check: Now with caching, Thanks to Phil Randal and Patrick Schlüter
    * Windows Check_MK Agent: Now able to parse textfiles for logwatch output
    * Added new Checks sni_octopuse_cpu, sni_octopuse_status, sni_octopuse_trunks: These
      allow monitoring Siemens HiPath 3000/5000 series PBX.
    * if-checks now support "bit" as measurement unit
    * winperf_phydisk: monitor average queue length for read/write

1.2.0p5:
    Checks & Agents:
    * FIX: windows agent: fixed possible crash in eventlog section

    BI:
    * FIX: fixed bug in aggregation count (thanks Neil) 

1.2.0p4:
    WATO:
    * FIX: fixed detection of existing groups when creating new groups
    * FIX: allow email addresses like test@test.test-test.com
    * FIX: Fixed Password saving problem in user settings

    Checks & Agents:
    * FIX: postgres_sessions: handle case of no active/no idle sessions
    * FIX: winperf_processor: handle parameters "None" (as WATO creates)
    * FIX: mssql_counters: remove debug output, fix bytes output
    * FIX: mssql_tablespaces: gracefully handle garbled agent output

    Multisite:
    * FIX: performeter_temparature now returns unicode string, because of °C
    * FIX: output_format json in webservices now using " as quotes

    Livestatus:
    * FIX: fix two problems when reloading module in Icinga (thanks to Ronny Biering)

1.2.0p3:
    Mulitisite
    * Added "view" parameter to dashlet_pnpgraph webservice
    * FIX: BI: Assuming "OK" for hosts is now possible
    * FIX: Fixed error in makeuri() calls when no parameters in URL
    * FIX: Try out mode in view editor does not show context buttons anymore
    * FIX: WATO Folder filter not available when WATO disabled
    * FIX: WATO Folder Filter no longer available in single host views
    * FIX: Quicksearch converts search text to regex when accessing livestatus
    * FIX: Fixed "access denied" problem with multisite authorization in PNP/NagVis
           in new OMD sites which use the multisite authorization
    * FIX: Localize option for not OMD Environments

    WATO:
    * FIX: Users & Contacts uses case-insensitive sorting of 'Full name' column  
    * FIX: Removed focus of "Full name" attribute on editing a contact
    * FIX: fix layout bug in ValueSpec ListOfStrings (e.g. used in
           list of explicit host/services in rules)
    * FIX: fix inheritation of contactgroups from folder to hosts
    * FIX: fix sorting of users, fix lost user alias in some situations
    * FIX: Sites not using distritubed WATO now being skipped when determining
           the prefered peer
    * FIX: Updating internal variables after moving hosts correctly
      (fixes problems with hosts tree processed in hooks)

    BI:
    * FIX: Correct representation of (!), (!!) and (?) markers in check output

    Livestatus:
    * FIX: check_icmp: fixed calculation of remaining length of output buffer
    * FIX: check_icmp: removed possible buffer overflow on do_output_char()
    
    Livecheck:
    * FIX: fixed problem with long plugin output
    * FIX: added /0 termination to strings
    * FIX: changed check_type to be always active (0)
    * FIX: fix bug in assignment of livecheck helpers 
    * FIX: close inherited unused filedescriptors after fork()
    * FIX: kill process group of called plugin if timeout is reached
           -> preventing possible freeze of livecheck
    * FIX: correct escaping of character / in nagios checkresult file
    * FIX: fixed SIGSEGV on hosts without defined check_command
    * FIX: now providing correct output buffer size when calling check_icmp 

    Checks & Agents:
    * FIX: Linux mk_logwatch: iregex Parameter was never used
    * FIX: Windows agent: quote '%' in plugin output correctly
    * FIX: multipath check now handles '-' in "user friendly names"
    * New check mssql_counters.locks: Monitors locking related information of
      MSSQL tablespaces
    * FIX: mssql_counters checks now really only inventorize percentage based
      counters if a base value is set
    * windows_updates agent plugin: Fetching data in background mode, caching
      update information for 30 minutes
    * FIX: netapp_vfiler: fix inventory function (thanks to Falk Krentzlin)
    * FIX: netapp_cluster: fix inventory function
    * FIX: ps: avoid exception, when CPU% is missing (Zombies on Solaris)
    * FIX: win_dhcp_pools: fixed calculation of perc_free
    * FIX: mssql_counters: fixed wrong log size output

1.2.0p3:
    Multisite:
    * Added "view" parameter to dashlet_pnpgraph webservice

    WATO:
    * FIX: It is now possible to create clusters in empty folders
    * FIX: Fixed problem with complaining empty ListOf() valuespecs

    Livestatus:
    * FIX: comments_with_info in service table was always empty

1.2.1i1:
    Core:
    * Allow to add options to rules. Currently the options "disabled" and
      "comment" are allowed. Options are kept in an optional dict at the
      end of each rule.
    * parent scan: skip gateways that are reachable via PING
    * Allow subcheck to be in a separate file (e.g. foo.bar)
    * Contacts can now define *_notification_commands attributes which can now
      override the default notification command check-mk-notify
    * SNMP scan: fixed case where = was contained in SNMP info
    * check_imap_folder: new active check for searching for certain subjects
      in an IMAP folder
    * cmk -D shows multiple agent types e.g. when using SNMP and TCP on one host

    Checks & Agents:
    * New Checks for Siemens Blades (BX600)
    * New Checks for Fortigate Firewalls
    * Netapp Checks for CPU Util an FC Port throughput
    * FIX: megaraid_pdisks: handle case where no enclosure device exists
    * FIX: megaraid_bbu: handle the controller's learn cycle. No errors in that period.
    * mysql_capacity: cleaned up check, levels are in MB now
    * jolokia_info, jolokia_metrics: new rewritten checks for jolokia (formerly
      jmx4perl). You need the new plugin mk_jokokia for using them
    * added preliminary agent for OpenVMS (refer to agents/README.OpenVMS) 
    * vms_diskstat.df: new check file usage of OpenVMS disks
    * vms_users: new check for number of interactive sessions on OpenVMS
    * vms_cpu: new check for CPU utilization on OpenVMS
    * vms_if: new check for network interfaces on OpenVMS
    * vms_system.ios: new check for total direct/buffered IOs on OpenVMS
    * vms_system.procs: new check for number of processes on OpenVMS
    * vms_queuejobs: new check for monitoring current VMS queue jobs
    * FIX: mssql_backup: Fixed problems with datetime/timezone calculations
    * FIX: mssql agent: Added compatibility code for MSSQL 9
    * FIX: mssql agent: Fixed connection to default instances ("MSSQLSERVER")
    * FIX: mssql agent: Fixed check of databases with names starting with numbers
    * FIX: mssql agent: Fixed handling of databases with spaces in names
    * f5_bigip_temp: add performance data
    * added perf-o-meters for a lot of temperature checks
    * cmctc_lcp.*: added new checks for Rittal CMC-TC LCP
    * FIX: diskstat (linux): Don't inventorize check when data empty
    * Cisco: Added Check for mem an cpu util
    * New check for f5 bigip network interfaces
    * cmctc.temp: added parameters for warn/crit, use now WATO rule
      "Room temperature (external thermal sensors)"
    * cisco_asa_failover: New Check for clustered Cisco ASA Firewalls 
    * cbl_airlaser.status: New Check for CBL Airlaser IP1000 laser bridge.
    * cbl_airlaser.hardware: New Check for CBL Airlaser IP1000 laser bridge.
      Check monitors the status info and allows alerting based on temperature.
    * df, hr_fs, etc.: Filesystem checks now support grouping (pools)
      Please refer to the check manpage of df for details
    * FIX: windows agent: try to fix crash in event log handling
    * FreeBSD Agent: Added swapinfo call to mem section to make mem check work again
    * windows_multipath: Added the missing check for multipath.vbs (Please test)
    * carel_uniflair_cooling: new check for monitoring datacenter air conditioning by "CAREL"
    * Added Agent for OpenBSD
    * Added Checks for UPS devices
    * cisco_hsrp: New Check for monitoring HSRP groups on Cisco Routers. (SMIv2 version)
    * zypper: new check and plugin mk_zypper for checking zypper updates.
    * aironet_clients: Added support for further Cisco WLAN APs (Thanks to Stefan Eriksson for OIDs)
    * aironet_errors: Added support for further Cisco WLAN APs
    * apache_status: New check to monitor apache servers which have the status-module enabled.
      This check needs the linux agent plugin "apache_status" installed on the target host.

    WATO:
    * Added permission to control the "clone host" feature in WATO
    * Added new role/permission matrix page in WATO to compare
      permissions of roles
    * FIX: remove line about number of rules in rule set overview
      (that garbled the logical layout)
    * Rules now have an optional comment and an URL for linking to 
      documntation
    * Rule now can be disabled without deleting them.
    * Added new hook "sites-saved"
    * Allow @ in user names (needed for some Kerberos setups)
    * Implemented new option in WATO attributes: editable
      When set to False the attribute can only be changed during creation
      of a new object. When editing an object this attribute is only displayed.
    * new: search for rules in "Host & Service Configuration"
    * parent scan: new option "ping probes", that allows skipping 
      unreachable gateways.
    * User managament: Added fields for editing host/service notification commands
    * Added new active check configuration for check_smtp
    * Improved visualization of ruleset lists/dictionaries
    * Encoding special chars in RegExp valuespec (e.g. logwatch patterns)
    * Added check_interval and retry_interval rules for host checks
    * Removed wmic_process rule from "inventory services" as the check does not support inventory
    * Made more rulegroup titles localizable
    * FIX: Fixed localization of default permissions
    * FIX: Removed double collect_hosts() call in activate changes hook
    * FIX: Fixed double hook execution when using localized multisite
    * FIX: User list shows names of contactgroups when no alias given
    * FIX: Reflecting alternative mode of check_http (check ssl certificate
    age) in WATO rule editor
    * FIX: Fixed monitoring of slave hosts in master site in case of special
      distributed wato configurations
    * FIX: Remove also user settings and event console rule on factory reset
    * FIX: complex list widgets (ListOf) failed back to old value when
           complaining
    * FIX: complex list widgets (ListOf) lost remaining entries after deleting one
    * FIX: Fixed error in printer_supply valuespec which lead to an exception
           when defining host/service specific rules
    * FIX: Fixed button url icon in docu-url link

    BI:
    * Great speed up of rule compilation in large environments

    Multisite:
    * Added css class="dashboard_<name>" to the dashboard div for easier
    customization of the dashboard style of a special dashboard
    * Dashboard: Param wato_folder="" means WATO root folder, use it and also
      display the title of this folder
    * Sidebar: Sorting aggregation groups in BI snapin now
    * Sidebar: Sorting sites in master control snapin case insensitive
    * Added some missing localizations (error messages, view editor)
    * Introducted multisite config option hide_languages to remove available
      languages from the multisite selection dialogs. To hide the builtin
      english language simply add None to the list of hidden languages.
    * FIX: fixed localization of general permissions
    * FIX: show multisite warning messages even after page reload
    * FIX: fix bug in Age ValueSpec: days had been ignored
    * FIX: fixed bug showing only sidebar after re-login in multisite
    * FIX: fixed logwatch loosing the master_url parameter in distributed setups
    * FIX: Fixed doubled var "site" in view editor (site and siteopt filter)
    * FIX: Don't crash on requests without User-Agent HTTP header
    * Downtimes: new conveniance function for downtime from now for ___ minutes.
      This is especially conveniant for scripting.
    * FIX: fixed layout of login dialog when showing up error messages
    * FIX: Fixed styling of wato quickaccess snapin preview
    * FIX: Made printer_supply perfometer a bit more robust against bad perfdata
    * FIX: Removed duplicate url parameters e.g. in dashboard (display_options)
    * FIX: Dashboard: If original request showed no "max rows"-message, the
           page rendered during reload does not show the message anymore
    * FIX: Fixed bug in alert statistics view (only last 1000 lines were
           processed for calculating the statistics)
    * FIX: Added missing downtime icon for comment view
    * FIX: Fixed handling of filter configuration in view editor where filters
           are using same variable names. Overlaping filters are now disabled
	   in the editor.
    * FIX: Totally hiding hidden filters from view editor now

    Livecheck:
    * FIX: Compile livecheck also if diet libc is missing

1.2.0p2:
    Core:
    * simulation_mode: legacy_checks, custom_checks and active_checks
      are replaced with dummy checks always being OK
    * FIX: Precisely define order of reading of configuration files. This
      fixes a WATO rule precedence problem

    Checks & Agents:
    * FIX: Fixed syntax errors in a bunch of man pages
    * if_lancom: silently ignore Point-To-Point interfaces
    * if_lancom: add SSID to logical WLAN interface names
    * Added a collection of MSSQL checks for monitoring MSSQL servers
      (backups, tablespaces, counters)
    * New check wut_webio_io: Monitor the IO input channels on W&T Web-IO 
      devices
    * nfsmounts: reclassify "Stale NFS handle" from WARN to CRIT
    * ORACLE agent/checks: better error handling. Let SQL errors get
      through into check output, output sections even if no database
      is running.
    * oracle_version: new check outputting the version of an ORACLE
      database - and using uncached direct SQL output.
    * ORACLE agent: fix handling of EXCLUDE, new variable ONLY_SIDS
      for explicitely listing SIDs to monitor
    * mk_logwatch on Linux: new options regex and iregex for file selection
    * remove obsolete ORACLE checks where no agent plugins where available
    * FIX: printer_supply: Fix problem on DELL printers with "S/N" in output
      (thanks to Sebastian Talmon)
    * FIX: winperf_phydisk: Fix typo (lead to WATO rule not being applied)
    * Windows agent: new [global] option crash_debug (see online docu)
    * AIX agent: new check for LVM volume status in rootvg.
    * PostgreSQL plugin: agent is now modified to work with PostgreSQL 
      versions newer than 8.1. (multiple reports, thanks!)

    Multisite:
    * Show number of rows and number of selected rows in header line
      (also for WATO hosts table)
    * FIX: fix problem in showing exceptions (due to help function)
    * FIX: fixed several localization problems in view/command processing
    * FIX: fixed duplicated settings in WATO when using localisation
    * FIX: fixed exception when refering to a language which does not exist
    * FIX: Removing all downtimes of a host/service is now possible again
    * FIX: The refresh time in footer is updated now when changing the value
    * FIX: view editor shows "(Mobile)" hint in view titles when linking to views

    WATO: 
    * Main menu of ruleeditor (Host & Service Parameters) now has
      a topic for "Used rules" - a short overview of all non-empty
      rulesets.
    * FIX: add missing context help to host details dialog
    * FIX: set new site dirty is host move due to change of
      folder attributes
    * FIX: fix exception on unknown value in DropdownChoice
    * FIX: add service specification to ruleset Delay service notifications
    * FIX: fixed problem with disabled sites in WATO
    * FIX: massive speedup when changing roles/users and activing changes
      (especially when you have a larger number of users and folders)
    * Add variable CONTACTPAGER to allowed macros in notifications
    * FIX: fixed default setting if "Hide names of configuration variables"
      in WATO
    * FIX: ListOfString Textboxes (e.g. parents of folders) do now extend in IE
    * FIX: fixed duplicated sections of permissions in rule editor

    BI:
    * New iterators FOREACH_CHILD and FOREACH_PARENT
    * FIX: fix handling of FOREACH_ in leaf nodes (remove hard coded
      $HOST$, replace with $1$, $2$, ..., apply argument substitution)
    * New logical datatable for aggregations that have the same name
      as a host. Converted view "BI Boxes" to this new table. This allows
      for Host-Aggregations containing data of other hosts as well.
    * count_ok: allow percentages, e.g. "count_ok!70%!50%"

1.2.0p1:
    Core:
    * Added macros $DATE$, $SHORTDATETIME$ and $LONGDATETIME$' to
      notification macros

    Checks & Agents:
    * FIX: diskstat: handle output 'No Devices Found' - avoiding exception
    * 3ware_units: Following states now lead to WARNING state instead of
      CRITICAL: "VERIFY-PAUSED", "VERIFYING", "REBUILDING"
    * New checks tsm_stagingpools, tsm_drive and tsm_storagepools
      Linux/UNIX
    * hpux_fchba: new check for monitoring FibreChannel HBAs und HP-UX

    Multisite:
    * FIX: fix severe exception in all views on older Python versions
      (like RedHat 5.5).

    WATO:
    * FIX: fix order of rule execution: subfolders now take precedence
      as they should.

1.2.0:
    Setup:
    * FIX: fix building of RPM packages (due to mk_mysql, mk_postgres)

    Core:
    * FIX: fix error message in case of duplicate custom check

    WATO:
    * FIX: add missing icon on cluster hosts to WATO in Multisite views
    * FIX: fix search field in host table if more than 10 hosts are shown
    * FIX: fix bulk edit and form properties (visibility of attributes was broken)
    * FIX: fix negating hosts in rule editor

    Checks & Agents: 
    * fileinfo: added this check to Linux agent. Simply put your
      file patterns into /etc/check_mk/fileinfo.cfg for configuration.
    * mysql.sessions: New check for MySQL sessions (need new plugin mk_mysql)
    * mysql.innodb_io: New check for Disk-IO of InnoDB
    * mysql_capacity: New check for used/free capacity of MySQL databases
    * postgres_sessions: New check for PostgreSQL number of sessions
    * postgres_stat_database: New check for PostgreSQL database statistics
    * postgres_stat_database.size: New check for PostgreSQL database size
    * FIX: hpux_if: convert_to_hex was missing on non-SNMP-hosts -replace
      with inline implementation
    * tcp_conn_stats: handle state BOUND (found on Solaris)
    * diskstat: support for checking latency, LVM and VxVM on Linux (needs 
      updated agent)
    * avoid duplicate checks cisco_temp_perf and cisco_sensor_temp

1.2.0b6:
    Multisite:
    * FIX: Fixed layout of some dropdown fields in view filters
    * Make heading in each page clickable -> reload page
    * FIX: Edit view: couldn't edit filter settings
    * FIX: Fixed styling of links in multisite context help
    * FIX: Fixed "select all" button for IE
    * FIX: Context links added by hooks are now hidden by the display
           option "B" again
    * FIX: preselected "refresh" option did not reflect view settings
           but was simply the first available option - usually 30.
    * FIX: fixed exception with custom views created by normal users

    WATO:
    * FIX: Fixed "select all" button in hosts & folders for IE
    * Optically mark modified variables in global settings
    * Swapped icons for rule match and previous rule match (makes for sense)

    Core:
    * FIX: Fixed "make_utf is not defined" error when having custom
           timeperiods defined in WATO

    Checks & Agents: 
    * MacOS X: Agent for MacOS (Thanks to Christian Zigotzky)
    * AIX: New check aix_multipath: Supports checking native AIX multipathing from AIX 5.2 onward
    * Solaris: New check solaris_multipath: Supports checking native Solaris multipath from Solaris10 and up.
    * Solaris: The ZFS Zpool status check now looks more closely at the reported messages. (It's also tested to work on Linux now)

1.2.0b5:
    Core:
    * FIX: handle UTF-8 encoded binary strings correctly (e.g. in host alias)
    * FIX: fix configuration of passive checks via custom_checks
    * Added NOTIFICATIONTYPE to host/service mail bodies

    WATO:
    * Site management: "disabled" only applies to Livestatus now
    * FIX: fix folding problems with dependent host tags
    * FIX: Detecting duplicate tag ids between regular tags and auxtags
    * FIX: Fixed layout problem of "new special rule" button in rule editor
    * FIX: Fixed layout problem on "activate changes" page
    * FIX: Added check if contacts belong to contactgroup before contactgroup deletion
    * FIX: fix site configuration for local site in Multisite environments
    * FIX: "(no not monitor)" setting in distributed WATO now works
    * FIX: Site management: replication setting was lost after re-editing
    * FIX: fixed problems after changing D/WATO-configuration
    * FIX: D/WATO: mark site dirty after host deletion
    * FIX: D/WATO: replicate auth.secret, so that login on one site also
           is valid on the replication slaves
    * FIX: implement locking in order to prevent data corruption on
           concurrent changes
    * FIX: Fixed handling of validation errors in cascading dropdown fields
    * FIX: fix cloning of users
    * Keep track of changes made by other users before activating changes,
      let user confirm this, new permission can be used to prevent a user
      from activating foreign changes.
    * FIX: Allowing german umlauts in users mail addresses
    * Allow list of aux tags to be missing in host tag definitions. This
      makes migration from older version easier.
    * FIX: user management modules can now deal with empty lines in htpasswd
    * FIX: Fixed js error on hostlist page with search form

    Multisite:
    * New display type 'boxes-omit-root' for BI views
    * Hostgroup view BI Boxes omits the root level
    * Finalized layout if view options and commands/filters/painteroptions.
    * Broken plugins prevent plugin caching now
    * FIX: remove refresh button from dashboard.
    * FIX: remove use of old option defaults.checkmk_web_uri
    * FIX: fixed outgoing bandwidth in fc port perfometer
    * FIX: remove nasty JS error in sidebar
    * FIX: fix folding in custom links (directories would not open)
    * FIX: animation of rotation treeangle in trees works again
    * FIX: Logwatch: Changed font color back to black
    * FIX: show toggle button for checkboxes in deactivated state
    * FIX: fix repeated stacked refresh when toggling columns
    * FIX: disable checkbox button in non-checkboxable layouts
    * FIX: fix table layout for views (gaps where missing sometimes)
    * FIX: Fixed sorting views by perfdata values which contain floats
    * FIX: fix sometimes-broken sizing of sidebar and dashboard on Chrome
    * FIX: fix dashboard layout on iPad
    * FIX: Fixed styling issues of sidebar in IE7
    * FIX: fix problem where filter settings (of checkboxes) are not effective
           when it comes to executing commands
    * FIX: Fixed styling issues of view filters with dropdown fields
    * FIX: multisite login can now deal with empty lines in htpasswd
    * FIX: Fixed a bunch of js/css errors

    Mobile:
    * FIX: Fixed logtime filter settings in all mobile views
    * FIX: fix some layout problems

    BI:
    * New aggregation function count_ok, that counts the number
      of nodes in state OK.
    * FIX: Removed debug output int count_ok aggregation

    Checks & Agents:
    * Linux: Modified cluster section to allow pacemaker/corosync clusters without heartbeat
    * AIX: convert NIC check to lnx_if (now being compatible with if/if64)
    * AIX: new check for CPU utilization (using section lparstat_aix)
    * ntp checks: Changed default value of time offsets to be 200ms (WARN) / 500ms (CRIT)
    * aironet_{errors,clients}: detect new kinds of devices (Thanks to Tiago Sousa)
    * check_http, check_tcp: allow to omit -I and use dynamic DNS name instead

1.2.0b4:
    Core:
    * New configuration variable snmp_timing, allowing to 
      configure timeout and retries for SNMP requests (also via WATO)
    * New configuration variable custom_checks. This is mainly for
      WATO but also usable in main.mk It's a variant of legacy_checks that
      automatically creates the required "define command" sections.

    WATO:
    * ps and ps.perf configurable via WATO now (without inventory)
    * New layout of main menu and a couple of other similar menus
    * New layout of ruleset overviews
    * Hide check_mk variable names per default now (change via global settings)
    * New layout of global settings
    * Folder layout: show contact groups of folder
    * Folder movement: always show complete path to target folder
    * Sidebar snapin: show pending changes
    * New rule for configuring custom_checks - allowing to run arbitrary
      active checks even if not yet formalized (like HTTP and TCP)
    * Added automation_commands to make automations pluginable
    * New layout and new internal implementation of input forms
    * New layout for view overview and view editor
    * Split up host search in two distinct pages
    * Use dynamic items in rule editor for hosts and items (making use
      of ListOfStrings())
    * FIX: audit log was not shown if no entry for today existed
    * FIX: fix parent scan on single site installations
    * FIX: fix folder visibility permission handling
    * FIX: honor folder-permissions when creating, deleting 
           and modifiying rules
    * FIX: detect non-local site even if unix: is being used
    * FIX: better error message if not logged into site during 
           action that needs remote access
    * FIX: send automation data via POST not GET. This fixes inventory
           on hosts with more than 500 services.
    * FIX: make config options directly active after resetting them
           to their defaults (didn't work for start_url, etc.
    * FIX: Fixed editing of ListOf in valuespec editors (e.g. used in logwatch
    pattern editor)
    * FIX: Reimplemented correct behaviour of the logwatch pattern "ignore"
    state which is used to drop the matching log lines

    Multisite:
    * FIX: fixed filter of recent event views (4 hours didn't catch)
    * FIX: convert more buttons to new graphical style
    * FIX: Logwatch handles logs with only OK lines in it correctly in logfile list views
    * FIX: Fixed syntax error in "Single-Host Problems" view definition
    * New help button at top right of each page now toggles help texts
    * Snapin Custom Links allows to specify HTTP link target
    * Redesign of bar with Display/Filter/Commands/X/1,2,3,4,6,8/30,60,90/Edit

    Mobile GUI:
    * FIX: commands can be executed again
    * FIX: fixed styling of buttons

    Checks & Agents:
    * FIX: Logwatch: fixed missing linebreak during reclassifing lines of logfiles
    * FIX: Logwatch: Logwatch services in rules configured using WATO must be
      given as item, not as whole service name
    * New active check via WATO: check_ldap
    * printer_alerts: new configuration variable printer_alerts_text_map. Make
      'Energiesparen' on Brother printers an OK state.
    * services: This check can now be parameterized in a way that it warn if
      a certain service is running. WATO formalization is available.

    BI:
    * FIX: make rotating folding arrows black (white was not visible)
    * Display format 'boxes' now in all BI views available
    * Display format 'boxes' now persists folding state

1.2.0b3:
    Core:
    * FIX: fixed SNMP info declaration in checks: could be garbled
      up in rare cases
    * avoid duplicate parents definition, when using 'parents' and
      extra_host_conf["parents"] at the same time. The later one has
      precedence.

    Multisite:
    * Logwatch: Colorizing OK state blocks correctly
    * FIX: allow web plugins to be byte compiled (*.pyc). Those
      are preferred over *.py if existing
    * View Editor: Fixed jump to top of the page after moving painters during
      editing views
    * FIX: Fixed login redirection problem after relogging
    * Filter for times now accept ranges (from ... until)
    * New view setting for page header: repeat. This repeats the
      column headers every 20'th row.
    * FIX: Fixed problem with new eval/pickle
    * FIX: Fixed commands in host/service search views

    Checks & Agents:
    * FIX: Made logwatch parsing mechanism a little more robust
      (Had problems with emtpy sections from windows agent)
    * FIX: brocade_fcport: Configuration of portsates now possible  
    * if_lancom: special version for if64 for LANCOM devices (uses
      ifName instead of ifDescr)


    WATO:
    * Reimplemented folder listing in host/folders module
    * Redesigned the breadcrumb navigation
    * Global settings: make boolean switches directly togglable
    * New button "Recursive Inventory" on folder: Allows to do
      a recursive inventory over all hosts. Also allows to selectively
      retry only hosts that have failed in a previous inventory.
    * You can configure parents now (via a host attribute, no rules are
      neccessary).
    * You can now do an automated scan for parents and layer 3 (IP)
    * You can configure active checks (check_tcp, ...) via WATO now
    * FIX: fix page header after confirmation dialogs
    * FIX: Fixed umlaut problem in host aliases and ip addresses created by WATO
    * FIX: Fixed exception caused by validation problems during editing tags in WATO
    * FIX: create sample config only if both rules.mk and hosttags.mk are missing
    * FIX: do not loose host tags when both using WATO-configured and 
      manual ones (via multisite.mk)
    * Timeperiods: Make list of exceptions dynamic, not fixed to 10 entries
    * Timeperiods: Configure exclusion of other timeperiods
    * Configuration of notification_delay and notification_interval

1.2.0b2:
    Core:
    * FIX: Cluster host checks were UNKNOWN all the time
    * FIX: reset counter in case of (broken) future time
    * FIX: Automation try-inventory: Fixed problem on where checks which
      produce equal service descriptions could lead to invalid inventory
      results on cluster hosts.
    * FIX: do not create contacts if they won't be assigned to any host
      or service. Do *not* assign to dummy catch-all group "check_mk".

    WATO:
    * Added new permission "move hosts" to allow/deny moving of hosts in WATO
    * Also write out contact definitions for users without contactgroups to
      have the mail addresses and other notification options persisted
    * FIX: deletion of automation accounts now works
    * FIX: Disabling notifications for users does work now
    * New main overview for rule editor
    * New multisite.mk option wato_hide_varnames for hiding Check_MK 
      configuration variable names from the user
    * New module "Logwatch Pattern Analyzer" to verify logwatch rules
    * Added new variable logwatch_rules which can also be managed through the
      WATO ruleset editor (Host/Service Parameters > Parameters and rules for
      inventorized checks > Various applications > Logwatch Patterns)
    * Users & Contacts: Added new option wato_hidden_users which holds a list
      of userids to hide the listed users from the WATO user management GUI.
    * WATO API: Added new method rewrite_configuration to trigger a rewrite of
      all host related wato configuration files to distribute changed tags
    * Added new internal hook pre-activate-changes to execute custom
      code BEFORE Check_MK is called to restart Nagios
    * FIX: Only showing sudo hint message on sudo error message in automation
      command
    * FIX: Fixed js eror in IE7 on WATO host edit page
    * FIX: Using pickle instead of repr/eval when reading data structures from
      urls to prevent too big security issues
    * Rule editor: improve sorting of groups and rulesets
    * FIX: Escaping single quotes in strings when writing auth.php
    * FIX: Fix resorting of host tags (was bug in ListOf)

    Multisite
    * Added config option default_ts_format to configure default timestamp
      output format in multisite
    * Layout and design update
    * Quicksearch: display site name if more than one different site
      is present in the current search result list
    * FIX: Fixed encoding problem in "custom notification" message
    * New configuration parameter page_heading for the HTML page heads
      of the main frameset (%s will be replaced with OMD site name)
    * FIX: Fix problem where snapins where invisible
    * FIX: Fixed multisite timeout errors when nagios not running
    * Sidebar: some new layout improvements
    * Login page is not shown in framesets anymore (redirects framed page to
      full screen login page)
    * FIX: fix exception when disallowing changing display options
    * FIX: Automatically redirect from login page to target page when already
      logged in
    * FIX: Updating the dashboard header time when the dashlets refresh

    BI:
    * Added new painter "affected hosts (link to host page)" to show all
      host names with links to the "hosts" view
    * FIX: Fixed filtering of Single-Host Aggregations
    * New sorter for aggregation group
    * FIX: fix sorting of Single-Host Aggregations after group
    * Avoid duplicate rule incarnations when using FOREACH_*
    * BI Boxes: allow closing boxes (not yet persisted)
    * New filter for services (not) contained in any aggregate
    * Configure sorting for all BI views

    Checks & Agents:
    * FIX: snmp_uptime handles empty snmp information without exception
    * FIX: Oracle checks try to handle ORA-* errors reported by the agent
      All oracle checks will return UNKNOWN when finding an ORA-* message
    * FIX: filesystem levels set via WATO didn't work, but do now
    * FIX: Group filters can handle groups without aliases now
    * nfsmounts: Added nfs4 support thanks to Thorsten Hintemann
    * megaraid_pdisks megaraid_ldisks: Support for Windows.  Thanks to Josef Hack

1.2.0b1:
    Core, Setup, etc.:
    * new tool 'livedump' for dumping configuration and status
      information from one monitoring core and importing this
      into another.
    * Enable new check registration API (not yet used in checks)
    * FIX: fix handling of prefix-tag rules (+), needed for WATO
    * FIX: handle buggy SNMP devices with non-consecutive OIDS
      (such as BINTEC routers)
    * Check API allows a check to get node information
    * FIX: fix problem with check includes in subchecks
    * Option --checks now also applies to ad-hoc check (e.g.
      cmk --checks=mrpe,df -v somehost)
    * check_mk_templates.cfg: added s to notification options
      of host and service (= downtime alerts)

    WATO:
    * Hosttag-editor: allow reordering of tags
    * Create very basic sample configuration when using
      WATO the first time (three tag groups, two rules)
    * Much more checks are configurable via WATO now
    * Distributed WATO: Made all URL calls using curl now
    * FIX: fix bug in inventory in validate_datatype()
    * Better output in case of inventory error
    * FIX: fix bug in host_icon rule on non OMD
    * FIX: do not use isdisjoint() (was in rule editor on Lenny)
    * FIX: allow UTF-8 encoded permission translations
    * FIX: Fixed several problems in OMD apache shared mode
    * FIX: Do not use None$ as item when creating new rules
    * FIX: Do load *all* users from htpasswd, so passwords from
      users not created via WATO will not be lost.
    * FIX: honor site disabling in replication module
    * FIX: honor write permissions on folder in "bulk delete"
    * FIX: honor permissions for "bulk cleanup" and "bulk edit"
    * FIX: honor write permissions and source folder when moving hosts
    * FIX: honor permissions on hosts also on bulk inventory
    * Only create contacts in Nagios if they are member of at
      least one contact group.
    * It is now possible to configure auxiliary tags via WATO
      (formerly also called secondary tags)
    * FIX: Fixed wrong label "Main Overview" shown for moved WATO folders
      in foldertree snapin
    * FIX: Fixed localization of empty host tags
    * FIX: User alias and notification enabling was not saved

    Checks & Agents:
    * hpux_if: fix missing default parameter errors
    * hpux_if: make configurable via WATO
    * if.include: fix handling of NIC with index 0
    * hpux_lunstats: new check for disk IO on HP-UX
    * windows - mk_oracle tablespace: Added missing sid column
    * diskstat: make inventory mode configurable via WATO
    * added new checks for Fujitsu ETERNUS DX80 S2 
      (thanks to Philipp Höfflin)
    * New checks: lgp_info, lgp_pdu_info and lgp_pdu_aux to monitor Liebert
      MPH/MPX devices
    * Fix Perf-O-Meter of fileage
    * hpux_snmp_cs.cpu: new SNMP check for CPU utilization
      on HP-UX.
    * if/if64: inventory also picks up type 62 (fastEther). This
      is needed on Cisco WLC 21xx series (thanks to Ralf Ertzinger)
    * FIX: fix inventory of f5_bigip_temp
    * mk_oracle (lnx+win): Fixed TEMP tablespace size calculations
    * ps: output node process is running on (only for clusters)
    * FIX: Linux Agent: Fixed ipmi-sensors handling of Power_Unit data
    * hr_mem: handle rare case where more than one entry is present
      (this prevents an exception of pfSense)
    * statgrab_load: level is now checked against 15min average - 
      in order to be consistent with the Linux load check
    * dell_powerconnect_cpu: hopefully correctly handle incomplete
      output from agent now.
    * ntp: do not check 'when' anymore since it can produce false
      alarms.
    * postfix_mailq: handle output with 'Total requests:' in last line
    * FIX: check_mk-hp_blade_psu.php: allow more than 4 power supplies
    * FIX: smart plugin: handle cases with missing vendor (thanks
      to Stefan Kärst)
    * FIX: megaraid_bbu: fix problem with alternative agent output
      (thanks to Daniel Tuecks)
    * mk_oracle: fix quoting problem, replace sessions with version,
      use /bin/bash instead of /bin/sh

    Multisite:
    * Added several missing localization strings
    * IE: Fixed problem with clicking SELECT fields in the new wato foldertree snapin
    * Fixed problem when trying to visit dashboards from new wato foldertree snapin
    * Chrome: Fixed styling problem of foldertree snapin
    * Views: Only show the commands and row selection options for views where
      commands are possible
    * The login mask honors the default_language definition now
    * check_bi_local.py: works now with cookie based authentication
    * FIX: Fixed wrong redirection after login in some cases
    * FIX: Fixed missing stats grouping in alert statistics view
    * FIX: Fixed preview table styling in view editor
    * FIX: Multisite authed users without permission to multisite are
      automatically logged out after showing the error message
    * Retry livestatus connect until timeout is used up. This avoids
      error messages when the core is being restarted
    * Events view now shows icon and text for "flapping" events
    * Use buffer for HTML creation (this speeds up esp. HTTPS a lot)
    * FIX: Fixed state filter in log views

    Livestatus:
    * Add missing column check_freshness to services table

    BI:
    * New column (painter) for simplistic box display of tree.
      This is used in a view for a single hostgroup.

1.1.13i3:
    Core, Setup, etc.:
    * *_contactgroups lists: Single group rules are all appended. When a list
      is found as a value this first list is used exclusively. All other
      matching rules are ignored
    * cmk -d does now honor --cache and --no-tcp
    * cmk -O/-R now uses omd re{start,load} core if using OMD
    * FIX: setup.sh now setups up permissions for conf.d/wato
      correctly
    * cmk --localize update supports an optional ALIAS which is used as
      display string in the multisite GUI
    * FIX: Fixed encoding problems with umlauts in group aliases
    * FIX: honor extra_summary_host_conf (was ignored)
    * new config variable snmpv2c_hosts that allows to enable SNMP v2c
      but *not* bulkwalk (for some broken devices). bulkwalk_hosts still
      implies v2c.

    Checks & Agents:
    * Windows agent: output eventlog texts in UTF-8 encoding. This
      should fix problems with german umlauts in message texts.
    * Windows agent: Added installer for the windows agent (install_agent.exe)
    * Windows agent: Added dmi_sysinfo.bat plugin (Thanks to Arne-Nils Kromer for sharing)
    * Disabled obsolete checks fc_brocade_port and fc_brocade_port_detailed.
      Please use brocade_fcport instead.
    * aironet_errors, statgrab_disk, statgrab_net: Performance data has
      been converted from counters to rates. You might need to delete your
      existing RRDs of these checks. Sorry, but these have been that last
      checks still using counters...
    * ibm_imm_health: added last missing scan function
    * Filesystem checks: trend performance data is now normalized to MB/24h.
      If you have changed the trend range, then your historic values will
      be displayed in a wrong scale. On the other hand - from now on changes
      in the range-setting will not affect the graph anymore.
    * if/if64/lnx_if: pad port numbers with zeros in order to sort correctly.
      This can be turned off with if_inventory_pad_portnumbers = False.
    * Linux agent: wrap freeipmi with lock in order to avoid cache corruption
    * New check: megaraid_bbu - check existance & status of LSI MegaRaid BBU module
    * HP-UX Agent: fix mrpe (remove echo -e and test -e, thanks to Philipp Lemke)
    * FIX: ntp checks: output numeric data also if stratum too high
    * Linux agent: new check for dmraid-based "bios raid" (agent part as plugin)
    * FIX: if64 now uses ifHighSpeed instead of ifSpeed for determining the
      link speed (fixes speed of 10GBit/s and 20GBit/s ports, thanks Marco Poet)
    * cmctc.temp: serivce has been renamed from "CMC Temperature %s" to just
      "Temperature %s", in order to be consistent with the other checks.
    * mounts: exclude changes of the commit option (might change on laptops),
      make only switch to ro critical, other changes warning.
    * cisco_temp_sensor: new check for temperature sensors of Cisco NEXUS
      and other new Cisco devices
    * oracle_tablespace: Fixed tablespace size/free space calculations
    * FIX: if/if64: omit check result on counter wrap if bandwidth traffic levels
      are used.

    Multisite:
    * Improve transaction handling and reload detection: user can have 
      multiple action threads in parallel now
    * Sounds in views are now enabled per default. The new configuration
      variable enable_sounds can be set to False in multisite.mk in order
      to disable sounds.
    * Added filter for log state (UP,DOWN,OK,CRIT...) to all log views
    * New painter for normal and retry check interval (added to detail views)
    * Site filter shows "(local)" in case of non multi-site setup
    * Made "wato folder" columns sortable
    * Hiding site filter in multisite views in single site setups
    * Replaced "wato" sidebar snapin which mixed up WATO and status GUIs with
      the new "wato_foldertree" snapin which only links to the status views
      filtered by the WATO folder.
    * Added "Dashboard" section to views snapin which shows a list of all dashboards
    * FIX: Fixed auth problem when following logwatch icon links while using
      the form based auth
    * FIX: Fix problem with Umlaut in contact alias
    * FIX: Creating auth.php file on first login dialog based login to ensure
      it exists after login when it is first needed
    * Dashboard: link problem views to *unhandled* views (this was
      inconsistent)
    * Localization: Fixed detection of gettext template file when using the
      local/ hierarchy in OMD

    Mobile:
    * Improved sorting of views in main page 
    * Fix: Use all the availiable space in header
    * Fix: Navigation with Android Hardwarekeys now working
    * Fix: Links to pnp4nagios now work better
    * Fix: Host and Service Icons now finger friendly
    * Fix: Corrected some buildin views

    WATO:
    * Removed IP-Address attribute from folders
    * Supporting localized tag titles
    * Using Username as default value for full names when editing users
    * Snapshot/Factory Reset is possible even with a broken config
    * Added error messages to user edit dialog to prevent notification problems
      caused by incomplete configuration
    * Activate Changes: Wato can also reload instead of restarting nagios
    * Replication: Can now handle replication sites which use the form based auth
    * Replication: Added option to ignore problems with the ssl certificates
                   used in ssl secured replications
    * WATO now supports configuring Check_MK clusters
    * FIX: Fixed missing folders in "move to" dropdown fields
    * FIX: Fixed "move to target folders" after CSV import
    * FIX: Fixed problem with duplicate extra_buttons when using the i18n of multiisite
    * FIX: Fixed problem with duplicate permissions when using the i18n of multiisite
    * FIX: Writing single host_contactgroups rules for each selected
      contactgroup in host edit dialog
    * FIX: Fixed wrong folder contacgroup related permissions in auth.php api
    * FIX: Fixed not up-to-date role permission data in roles_saved hook
    * FIX: Fixed duplicate custom columns in WATO after switching languages

    BI:
    * improve doc/treasures/check_bi_local.py: local check that creates
      Nagios services out of BI aggregates

    Livestatus:
    * ColumnHeaders: on is now able to switch column header on even if Stats:
      headers are used. Artifical header names stats_1, stats_2, etc. are
      begin used. Important: Use "ColumnHeaders: on" after Columns: and 
      after Stats:.

1.1.13i2:
    Core, Setup, etc.:
    * cmk -I: accept host tags and cluster names

    Checks & Agents:
    * linux agent - ipmi: Creating directory of cache file if not exists
    * dell_powerconnect_cpu: renamed service from CPU to "CPU utilization", in
      order to be consistent with other checks
    
    Multisite:
    * Several cleanups to prevent css/js warning messages in e.g. Firefox
    * Made texts in selectable rows selectable again
    * Adding reschedule icon to all Check_MK based services. Clicks on these
      icons will simply trigger a reschedule of the Check_MK service
    * FIX: ship missing CSS files for mobile GUI
    * FIX: rename check_mk.js into checkmk.js in order to avoid browser
      caching problems during version update

    WATO:
    * Optimized wraps in host lists tag column
    * Bulk inventory: Remove leading pipe signs in progress bar on main
      folder inventory
    * NagVis auhtorization file generation is also executed on activate_changes
    * Implemented a new inclusion based API for using multisite permissions
      in other addons
    * Inventory of SNMP devices: force implicit full scan if no services
      are configured yet
    * FIX: Calling activate_changes hook also in distributed WATO setups
    * FIX: Fixed display bug in host tags drop down menu after POST of form
    * FIX: Fixed javascript errors when doing replication in distributed
      wato environments when not having the sidebar open
    * FIX: Fixed search form dependant attribute handling
    * FIX: Fixed search form styling issues
    * You can now move folders to other folders
    * FIX: Distributed WATO: Supressing site sync progress output written in
      the apache error log

1.1.13i1:
    Multisite:
    * New nifty sidebar snapin "Speed-O-Meter"
    * Implemented new cookie based login mechanism including a fancy login GUI
    * Implemented logout functionality for basic auth and the new cookie based auth
    * Implemented user profile management page for changing the user password and
      the default language (if available)
    * New filter for the (new) state in host/service alerts
    * New command for sending custom notifications
    * FIX: Fixed encoding problem when opening dashboard
    * New icon on a service whos host is in downtime
    * Only show most frequently used context buttons (configurable
      in multisite.mk via context_buttons_to_show)
    * Show icon if user has modified a view's filter settings
    * New config option debug_livestatus_queries, normal debug
      mode does not include this anymore
    * Icons with link to page URL at bottom of each page
    * Logwatch: Switched strings in logwatch to i18n strings
    * Logwatch: Fixed styling of context button when acknowleding log messages
    * Logwatch: Implemented overview page to show all problematic logfiles
    * Add Snapin page: show previews of all snapins
    * Add Snapin page: Trying to prevent dragging confusions by using other click event
    * New (hidden) button for reloading a snapin (left to the close button)
    * Automatically falling back to hardcoded default language if configured
    language is not available
    * Repair layout of Perf-O-Meter in single dataset layout
    * FIX: Fixed duplicate view plugin loading when using localized multisite
    * FIX: Host-/Servicegroup snapin: Showing group names when no alias is available
    * FIX: Removed double "/" from pnp graph image urls in views

    BI:
    * Host/Service elements are now iterable via FOREACH_HOST, e.g.
      (FOREACH_HOST, ['server'], ALL_HOSTS, "$HOST$", "Kernel" ),
    * FIX: Assuming host states is possible again (exception: list index "3")

    WATO:
    * Evolved to full featured monitoring configuration tool!
    * Major internal code cleanup
    * Hosts can now be created directly in folders. The concept of host lists
      has been dropped (see migration notes!)
    * Configuration of global configuration variables of Check_MK via WATO
    * Configuration of main.mk rules
    * Configuration of Nagios objects and attributes
    * Configuration of users and roles
    * Configuration of host tags
    * Distributed WATO: replication of the configuration to slaves and peers
    * Added missing API function update_host_attributes() to change the
      attributes of a host
    * Added API function num_hosts_in_folder() to count the number of hosts
      below the given folder
    * Added option to download "latest" snapshot
    * extra_buttons can now register a function to gather the URL to link to
    * Implemented NagVis Authorisation management using WATO users/permissions

    Livestatus:
    * Experimental feature: livecheck -> super fast active check execution
      by making use of external helper processes. Set livecheck=PATH_TO_bin/livecheck
      in nagios.cfg where you load Livestatus. Optional set num_livecheck_helpers=NUM
      to set number of processes. Nagios will not fork() anymore for check exection.
    * New columns num_hosts and num_services in status table
    * New aggregation functions suminv and avginv (see Documentation)

    Core, Setup, etc.:
    * New configuration variable static_checks[] (used by WATO)
    * New configuration variable checkgroup_parameters (mainly for WATO)
    * check_submission defaults now to "file" (was "pipe")
    * Added pre-configured notification via cmk --notify
    * Drop RRA-configuration files for PNP4Nagios completely
    * New configuration variable ping_levels for configuring parameters
      for the host checks.
    * cmk --notify: new macros $MONITORING_HOST$, $OMD_ROOT$ and $OMD_SITE$
    * make ping_levels also apply to PING services for ping-only hosts
      (thanks to Bernhard Schmidt)

    Checks & Agents:
    * if/if64: new ruleset if_disable_if64_hosts, that force if on
      hosts the seem to support if64
    * Windows agent: new config variable "sections" in [global], that
      allows to configure which sections are being output.
    * Windows agent: in [logwatch] you can now configure which logfiles
      to process and which levels of messages to send.
    * Windows agent: new config variable "host" in all sections that
      restricts the folling entries to certain hosts.
    * Windows agent: finally implemented <<<mrpe>>. See check_mk.ini
      for examples.
    * Windows agent: do not execute *.txt and *.dir in <<<plugins>>> and
      <<<local>>>
    * Windows agent: make extensions to execute configurable (see
      example check_mk.ini)
    * Windows agent: agent now reuses TCP port even when taskkill'ed, so
      a system reboot is (hopefully) not neccessary anymore
    * Windows agent: section <<<df>>> now also outputs junctions (windows
      mount points). No external plugin is needed.
    * Windows agent: new section <<<fileinfo>>> for monitoring file sizes
      (and later possible ages)
    * logwatch: allow to classify messages based on their count (see
      man page of logwatch for details)
    * fileinfo: new check for monitoring age and size of files
    * heartbeat_crm: apply patches from Václav Ovsík, so that the check
      should work on Debian now.
    * ad_replication: added warninglevel 
    * fsc_*: added missing scan functions
    * printer_alerts: added further state codes (thanks to Matthew Stew)
    * Solaris agent: changed shell to /usr/bin/bash (fixes problems with LC_ALL=C)

1.1.12p7:
    Multisite:
    * FIX: detail view of host was missing column headers
    * FIX: fix problem on IE with background color 'white'
    * FIX: fix hitting enter in host search form on IE
    * FIX: fix problem in ipmi_sensors perfometer

    Checks & Agents:
    * FIX: fixed man pages of h3c_lanswitch_sensors and statgrab_cpu
    * FIX: netapp_volumes: added raid4 as allowed state (thanks to Michaël Coquard)

    Livestatus
    * FIX: fix type column in 'GET columns' for dict-type columns (bug found
      by Gerhard Lausser)

1.1.12p6:
    Checks & Agents:
    * FIX: lnx_if: remove debug output (left over from 1.1.12p5)
    
1.1.12p5:
    Multisite:
    * FIX: fix hitting enter in Quicksearch on IE 8
    * FIX: event/log views: reverse sorting, so that newest entries
      are shown first
    * FIX: fix dashboard dashlet background on IE
    * FIX: fix row highlight in status GUI on IE 7/8
    * FIX: fix row highlight after status page reload
    * FIX: single dataset layout honors column header settings
    * FIX: quote '#' in PNP links (when # is contained in services)
    * FIX: quote '#' in PNP image links also
    * FIX: add notifications to host/service event view

    Checks & Agents:
    * FIX: lnx_if: assume interfaces as up if ethtool is missing or
      not working but interface has been used since last reboot. This
      fixes the problem where interface are not found by inventory.
    * FIX: snmp_uptime: handels alternative timeformat
    * FIX: netapp_*: scan functions now detect IBM versions of firmware
    * FIX: bluecoat_diskcpu: repair scan function
    * FIX: mem.vmalloc: fix default levels (32 and 64 was swapped)
    * FIX: smart: make levels work (thanks to Bernhard Schmidt)
    * FIX: PNP template if if/if64: reset LC_ALL, avoids syntax error
    * FIX: dell_powerconnect_cpu: handle sporadic incomplete output
      from SNMP agent

1.1.12p4:
    Multisite:
    * FIX: sidebar snapin Hostgroups and Servicegroups sometimes
           failed with non-existing "available_views".
    * FIX: Fix host related WATO context button links to point to the hosts site
    * FIX: Fixed view editor redirection to new view after changing the view_name
    * FIX: Made icon painter usable when displaying hostgroup rows
    * Logwatch: Switched strings in logwatch to i18n strings
    * Logwatch: Fixed styling of context button when acknowleding log messages
    * Logwatch: Implemented overview page to show all problematic logfiles

    WATO:
    * FIX: add missing icon_csv.png
    * FIX: WATO did not write values of custom macros to extra_host_conf definitions

1.1.12p3:
    Core, Setup, etc.:
    * FIX: really suppress precompiling on PING-only hosts now

1.1.12p2:
    Core, Setup, etc.:
    * FIX: fix handling of empty suboids
    * FIX: do not create precomiled checks for host without Check_MK services

    Checks & Agents:
    * FIX: mem.win: Default levels now works, check not always OK
    * FIX: blade_health: fix OID specification
    * FIX: blade_bays: fix naming of item and man page

    Multisite:
    * FIX: Fixed styling of view header in older IE browsers
    * FIX: Do not show WATO button in views if WATO is disabled
    * FIX: Remove WATO Folder filter if WATO is disabled 
    * FIX: Snapin 'Performance': fix text align for numbers
    * FIX: Disallow setting downtimes that end in the past
    * FIX: Fix links to downtime services in dashboard
    * FIX: Fix popup help of reschedule icon

1.1.12p1:
    Core, Setup, etc.:
    * FIX: fix aggregate_check_mk (Summary host agent status)

    Checks & Agents:
    * FIX: mk_oracle now also detects XE databases
    * FIX: printer_alerts: handle 0-entries of Brother printers
    * FIX: printer_supply: fix Perf-O-Meter if no max known
    * FIX: Added id parameter to render_statistics() method to allow more than
      one pie dashlet for host/service stats
    * FIX: drbd: fixed inventory functions
    * FIX: printer_supply: handle output of Brother printers
    * FIX: ps.perf PNP template: show memory usage per process and not
      summed up. This is needed in situations where one process forks itself
      in irregular intervals and rates but you are interested just in the
      memory usage of the main process.

    Multisite:
    * FIX: finally fixed long-wanted "NagStaMon create hundreds
      of Apache processes" problem!
    * FIX: query crashed when sorting after a join columns without
      an explicit title.
    * FIX: filter for WATO file/folder was not always working.
    * Added filter for hard services states to search and service
      problems view
    * FIX: dashboard problem views now ignore notification period,
      just as tactical overview and normal problem views do
    * FIX: Loading dashboard plugins in dashboard module
 

1.1.12:
    Checks & Agents:
    * dell_powerconnect_*: final fixed, added PNP-templates
    * ps.perf: better error handling in PNP template

    Multisite:
    * Dashboard: fix font size of service statistics table
    * Dashboard: insert links to views into statistics
    * Dashboard: add links to PNP when using PNP graphs
    
1.1.12b2:
    Core, Setup, etc.:
    * FIX: fix crash with umlauts in host aliases
    * FIX: remove duplicate alias from Nagios config

    Checks & Agents:
    * services: better handling of invalid patterns
    * FIX: multipath: fix for another UUID format
    * AIX agent: fix implementation of thread count
    * blade_bays: detect more than 16 bays
    * statgrab_*: added missing inventory functions
    * FIX: fix smart.temp WARN/CRIT levels were off by one degree

    Multisite:
    * Remove Check_MK logo from default dashboard
    * Let dashboard use 10 more pixels right and bottom
    * FIX: do not show WATO icon if no WATO permission
    * Sidebar sitestatus: Sorting sites by sitealias
    * FIX: removed redundant calls of view_linktitle()

    WATO:
    * FIX: fix update of file/folder title after title property change

    Livestatus:
    * FIX: fix crash on imcomplete log lines (i.e. as
      as result of a full disk)
    * FIX: Livestatus-API: fix COMMAND via persistent connections
	

1.1.12b1:
    Core, Setup, etc.:
    * FIX: fix cmk -D on cluster hosts
    * Made profile output file configurable (Variable: g_profile_path)

    Checks & Agents:
    * FIX: j4p_performance: fix inventory functions 
    * FIX: mk_oracle: fix race condition in cache file handling (agent data
      was missing sections in certain situations)
    * mrpe: make check cluster-aware and work as clustered_service
    * cups_queues: Run agent part only on directly on CUPS servers,
      not on clients
    * FIX: mbg_lantime_state: Fixed output UOM to really be miliseconds
    * FIX: ntp: Handling large times in "poll" column correctly
    * New check dmi_sysinfo to gather basic hardware information
    * New check bintec_info to gather the software version and serial number
    of bintec routers

    Multisite:
    * FIX: fix rescheduling of host check
    * FIX: fix exception when using status_host while local site is offline
    * FIX: Fixed not updating pnp graphs on dashboard in some browsers (like chrome)
    * FIX: fix URL-too-long in permissions page
    * FIX: fix permission computation
    * FIX: fixed sorting of service perfdata columns
    * FIX: fixed sorting of multiple joined columns in some cases
    * FIX: fixed some localisation strings
    * Cleanup permissions page optically, add comments for views and snapins
    * Added some missing i18n strings in general HTML functions
    * Added display_option "w" to disable limit messages and livestatus errors in views
    * Service Perfdata Sorters are sorting correctly now
    * Added "Administration" snapin to default sidebar
    * Tactical Overview: make link clickable even if count is zero
    * Minor cleanup in default dashboard
    * Dashboard: new dashlet attribute title_url lets you make a title into a link
    * Dashboard: make numbers match "Tactical Overview" snapin

    Livestatus:
    * Write messages after initialization into an own livestatus.log

    WATO:
    * FIX: "bulk move to" at the top of wato hostlists works again
    * FIX: IE<9: Fixed problem with checkbox events when editing a host
    * FIX: "move to" dropdown in IE9 works again

1.1.11i4:
    Core, Setup, etc.:
    * FIX: use hostgroups instead of host_groups in Nagios configuration.
      This fixes a problem with Shinken
    * --scan-parents: detected parent hosts are now tagged with 'ping', so
      that no agent will be contacted on those hosts

    Checks & Agents:
    * Added 4 new checks dell_powerconnect_* by Chris Bowlby
    * ipmi_sensors: correctly handle further positive status texts
      (thanks to Sebastian Talmon)
    * FIX: nfsmounts handles zero-sized volumes correctly
    * AIX agent now outputs the user and performance data in <<<ps>>>

    Multisite:
    * FIX: WATO filtered status GUIs did not update the title after changing
      the title of the file/folder in WATO
    * FIX: Removed new python syntax which is incompatible with old python versions
    * FIX: Made bulk inventory work in IE
    * FIX: Fixed js errors in IE when having not enough space on dashboard 
    * FIX: fix error when using non-Ascii characters in view title
    * FIX: fix error on comment page caused by missing sorter
    * FIX: endless javascript when fetching pnp graphs on host/service detail pages
    * FIX: Not showing the action form in "try" mode of the view editor
    * FIX: Preventing up-then-over effect while loading the dashboard in firefox
    * Added missing i18n strings in command form and list of views
    * Views are not reloaded completely anymore. The data tables are reloaded
      on their own.
    * Open tabs in views do not prevent reloading the displayed data anymore
    * Added display_option "L" to enable/disable column title sortings
    * Sorting by joined columns is now possible
    * Added missing sorters for "service nth service perfdata" painters
    * Implemented row selection in views to select only a subset of shown data
      for actions
    * Sort titles in views can be enabled by clicking on the whole cells now
    * Submitting the view editor via ENTER key saves the view now instead of try mode
    * Host comments have red backgrounded rows when host is down
    * Implemented hook api to draw custom link buttons in views

    WATO:
    * Changed row selection in WATO to new row selection mechanism
    * Bulk action buttons are shown at the top of hostlists too when the lists
      have more than 10 list items
    * New function for backup and restore of the configuration

    Livestatus:
    * FIX: fix compile error in TableLog.cc by including stddef.h
    * FIX: tables comments and downtimes now honor AuthUser
    * Table log honors AuthUser for entries that belong to hosts
      (not for external commands, though. Sorry...)
    * FIX: fix Stats: sum/min/max/avg for columns of type time

1.1.11i3:
    Core, Setup, etc.:
    * FIX: allow host names to have spaces
    * --snmpwalk: fix missing space in case of HEX strings
    * cmk --restore: be aware of counters and cache being symbolic links
    * do_rrd_update: direct RRD updates have completely been removed.
      Please use rrdcached in case of performance problems.
    * install_nagios.sh has finally been removed (was not maintained anyway).
      Please use OMD instead.
    * Inventory functions now only take the single argument 'info'. The old
      style FUNC(checkname, info) is still supported but deprecated.
    * Show datasource program on cmk -D
    * Remove .f12 compile helper files from agents directory
    * Output missing sections in case of "WARNING - Only __ output of __..."
    * Remove obsolete code of snmp_info_single
    * Remove 'Agent version (unknown)' for SNMP-only hosts
    * Options --version, --help, --man, --list-checks and --packager now
      work even with errors in the configuration files
    * Minor layout fix in check man-pages

    Checks & Agents:
    * FIX: hr_mem: take into account cache and buffers
    * FIX: printer_pages: workaround for trailing-zero bug in HP Jetdirect
    * mk_logwatch: allow to set limits in processing time and number of
      new log messages per log file
    * Windows Agent: Now supports direct execution of powershell scripts
    * local: PNP template now supports multiple performance values
    * lnx_if: make lnx_if the default interface check for Linux
    * printer_supply: support non-Ascii characters in items like
      "Resttonerbehälter". You need to define snmp_character_encodings in main.mk
    * mem.win: new dedicated memory check for Windows (see Migration notes)
    * hr_mem: added Perf-O-Meter
    * Renamed all temperature checks to "Temperature %s". Please
      read the migration notes!
    * df and friends: enabled trend performance data per default. Please
      carefully read the migration notes!
    * diskstat: make summary mode the default behavious (one check per host)

    MK Livestatus:
    * WaitObject: allow to separate host name and service with a semicolon.
      That makes host names containing spaces possible.
    * Better error messages in case of unimplemented operators

    Multisite:
    * FIX: reschedule now works for host names containing spaces
    * FIX: correctly sort log views in case of multi site setups
    * FIX: avoid seven broken images in case of missing PNP graphs
    * FIX: Fixed javascript errors when opening dashboard in IE below 9
    * FIX: Views: Handling deprecated value "perpage" for option
      column_headers correctly
    * FIX: Fixed javascript error when saving edited views without sidebar
    * FIX: Showing up PNP hover menus above perfometers
    * Host/Service Icon column is now modularized and can be extended using
      the multisite_icons list.
    * New sorters for time and line number of logfile entries
    * Bookmarks snapin: save relative URLs whenever possible
    * Man-Pages of Check_MK checks shown in Multisite honor OMD's local hierarchy
    * nicer output of substates, translate (!) and (!!) into HTML code
    * new command for clearing modified attributes (red cross, green checkmark)
    * Perf-O-Meters: strip away arguments from check_command (e.g.
      "check-foo!17!31" -> "check-foo").
    * Added several missing i18n strings in view editor
    * Views can now be sorted by the users by clicking on the table headers.
      The user sort options are not persisted.
    * Perf-O-Meters are now aware if there really is a PNP graph

    WATO:
    * Show error message in case of empty inventory due to agent error
    * Commited audit log entries are now pages based on days
    * Added download link to download the WATO audit log in CSV format

1.1.11i2:
    Core, Setup, etc.:
    * FIX: sort output of cmk --list-hosts alphabetically
    * FIX: automatically remove leading and trailing space from service names
      (this fixes a problem with printer_pages and an empty item)
    * Great speed up of cmk -N/-C/-U/-R, especially when number of hosts is
      large.
    * new main.mk option delay_precompile: if True, check_mk will skip Python 
      precompilation during cmk -C or cmk -R, but will do this the first 
      time the host is checked.  This speeds up restarts. Default is False.
      Nagios user needs write access in precompiled directory!
    * new config variable agent_ports, allowing to specify the agent's
      TCP port (default is 6556) on a per-host basis.
    * new config variable snmp_ports, allowing to specify the UDP port
      to used with SNMP, on a per-host basis.
    * new config variable dyndns_hosts. Hosts listed in this configuration
      list (compatible to bulkwalk_hosts) use their hostname as IP address.
    
    Checks & Agents:
    * FIX: AIX agent: output name of template in case of MRPE
    * FIX: cisco_temp: skip non-present sensors at inventory
    * FIX: apc_symmetra: fix remaining runtime calculation (by factor 100)
    * FIX: Added PNP-template for winperf_phydisk
    * FIX: if64: fix UNKNOWN in case of non-unique ifAlias
    * FIX: lnx_if/if/if64: ignore percentual traffic levels on NICs without
           speed information.
    * FIX: cisco_temp_perf: add critical level to performance data
    * FIX: windows agent: hopefully fix case with quotes in directory name
    * FIX: printer_supply: fixed logic of Perf-O-Meter (mixed up crit with ok)
    * FIX: Solaris agent: reset localization to C, fixes problems with statgrab
    * FIX: blade_*: fix SNMP scan function for newer firmwares (thanks to Carlos Peón)
    * snmp_uptime, snmp_info: added scan functions. These checks will now
      always be added. Please use ingored_checktypes to disable, if non needed.
    * brocade_port: check for Brocade FC ports has been rewritten with
      lots of new features.
    * AIX agent now simulates <<<netctr>>> output (by Jörg Linge)
    * mbg_lantime_state: Handling refclock offsets correctly now; Changed
      default thresholds to 5/10 refclock offset
    * brocade_port: parameter for phystate, opstate and admstate can now
      also be lists of allowed states.
    * lnx_if: treat interfaces without information from ethtool as
      softwareLoopback interface. The will not be found by inventory now.
    * vbox_guest: new check for checking guest additions of Linux virtual box hosts
    * if/if64: Fixed bug in operstate detection when using old tuple based params
    * if/if64: Fixed bug in operstate detection when using tuple of valid operstates
    * mk_oracle: Added caching of results to prevent problems with long
    running SQL queries. Cache is controlled by CACHE_MAXAGE var which is preset to
    120 seconds 
    * mk_oracle: EXCLUDE_<sid>=ALL or EXCLUDE_<sid>=oracle_sessions can be
    used to exclude specific checks now
    * mk_oracle: Added optional configuration file to configure the new options
    * j4p_performance agent plugin: Supports basic/digest auth now
    * New checks j4p_performance.threads and j4p_performance.uptime which
      track the number of threads and the uptime of a JMX process
    * j4p_performance can fetch app and servlet specific status data. Fetching
      the running state, number of sessions and number of requests now. Can be
      extended via agent configuration (j4p.cfg).
    * Added some preflight checks to --scan-parents code
    * New checks netapp_cluster, netapp_vfiler for checking NetAPP filer 
      running as cluster or running vfilers.
    * megaraid_pdisks: Better handling of MegaCli output (Thanks to Bastian Kuhn)
    * Windows: agent now also sends start type (auto/demand/disabled/boot/system)
    * Windows: inventory_services now allowes regexes, depends and state/start type
      and also allows host tags.

    Multisite:
    * FIX: make non-Ascii characters in services names work again
    * FIX: Avoid exceptions in sidebar on Nagios restart
    * FIX: printer_supply perfometer: Using white font for black toners
    * FIX: ipmi: Skipping items with invalid data (0.000 val, "unspecified" unit) in summary mode
    * FIX: ipmi: Improved output formating in summary mode
    * FIX: BI - fixed wrong variable in running_on aggregation function
    * FIX: "view_name" variable missing error message when opening view.py
      while using the "BI Aggregation Groups" and "Hosts" snapins in sidebar
    * FIX: Fixed styling of form input elements in IE + styling improvements
    * FIX: Fixed initial folding state on page loading on pages with multiple foldings opened
    * Introduced basic infrastructure for multilanguage support in Multisite
    * Make 'Views' snapin foldable
    * Replace old main view by dashboard
    * Sidebar: Snapins can register for a triggered reload after a nagios
      restart has been detected. Check interval is 30 seconds for now.
    * Quicksearch snapin: Reloads host lists after a detected nagios restart.
    * New config directory multisite.d/ - similar to conf.d/
    * great speed up of HTML rendering
    * support for Python profiling (set profile = True in multisite.mk, profile
      will be in var/check_mk/web)
    * WATO: Added new hook "active-changes" which calls the registered hosts
      with a dict of "dirty" hosts
    * Added column painter for host contacts
    * Added column painters for contact groups, added those to detail views
    * Added filters for host and service contact groups
    * Detail views of host/service now show contacts
    * Fix playing of sounds: All problem views now have play_sounds activated,
      all other deactivated.
    * Rescheduling of Check_MK: introduce a short sleep of 0.7 sec. This increases
      the chance of the passive services being updated before the repaint.
    * Added missing i18n strings in filter section of view editor
    * Added filter and painter for the contact_name in log table
    * Added several views to display the notification logs of Nagios

    WATO:
    * Configration files can now be administered via the WEB UI
      (config_files in multisite.mk is obsolete)
    * Snapin is tree-based and foldable
    * Bulk operation on host lists (inventory, tags changed, etc)
    * Easy search operation in host lists
    * Dialog for global host search
    * Services dialog now tries to use cached data. On SNMP hosts
      no scan will be done until new button "Full Scan" is pressed.

    BI:
    * FIX: Fixed displaying of host states (after i18n introduction)h
    * FiX: Fixed filter for aggregation group
    * FIX: Fixed assumption button for services with non-Ascii-characters

    MK Livestatus:
    * FIX: fix compile problem on Debian unstable (Thanks to Sven Velt)
    * Column aggregation (Stats) now also works for perf_data
    * New configuration variable data_encoding and full UTF-8 support.
    * New column contact_groups in table hosts and services (thanks to
      Matthew Kent)
    * New headers Negate:, StatsNegate: and WaitConditionNegate:

1.1.11i1:
    Core, Setup, etc.:
    * FIX: Avoid duplicate SNMP scan of checktypes containing a period
    * FIX: honor ignored_checktypes also on SNMP scan
    * FIX: cmk -II also refreshes cluster checks, if all nodes are specified
    * FIX: avoid floating points with 'e' in performance data
    * FIX: cmk -D: drop obsolete (and always empty) Notification:
    * FIX: better handling of broken checks returning empty services
    * FIX: fix computation of weight when averaging
    * FIX: fix detection of missing OIDs (led to empty lines) 
    * SNMP scan functions can now call oid(".1.3.6.1.4.1.9.9.13.1.3.1.3.*")
      That will return the *first* OID beginning with .1.3.6.1.4.1.9.9.13.1.3.1.3
    * New config option: Set check_submission = "file" in order to write
      check result files instead of using Nagios command pipe (safes
      CPU ressources)
    * Agent simulation mode (for internal use and check development)
    * Call snmpgetnext with the option -Cf (fixes some client errors)
    * Call snmp(bulk)walk always with the option -Cc (fixes problems in some
      cases where OIDs are missing)
    * Allow merging of dictionary based check parameters
    * --debug now implies -v
    * new option --profile: creates execution profile of check_mk itself
    * sped up use of stored snmp walks
    * find configuration file in subdirectories of conf.d also
    * check_mk_templates.cfg: make check-mk-ping take arguments

    Multisite:
    * FIX: Display limit-exceeded message also in multi site setups
    * FIX: Tactical Overview: fix unhandled host problems view
    * FIX: customlinks snapin: Suppressing exception when no links configured
    * FIX: webservice: suppress livestatus errors in multi-site setups
    * FIX: install missing example icons in web/htdocs/images/icons
    * FIX: Nagios-Snapin: avoid duplicate slash in URL
    * FIX: custom_style_sheet now also honored by sidebar
    * FIX: ignore case when sorting groups in ...groups snapin
    * FIX: Fixed handling of embedded graphs to support the changes made to
    * FIX: avoid duplicate import of plugins in OMD local installation
    the PNP webservice
    * FIX: Added host_is_active and host_flapping columns for NagStaMon views
    * Added snmp_uptime, uptime and printer_supply perfometers
    * Allow for displaying service data in host tables
    * View editor foldable states are now permament per user
    * New config variable filter_columns (default is 2)

    BI:
    * Added new component BI to Multisite.

    WATO:
    * FIX: fix crash when saving services after migration from old version
    * Allow moving hosts from one to another config file

    Checks & Agents:
    * FIX: hr_mem: ignore devices that report zero memory
    * FIX: cisco_power: fix syntax error in man page (broke also Multisite)
    * FIX: local: fixed search for custom templates PNP template
    * FIX: if/if64: always generate unique items (in case ifAlias is used)
    * FIX: ipmi: fix ugly ouput in case of warning and error
    * FIX: vms_df: fix, was completely broken due to conversion to df.include
    * FIX: blade_bays: add missing SNMP OIDs (check was always UNKNOWN)
    * FIX: df: fix layout problems in PNP template
    * FIX: df: fix trend computation (thanks to Sebastian Talmon)
    * FIX: df: fix status in case of critical trend and warning used
    * FIX: df: fix display of trend warn/crit in PNP-graph
    * FIX: cmctc: fix inventory in case of incomplete entries
    * FIX: cmctc: add scan function
    * FIX: ucd_cpu_load and ucd_cpu_util: make scan function find Rittal
    * FIX: ucd_cpu_util: fix check in case of missing hi, si and st
    * FIX: mk_logwatch: improve implementation in order to save RAM
    * FIX: mk_oracle: Updated tablespace query to use 'used blocks' instead of 'user blocks'
    * FIX: mk_oracle: Fixed computation for TEMP table spaces
    * FIX: bluecoat_sensors: Using scale parameter provided by the host for reported values
    * FIX: fjdarye60_devencs, fjdarye60_disks.summary: added snmp scan functions
    * FIX: decru_*: added snmp scan functions
    * FIX: heartbeat_rscstatus handles empty agent output correctly
    * FIX: hp_procurve_cpu: fix synatx error in man page
    * FIX: hp_procurve_memory: fix syntax error in man page
    * FIX: fc_brocade_port_detailed: fix PNP template in MULTIPLE mode
    * FIX: ad_replication.bat only generates output on domain controllers now.
           This is useful to prevent checks on non DC hosts (Thanks to Alex Greenwood)
    * FIX: cisco_temp_perf: handle sensors without names correctly
    * printer_supply: Changed order of tests. When a printer reports -3 this
      is used before the check if maxlevel is -2.
    * printer_supply: Skipping inventory of supplies which have current value
    and maxlevel both set to -2.
    * cisco_locif: The check has been removed. Please switch to if/if64
      has not the index 1
    * cisco_temp/cisco_temp_perf: scan function handles sensors not beginning
      with index 1
    * df: split PNP graphs for growth/trend into two graphs
    * omd_status: new check for checking status of OMD sites
    * printer_alerts: Added new check for monitoring alert states reported by
      printers using the PRINTER-MIB
    * diskstat: rewritten check: now show different devices, r+w in one check
    * canon_pages: Added new check for monitoring processed pages on canon
    printer/multi-function devices
    * strem1_sensors: added check to monitor sensors attached to Sensatorinc EM1 devices
    * windows_update: Added check to monitor windows update states on windows
      clients. The check monitors the number of pending updates and checks if
      a reboot is needed after updates have been installed.
    * lnx_if: new check for Linux NICs compatible with if/if64 replacing 
      netif.* and netctr.
    * if/if64: also output performance data if operstate not as expected
    * if/if64: scan function now also detects devices where the first port
    * if/if64: also show perf-o-meter if speed is unknown
    * f5_bigip_pool: status of F5 BIP/ip load balancing pools
    * f5_bigip_vserver: status of F5 BIP/ip virtual servers
    * ipmi: new configuration variable ipmi_ignored_sensors (see man page)
    * hp_procurve_cpu: rename services description to CPU utilization
    * ipmi: Linux agent now (asynchronously) caches output of ipmitool for 20 minutes
    * windows: agent has new output format for performance counters
    * winperf_process.util: new version of winperf.cpuusage supporting new agent
    * winperf_system.diskio: new version of winperf.diskstat supporting new agent
    * winperf_msx_queues: new check for MS Exchange message queues
    * winperf_phydisk: new check compatible with Linux diskstat (Disk IO per device!)
    * smart.temp/smart.stats: added new check for monitoring health of HDDs
      using S.M.A.R.T
    * mcdata_fcport: new check for ports of MCData FC Switches
    * hp_procurve_cpu: add PNP template
    * hp_procurve_cpu: rename load to utilization, rename service to CPU utilizition
    * df,df_netapp,df_netapp32,hr_fs,vms_df: convert to mergeable dictionaries
    * mbg_lantime_state,mbg_lantime_refclock: added new checks to monitor 
      Meinberg LANTIME GPS clocks

    Livestatus:
    * Updated Perl API to version 0.74 (thanks to Sven Nierlein)

1.1.10:
    Core, Setup, etc.:
    * --flush now also deletes all autochecks 
    
    Checks & Agents:
    * FIX: hr_cpu: fix inventory on 1-CPU systems (thanks to Ulrich Kiermayr)


1.1.10b2:
    Core, Setup, etc.:
    * FIX: setup.sh on OMD: fix paths for cache and counters
    * FIX: check_mk -D did bail out if host had no ip address
    * cleanup: all OIDs in checks now begin with ".1.3.6", not "1.3.6"

    WATO:
    * FIX: Fixed bug that lost autochecks when using WATO and cmk -II together

    Checks & Agents:
    * Added check man pages for systemtime, multipath, snmp_info, sylo,
      ad_replication, fsc_fans, fsc_temp, fsc_subsystems
    * Added SNMP uptime check which behaves identical to the agent uptime check


1.1.10b1:
    Core, Setup, etc.:
    * FIX: do not assume 127.0.0.1 as IP address for usewalk_hosts if
      they are not SNMP hosts.
    * FIX: precompile: make sure check includes are added before actual
      checks
    * FIX: setup.sh: do not prepend current directory to url_prefix
    * FIX: output agent version also for mixed (tcp|snmp) hosts
    * RPM: use BuildArch: noarch in spec file rather than as a command
      line option (thanks to Ulrich Kiermayr)
    * setup.sh: Allow to install Check_MK into existing OMD site (>= 0.46).
      This is still experimental!

    Checks & Agents:
    * FIX: Windows agent: fix output of event ID of log messages
    * FIX: if/if64: output speed correctly (1.50MB/s instead of 1MB/s)
    * FIX: drbd now handles output of older version without an ep field
    * FIX: repaired df_netapp32
    * FIX: Added SNMP scan function of df_netapp and df_netapp32
    * FIX: repaired apc_symmetra (was broken due to new option -Ot 
      for SNMP)
    * FIX: df, hr_fs and other filesystem checks: fix bug if using
      magic number. levels_low is now honored.
    * FIX: scan function avoids hr_cpu and ucd_cpu_utilization
      at the same time
    * FIX: HP-UX agent: fixed output of df for long mount points
      (thanks to Claas Rockmann-Buchterkirche)
    * FIX: df_netapp/32: fixed output of used percentage (was always
      0% due to integer division)
    * FIX: fixed manual of df (magic_norm -> magic_normsize)
    * FIX: removed filesystem_trend_perfdata. It didn't work. Use
      now df-parameter "trend_perfdata" (see new man page of df)
    * FIX: cisco_temp_perf: fix return state in case of WARNING (was 0 = OK)
    * FIX: repair PNP template for df when using trends
    * FIX: cisco_qos: fix WATO exception (was due to print command in check)
    * FIX: check_mk check: fixed template for execution time
    * FIX: blade_health, fc_brocade_port_detailed removed debug outputs
    * FIX: netapp_volumes: The check handled 64-bit aggregates correctly
    * FIX: netapp_volumes: Fixed snmp scan function
    * FIX: blade_*: Fixed snmp scan function
    * FIX: nfsmount: fix exception in check in case of 'hanging'
    * systemtime: new simple check for time synchronization on Windows
      (needs agent update)
    * Added Perf-O-Meter for non-df filesystem checks (e.g. netapp)
    * hp_proliant_*: improve scan function (now just looks for "proliant")

    Multisite:
    * FIX: fix json/python Webservice

1.1.9i9:
    Core, Setup, etc.:
    * FIX: check_mk_templates.cfg: add missing check_period for hosts
      (needed for Shinken)
    * FIX: read *.include files before checks. Fixes df_netapp not finding
      its check function
    * FIX: inventory checks on SNMP+TCP hosts ignored new TCP checks
    * local.mk: This file is read after final.mk and *not* backup up
      or restored
    * read all files in conf.d/*.mk in alphabetical order now.
    * use snmp commands always with -Ot: output time stamps as UNIX epoch
      (thanks to Ulrich Kiermayr)

    Checks & Agents:
    * ucd_cpu_load: new check for CPU load via UCD SNMP agent
    * ucd_cpu_util: new check for CPU utilization via UCD SNMP agent
    * steelhead_status: new check for overall health of Riverbed Steelhead appliance
    * steelhead_connections: new check for Riverbed Steelhead connections
    * df, df_netapp, df_netapp32, hr_fs, vms_df: all filesystem checks now support
      trends. Please look at check manpage of df for details.
    * FIX: heartbeat_nodes: Fixed error handling when node is active but at least one link is dead
    * 3ware_units: Handling INITIALIZING state as warning now
    * FIX: 3ware_units: Better handling of outputs from different tw_cli versions now
    * FIX: local: PNP template for local now looks in all template directories for
      specific templates (thanks to Patrick Schaaf)

    Multisite:
    * FIX: fix "too many values to unpack" when editing views in single layout
      mode (such as host or service detail)
    * FIX: fix PNP icon in cases where host and service icons are displayed in 
      same view (found by Wolfgang Barth)
    * FIX: Fixed view column editor forgetting pending changes to other form
           fields
    * FIX: Customlinks snapin persists folding states again
    * FIX: PNP timerange painter option field takes selected value as default now
    * FIX: Fixed perfometer styling in single dataset layouts
    * FIX: Tooltips work in group headers now
    * FIX: Catching exceptions caused by unset bandwidth in interface perfometer

    WATO:
    * FIX: fix problem with vanishing services on Windows. Affected were services
      containing colons (such as fs_C:/).

    Livestatus:
    * FIX: fix most compiler warnings (thanks to patch by Sami Kerola)
    * FIX: fix memory leak. The leak caused increasing check latency in some
      situations
    
1.1.9i8:
    Multisite:
    * New "web service" for retrieving data from views as JSON or 
      Python objects. This allows to connect with NagStaMon 
      (requires patch in NagStaMon). Simply add &output_format=json
      or &output_format=python to your view URL.
    * Added two builtin views for NagStaMon.
    * Acknowledgement of problem now has checkboxes for sticky,
      send notification and persisten comment
    * Downtimes: allow to specify fixed/flexible downtime
    * new display_options d/D for switching on/off the tab "Display"
    * Improved builtin views for downtimes
    * Bugfix: Servicegroups can be searched with the quicksearch snapin using
      the 'sg:' prefix again

    WATO:
    * Fixed problem appearing at restart on older Python version (RH)

1.1.9i7:
    Core, Setup, etc.:
    * Fix crash on Python 2.4 (e.g. RedHat) with fake_file
    * Fixed clustering of SNMP hosts
    * Fix status output of Check_MK check in mixed cluster setups

    Checks & Agents:
    * PNP templates for if/if64: fix bugs: outgoing packets had been
      same as incoming, errors and discards were swapped (thanks to 
      Paul Freeman)
    * Linux Agent: Added suport for vdx and xvdx volumes (KVM+Virtio, XEN+xvda)

    Multisite:
    * Fix encoding problem when host/service groups contain non-ascii
      characters.

    WATO:
    * Fix too-long-URL problem in cases of many services on one host


1.1.9i6:
    INCOMPATIBLE CHANGES:
    * Removed out-dated checks blade_misc, ironport_misc and snia_sml. Replaced
      with dummy checks begin always UNKNOWN.

    Core, Setup, etc.:
    * cmk -D: show ip address of host 
    * Fix SNMP inventory find snmp misc checks inspite of negative scan function
    * Fix output of MB and GB values (fraction part was zero)

    Checks & Agents:
    * megaraid_ldisks: remove debug output
    * fc_brocade_port: hide on SNMP scan, prefer fc_brocade_port_detailed
    * fc_brocade_port_detailed: improve scan function, find more devices
    * New agent for HP-UX
    * hpux_cpu: new check for monitoring CPU load average on HP-UX
    * hpux_if: New check for monitoring NICs on HP-UX (compatible to if/if64)
    * hpux_multipath: New check for monitoring Multipathing on HP-UX
    * hpux_lvm: New check for monitoring LVM mirror state on HP-UX
    * hpux_serviceguard: new check for monitoring HP-UX Serviceguard
    * drbd: Fixed var typo which prevented inventory of drbd general check
      (Thanks to Andreas Behler)
    * mk_oracle: new agent plugin for monitoring ORACLE (currently only
      on Linux and HP-UX, but easily portable to other Unices)
    * oracle_sessions: new check for monitoring the current number of active
      database sessions.
    * oracle_logswitches: new check for monitoring the number of logswitches
      of an ORACLE instances in the last 60 minutes.
    * oracle_tablespaces: new check for monitoring size, state and autoextension
      of ORACLE tablespaces.
    * h3c_lanswitch_cpu: new check for monitoring CPU usage of H3C/HP/3COM switches
    * h3c_lanswitch_sensors: new check for monitoring hardware sensors of H3C/HP/3COM switches
    * superstack3_sensors: new check for monitoring hardware sensors of 3COM Superstack 3 switches

    Multisite:
    * Fixed aligns/widths of snapin contents and several small styling issues
    * Fixed links and border-styling of host matrix snapin
    * Removed jQuery hover menu and replaced it with own code

1.1.9i5:
    Multisite:
    * custom notes: new macros $URL_PREFIX$ and $SITE$, making 
      multi site setups easier
    * new intelligent logwatch icon, using url_prefix in multi site
      setups


1.1.9i4:
    Core, Setup, etc.:
    * added missing 'register 0' to host template
    * setup: fix creation of symlink cmk if already existing

    Multisite:
    * New reschedule icon now also works for non-local sites.
    * painter options are now persisted on a per-user-base
    * new optional column for displaying host and service comments
      (not used in shipped views but available in view editor)

    Livestatus:
    * Check for buffer overflows (replace strcat with strncat, etc.)
    * Reduce number of log messages (reclassify to debug)

    Checks & Agents:
    * apc_symmetra: handle empty SNMP variables and treat as 0.


1.1.9i3:
    INCOMPATIBLE CHANGES:
    * You need a current version of Livestatus for Multisite to work!
    * Multisite: removed (undocumented) view parameters show_buttons and show_controls.
      Please use display_options instead.
    * Finally removed deprecated filesystem_levels. Please use check_parameters instead.
    * Livestatus: The StatsGroupBy: header is still working but now deprecated.
      Please simply use Columns: instead. If your query contains at least one Stats:-
      header than Columns: has the meaning of the old StatsGroupBy: header

    Core, Setup, etc.:
    * Create alias 'cmk' for check_mk in bin/ (easier typing)
    * Create alias 'mkp' for check_mk -P in bin/ (easier typing) 

    Multisite:
    * Each column can now have a tooltip showing another painter (e.g.
      show the IP address of a host when hovering over its name)
    * Finally show host/services icons from the nagios value "icon_image".
      Put your icon files in /usr/share/check_mk/web/htdocs/images/icons.
      OMD users put the icons into ~/local/share/check_mk/web/htdocs/images/icons.
    * New automatic PNP-link icons: These icons automatically appear, if
      the new livestatus is configured correctly (see below). 
    * new view property "hidebutton": allow to hide context button to a view.
    * Defaults views 'Services: OK', 'Services: WARN, etc. do now not create
      context buttons (cleans up button bar).
    * new HTML parameter display_options, which allows to switch off several
      parts of the output (e.g. the HTML header, external links, etc).
    * View hoststatus: show PNP graph of host (usually ping stats)
    * new tab "Display": here the user can choose time stamp
      display format and PNP graph ranges
    * new column "host_tags", showing the Check_MK host tags of a host
    * new datasource "alert_stats" for computing alert statistics
    * new view "Alert Statistics" showing alert statistics for all hosts
      and services
    * Sidebar: Fixed snapin movement to the bottom of the snapin list in Opera
    * Sidebar: Fixed scroll position saving in Opera
    * Fixed reloading button animation in Chrome/IE (Changed request to async mode)
    * Sidebar: Removed scrollbars of in older IE versions and IE8 with compat mode
    * Sidebar: Fixed scrolling problem in IE8 with compat mode (or maybe older IE versions)
      which broke the snapin titles and also the tactical overview table
    * Sidebar: Fixed bulletlist positioning
    * Sidebar: The sidebar quicksearch snapin is case insensitive again
    * Fixed header displaying on views when the edit button is not shown to the user
    * View pages are not refreshed when at least one form (Filter, Commands,
      Display Options) is open
    * Catching javascript errors when pages from other domain are opened in content frame
    * Columns in view editor can now be added/removed/moved easily

    Checks & Agents:
    * Fixed problem with OnlyFrom: in Linux agent (df didn't work properly)
    * cups_queues: fixed plugin error due to invalid import of datetime,
      converted other checks from 'from datetime import...' to 'import datetime'.
    * printer_supply: handle the case where the current value is missing
    * megaraid_ldisks: Fixed item detection to be compatible with different versions of megaraid
    * Linux Agent: Added new 3ware agent code to support multiple controllers
      (Re-inventory of 3ware checks needed due to changed check item names)

    Livestatus:
    * new column pnpgraph_present in table host and service. In order for this
      column to work you need to specify the base directory of the PNP graphs
      with the module option pnp_path=, e.g. pnp_path=/omd/sites/wato/var/pnp4nagios/perfdata
    * Allow more than one column for StatsGroupBy:
    * Do not use function is_contact_member_of_contactgroup anymore (get compatible
      with Nagios CVS)
    * Livestatus: log timeperiod transitions (active <-> inactive) into Nagios
      log file. This will enable us to create availability reports more simple
      in future.

    Multisite:
    * allow include('somefile.mk') in multisite.mk: Include other files.
      Paths not beginning with '/' are interpreted relative to the directory
      of multisite.mk

    Livestatus:
    * new columns services_with_info: similar to services_with_state but with
      the plugin output appended as additional tuple element. This tuple may
      grow in future so do not depend on its length!

1.1.9i2:
    Checks & Agents:
    * ibm_imm_health: fix inventory function
    * if/if64: fix average line in PNP-template, fix display of speed for 20MBit
      lines (e.g. Frame Relay)

    Multisite:
    * WATO: Fixed omd mode/site detection and help for /etc/sudoers
    * WATO: Use and show common log for pending changes 
    * Sidebar Quicksearch: Now really disabling browser built-in completion
      dropdown selections
    
1.1.9i1:
    INCOMPATIBLE CHANGES:
    * TCP / SNMP: hosts using TCP and SNMP now must use the tags 'tcp'
      and 'snmp'. Hosts with the tag 'ping' will not inventorize any
      service. New configuration variable tcp_hosts.
    * Inventory: The call syntax for inventory has been simplified. Just
      call check_mk -I HOSTNAME now. Omit the "tcp" or "snmp". If you
      want to do inventory just for certain check types, type "check_mk --checks=snmp_info,if -I hostnames..."
      instead
    * perfdata_format now defaults to "pnp". Previous default was "standard".
      You might have to change that in main.mk if you are not using PNP (only
      relevant for MRPE checks)
    * inventory_check_severity defaults to 1 now (WARNING)
    * aggregation_output_format now defaults to "multiline"
    * Removed non_bulkwalk_hosts. You can use bulkwalk_hosts with NEGATE
      instead (see docu)
    * snmp_communites is now initialized with [], not with {}. It cannot
      be a dict any longer.
    * bulkwalk_hosts is now initizlized with []. You can do += here just
      as with all other rule variables.
    * Configuration check (-X) is now always done. It is now impossible to
      call any Check_MK action with an invalid configuration. This saves
      you against mistyped variables.
    * Check kernel: converted performance data from counters to rates. This
      fixes RRD problems (spikes) on reboots and also allows better access 
      to the peformance data for the Perf-O-Meters.  Also changed service 
      descriptions. You need to reinventurize the kernel checks. Your old
      RRDs will not be deleted, new ones will be created.
    * Multisite: parameters nagios_url, nagios_cgi_url and pnp_url are now
      obsolete. Instead the new parameter url_prefix is used (which must
      end with a /).

    Core, Setup, etc.:
    * Improve error handling: if hosts are monitored with SNMP *and* TCP,
      then after an error with one of those two agents checks from the
      other haven't been executed. This is fixed now. Inventory check
      is still not complete in that error condition.
    * Packages (MKP): Allow to create and install packages within OMD!
      Files are installed below ~/local/share/check_mk. No root permissions
      are neccessary
    * Inventory: Better error handling on invalid inventory result of checks
    * setup.sh: fix problem with missing package_info (only appears if setup
      is called from another directory)
    * ALL_SERVICES: Instead of [ "" ] you can now write ALL_SERVICES
    * debug_log: also output Check_MK version, check item and check parameters
    * Make sure, host has no duplicate service - this is possible e.g. by
      monitoring via agent and snmp in parallel. duplicate services will
      make Nagios reject the configuration.
    * --snmpwalk: do not translate anymore, use numbers. All checks work
      with numbers now anyway.
    * check_mk -I snmp will now try all checktypes not having an snmp scan
      function. That way all possible checks should be inventorized.
    * new variable ignored_checks: Similar to ignored_checktypes, but allows
      per-host configuration
    * allow check implementations to use common include files. See if/if64
      for an example
    * Better handling for removed checks: Removed exceptions in check_mk calls
      when some configured checks have been removed/renamed

    Checks & Agents:
    * Renamed check functions of imm_health check from test_imm to imm_health
      to have valid function and check names. Please remove remove from
      inventory and re-inventory those checks.
    * fc_brocade_port_detailed: allow to specify port state combinations not 
      to be critical
    * megaraid_pdisks: Using the real enclosure number as check item now
    * if/if64: allow to configure averaging of traffic over time (e.g. 15 min) 
      and apply traffic levels and averaged values. Also allow to specify relative
      traffic levels. Allow new parameter configuration via dictionary. Also
      allow to monitor unused ports and/or to ignore link status.
    * if/if64: Added expected interface speed to warning output
    * if/if64: Allow to ignore speed setting (set target speed to None)
    * wut_webtherm: handle more variants of WuT Webtherms (thanks to Lefty)
    * cisco_fan: Does not inventorize 'notPresent' sensors anymore. Improved output
    * cisco_power: Not using power source as threshold anymore. Improved output
    * cisco_fan: Does not inventorize 'notPresent' sensors anymore. Improved output
    * cisco_power: Not using power source as threshold anymore. Improved output
    * cisco_power: Excluding 'notPresent' devices from inventory now
    * cisco_temp_perf: Do not crash if device does not send current temperature
    * tcp_conn_stats: new check for monitoring number of current TCP connections
    * blade_*: Added snmp scan functions for better automatic inventory
    * blade_bays: Also inventorizes standby blades and has a little more
                  verbose output.
    * blade_blowers: Can handle responses without rpm values now. Improved output
    * blade_health: More detailed output on problems
    * blade_blades: Added new check for checking the health-, present- and
                    power-state of IBM Bladecenter blades
    * win_dhcp_pools: Several cleanups in check
    * Windows agent: allow restriction to ip addresses with only_hosts (like xinetd)
    * heartbeat_rscstatus: Catching empty output from agent correctly
    * tcp_conn_stats: Fixed inventory function when no conn stats can be inventoried
    * heartbeat_nodes: fix Linux agent for hostname with upper case letters (thanks to
            Thorsten Robers)
    * heartbeat_rscstatus: Catching empty output from agent correctly
    * heartbeat_rscstatus: Allowing a list as expected state to expect multiple OK states
    * win_dhcp_pools agent plugin: Filtering additional error message on
      systems without dhcp server
    * j4p_performance: Added experimental agent plugin fetching data via 
      jmx4perl agent (does not need jmx4perl on Nagios)
    * j4p_performance.mem: added new experimental check for memory usage via JMX.
    * if/if64: added Perf-O-Meter for Multisite
    * sylo: fix performance data: on first execution (counter wrap) the check did
      output only one value instead of three. That lead to an invalid RRD.
    * Cleaned up several checks to meet the variable naming conventions
    * drbd: Handling unconfigured drbd devices correctly. These devices are
      ignored during nventory
    * printer_supply: In case of OKI c5900 devices the name of the supply units ins not
      unique. The color of the supply unit is reported in a dedicated OID and added to the
      check item name to have a unique name now.
    * printer_supply: Added simple pnp template to have better graph formating for the check results
    * check_mk.only_from: new check for monitoring the IP address access restriction of the
      agent. The current Linux and Windows agents provide this information.
    * snmp_info check: Recoded not to use snmp_info_single anymore
    * Linux Agent: Fixed <<<cpu>>> output on SPARC machines with openSUSE
    * df_netapp/df_netapp32: Made check inventory resistant against empty size values
    * df_netapp32: Added better detection for possible 32bit counter wrap
    * fc_brocade_port_detailed: Made check handle phystate "noSystemControlAccessToSlot" (10)
      The check also handles unknown states better now
    * printer_supply: Added new parameter "printer_supply_some_remaining_status" to
      configure the reported state on small remaining capacity.
    * Windows agent: .vbs scripts in agents plugins/ directory are executed
      automatically with "cscript.exe /Nologo" to prevent wrong file handlers
    * aironet_clients: Only counting clients which don't have empty values for strength
    * statgrab_disk: Fixed byte calculation in plugin output
    * statgrab_disk: Added inventory function
    * 3ware_disks: Ignoring devices in state NOT-PRESENT during inventory

    Multisite:
    * The custom open/close states of custom links are now stored for each
      user
    * Setting doctype in sidebar frame now
    * Fixed invalid sidebar css height/width definition
    * Fixed repositioning the sidebar scroll state after refreshing the page
    * Fixed mousewheel scrolling in opera/chrome
    * Fixed resize bug on refresh in chrome
    * New view for all services of a site
    * Sidebar snapin site_status: make link target configurable
    * Multisite view "Recently changed services": sort newest first
    * Added options show_header and show_controls to remove the page headers
      from views
    * Cool: new button for an immediate reschedule of a host or service
      check: the view is redisplayed exactly at the point of time when
      Nagios has finished the check. This makes use of MK Livestatus'
      unique waiting feature.

   Livestatus:
    * Added no_more_notifications and check_flapping_recovery_notification
      fields to host table and no_more_notifications field to service table.
      Thanks to Matthew Kent

1.1.8:
    Core, Setup, etc.:
    * setup.sh: turn off Python debugging
    * Cleaned up documentation directory
    * cluster host: use real IP address for host check if cluster has
      one (e.g. service IP address)

    Checks & Agents:
    * Added missing PNP template for check_mk-hr_cpu
    * hr_fs: inventory now ignores filesystem with size 0,
      check does not longer crash on filesystems with size 0
    * logwatch: Fixed typo in 'too many unacknowledged logs' error message
    * ps: fix bug: inventory with fixed user name now correctly puts
      that user name into the resulting check - not None.
    * ps: inventory with GRAB_USER: service description may contain
      %u. That will be replaced with the user name and thus makes the
      service description unique.
    * win_dhcp_pools: better handle invalid agent output
    * hp_proliant_psu: Fixed multiple PSU detection on one system (Thanks to Andreas Döhler)
    * megaraid_pdisks: Fixed coding error
    * cisco_fan: fixed check bug in case of critical state
    * nfsmounts: fix output (free and used was swapped), make output identical to df

    Livestatus:
    * Prohibit { and } in regular expressions. This avoids a segmentation
      fault caused by regcomp in glibc for certain (very unusual) regular
      expressions.
    * Table status: new columns external_command_buffer_slots,
      external_command_buffer_usage and external_command_buffer_max
      (this was implemented according to an idea and special request of
       Heinz Fiebig. Please sue him if this breaks anything for you. I was
       against it, but he thinks that it is absolutely neccessary to have
       this in version 1.1.8...)
    * Table status: new columns external_commands and external_commands_rate
      (also due to Mr. Fiebig - he would have quit our workshop otherwise...)
    * Table downtimes/comments: new column is_service

    Multisite:
    * Snapin Performance: show external command per second and usage and
      size of external command buffer
    * Downtimes view: Group by hosts and services - just like comments
    * Fix links for items containing + (e.g. service descriptionen including
      spaces)
    * Allow non-ASCII character in downtimes and comments
    * Added nagvis_base_url to multisite.mk example configuration
    * Filter for host/service groups: use name instead of alias if 
      user has no permissions for groups

1.1.8b3:
    Core, Setup, etc.:
    * Added some Livestatus LQL examples to documentation
    * Removed cleanup_autochecks.py. Please use check_mk -u now.
    * RRA configuration for PNP: install in separate directory and do not
      use per default, since they use an undocumented feature of PNP.

    Checks & Agents:
    * postfix_mailq: Changed limit last 6 lines which includes all needed
		information
    * hp_proliant_temp/hp_proliant_fans: Fixed wrong variable name
    * hp_procurve_mem: Fixed wrong mem usage calculation
    * ad_replication: Works no with domain controller hostnames like DC02,DC02
    * aironet_client: fix crash on empty variable from SNMP output
    * 3ware_disks, 3ware_units: hopefully repaired those checks
    * added rudimentary agent for HP-UX (found in docs/)

    Multisite:
    * added Perf-O-Meter to "Problems of Host" view
    * added Perf-O-Meter to "All Services" view
    * fix bug with cleaning up persistent connections
    * Multisite now only fetches the available PNP Graphs of hosts/services
    * Quicksearch: limit number of items in dropdown to 80
      (configurable via quicksearch_dropdown_limit)
    * Views of hosts: make counts of OK/WARN/CRIT klickable, new views
      for services of host in a certain state
    * Multisite: sort context buttons in views alphabetically
    * Sidebar drag scrolling: Trying to compensate lost mouse events when
	leaving the sidebar frame while dragging

    Livestatus:
    * check for event_broker_options on start
    * Fix memory leakage caused by Filter: headers using regular expressions
    * Fix two memory leaks in logfile parser

1.1.8b2:
    Core, Setup, etc.:
    * Inventory: skip SNMP-only hosts on non-SNMP checktypes (avoids timeouts)
    * Improve error output for invalid checks
    
    Checks & Agents:
    * fix bug: run local and plugins also when spaces are in path name
      (such as C:\Program Files\Check_MK\plugins
    * mem.vmalloc: Do not create a check for 64 bit architectures, where
      vmalloc is always plenty
    * postfix_mailq: limit output to 1000 lines
    * multipath: handle output of SLES 11 SP1 better
    * if/if64: output operstatus in check output
    * if/if64: inventory now detects type 117 (gigabitEthernet) for 3COM
    * sylo: better handling of counter wraps.

    Multisite:
    * cleanup implementation of how user settings are written to disk
    * fix broken links in 'Edit view -> Try out' situation
    * new macros $HOSTNAME_LOWER$, $HOSTNAME_UPPER$ and $HOSTNAME_TITLE$ for
      custom notes

1.1.8b1:
    Core, Setup, etc.:
    * SNMPv3: allow privProtocol and privPassword to be specified (thanks
      to Josef Hack)
    * install_nagios.sh: fix problem with broken filenames produced by wget
    * install_nagios.sh: updated software to newest versions
    * install_nagios.sh: fix Apache configuration problem
    * install_nagios.sh: fix configuration vor PNP4Nagios 0.6.6
    * config generation: fix host check of cluster hosts
    * config generation: add missing contact groups for summary hosts
    * RPM package of agent: do not overwrite xinetd.d/check_mk, but install
      new version with .rpmnew, if admin has changed his one
    * legacy_checks: fix missing perfdata, template references where in wrong
      direction (thanks Daniel Nauck for his precise investigation)

    Checks & Agents:
    * New check imm_health by Michael Nieporte
    * rsa_health: fix bug: detection of WARNING state didn't work (was UNKNOWN
            instead)
    * check_mk_agent.solaris: statgrab now excludes filesystems. This avoids hanging
      in case of an NFS problem. Thanks to Divan Santana.
    * multipath: Handle new output of multipath -l (found on SLES11 SP1)
    * ntp: fix typo in variable ntp_inventory_mode (fixes inventory problem)
    * if64: improve output formatting of link speed
    * cisco_power: inventory function now ignores non-redundant power supplies
    * zpool_status: new check from Darin Perusich for Solaris zpools

    Multisite:
    * fix several UTF-8 problems: allow non-ascii characters in host names
      (must be UTF 8 encoded!)
    * improve compatibility with Python 2.3
    * Allow loading custom style sheet overriding Check_MK styles by setting
      custom_style_sheet in multisite.mk
    * Host icons show link to detail host, on summary hosts.
    * Fix sidebar problem: Master Control did not display data correctly
    * status_host: honor states even if sites hosting status hosts is disabled
      (so dead-detection works even if local site is disabled)
    * new config variable start_url: set url for welcome page
    * Snapin Quicksearch: if no host is matching, automatically search for
      services
    * Remove links to legacy Nagios GUI (can be added by user if needed)
    * Sidebar Quicksearch: fix several annoyances
    * Views with services of one host: add title with host name and status

    Livestatus:
    * fix memory leak: lost ~4K on memory on each StatsAnd: or StatsOr:
      header (found by Sven Nierlein)
    * fix invalid json output for empty responses (found by Sven Nierlein)
    * fix Stats: avg ___ for 0 matching elements. Output was '-nan' and is
      now '0.0'
    * fix output of floating point numbers: always use exponent and make
      sure a decimal point is contained (this makes JSON/Python detect
      the correct type)

1.1.7i5:
    Core, Setup, etc.:
    * SNMP: do not load any MIB files (speeds up snmpwalk a lot!)
    * legacy_checks: new config variable allowing creating classical
      non-Check_MK checks while using host tags and config options
    * check_mk_objects.cfg: beautify output, use tabs instead of spaces
    * check_mk -II: delete only specified checktypes, allow to reinventorize
      all hosts
    * New option -O, --reload: Does the same as -R, but reloads Nagios
      instead of restarting it.
    * SNMP: Fixed string detection in --snmpwalk calls
    * SNMP: --snmpwalk does walk the enterprises tree correctly now
    * SNMP: Fixed missing OID detection in SNMP check processing. There was a problem
      when the first column had OID gaps in the middle. This affected e.g. the cisco_locif check.
    * install_nagios.sh: correctly detect Ubuntu 10.04.1
    * Config output: make order of service deterministic
    * fix problem with missing default hostgroup

    Multisite:
    * Sidebar: Improved the quicksearch snapin. It can search for services, 
      servicegroups and hostgroups now. Simply add a prefix "s:", "sg:" or "hg:"
      to search for other objects than hosts.
    * View editor: fix bug which made it impossible to add more than 10 columns
    * Service details: for Check_MK checks show description from check manual in
      service details
    * Notes: new column 'Custom notes' which allows customizable notes
      on a per host / per service base (see online docu for details)
    * Configuration: new variable show_livestatus_errors which can be set
      to False in order to hide error about unreachable sites
    * hiding views: new configuration variables hidden_views and visible_views
    * View "Service problems": hide problems of down or unreachable hosts. This
      makes the view consistant with "Tactical Overview"

    Checks & Agents:
    * Two new checks: akcp_sensor_humidity and akcp_sensor_temp (Thanks to Michael Nieporte)
    * PNP-template for kernel: show average of displayed range
    * ntp and ntp.time: Inventory now per default just creates checks for ntp.time (summary check).
      This is controlled by the new variable ntp_inventory_mode (see check manuals).
    * 3ware: Three new checks by Radoslav Bak: 3ware_disks, 3ware_units, 3ware_info
    * nvidia: agent now only queries GPUCoreTemp and GPUErrors. This avoids
      a vmalloc leakage of 32kB per call (bug in NVIDIA driver)
    * Make all SNMP based checks independent of standard MIB files
    * ad_replication: Fixed syntax errors and unhandled date output when
      not replicated yet
    * ifoperstatus: Allowing multiple target states as a list now
    * cisco_qos: Added new check to monitor traffic in QoS classes on Cisco routers
    * cisco_power: Added scan function
    * if64/if/cisco_qos: Traffic is displayed in variable byte scales B/s,KB/s,MB/s,GB/s
      depending on traffic amount.
    * if64: really using ifDescr with option if_inventory_uses_description = True
    * if64: Added option if_inventory_uses_alias to using ifAlias for the item names
    * if64/if: Fixed bug displaying the out traffic (Perfdata was ok)
    * if64/if: Added WARN/CRIT thresholds for the bandwidth usage to be given as rates
    * if64/if: Improved PNP-Templates
    * if64/if: The ifoperstatus check in if64/if can now check for multiple target states
    * if64/if: Removing all null bytes during hex string parsing (These signs Confuse nagios pipe)
    * Fixed hr_mem and hr_fs checks to work with new SNMP format
    * ups_*: Inventory works now on Riello UPS systems
    * ups_power: Working arround wrong implemented RFC in some Riello UPS systems (Fixing negative power
      consumption values)
    * FreeBSD Agent: Added sections: df mount mem netctr ipmitool (Thanks to Florian Heigl)
    * AIX: exclude NFS and CIFS from df (thanks to Jörg Linge)
    * cisco_locif: Using the interface index as item when no interface name or description are set

    Livestatus:
    * table columns: fix type of num_service_* etc.: was list, is now int (thanks to Gerhard Laußer)
    * table hosts: repair semantics of hard_state (thanks to Michael Kraus). Transition was one
      cycle to late in certain situations.

1.1.7i4:
    Core, Setup, etc.:
    * Fixed automatic creation of host contactgroups
    * templates: make PNP links work without rewrite

    Multisite:
    * Make page handler modular: this allows for custom pages embedded into
      the Multisite frame work and thus using Multisite for other tasks as
      well.
    * status_host: new state "waiting", if status host is still pending
    * make PNP links work without rewrite
    * Fix visibility problem: in multisite setups all users could see
      all objects.

1.1.7i3:
    Core, Setup, etc.:
    * Fix extra_nagios_conf: did not work in 1.1.7i2
    * Service Check_MK now displays overall processing time including
      agent communication and adds this as performance data
    * Fix bug: define_contactgroups was always assumed True. That led to duplicate
      definitions in case of manual definitions in Nagios 

    Checks & Agents:
    * New Check: hp_proliant_da_phydrv for monitoring the state of physical disks
      in HP Proliant Servers
    * New Check: hp_proliant_mem for monitoring the state of memory modules in
      HP Proliant Servers
    * New Check: hp_proliant_psu for monitoring the state of power supplies in
      HP Proliant Servers
    * PNP-templates: fix several templates not working with MULTIPLE rrds
    * new check mem.vmalloc for monitoring vmalloc address space in Linux kernel.
    * Linux agent: add timeout of 2 secs to ntpq 
    * wmic_process: make check OK if no matching process is found

    Livestatus:
    * Remove obsolete parameter 'accept_timeout'
    * Allow disabling idle_timeout and query_timeout by setting them to 0.

    Multisite:
    * logwatch page: wrap long log lines

1.1.7i2:
    Incompatible Changes:
    * Remove config option define_timeperiods and option --timeperiods.
      Check_MK does not longer define timeperiod definitions. Please
      define them manually in Nagios.
    * host_notification_period has been removed. Use host_extra_conf["notification_period"]
      instead. Same holds for service_notification_periods, summary_host_notification_periods
      and summary_service_notification_periods.
    * Removed modes -H and -S for creating config data. This now does
      the new option -N. Please set generate_hostconf = False if you
      want only services to be defined.

    Core, Setup, etc.:
    * New config option usewalk_hosts, triggers --usewalk during
      normal checking for selected hosts.
    * new option --scan-parents for automatically finding and 
      configuring parent hosts (see online docu for details)
    * inventory check: put detailed list of unchecked items into long
      plugin output (to be seen in status details)
    * New configuration variable check_parameters, that allows to
      override default parameters set by inventory, without defining 
      manual checks!

    Checks & Agents:
    * drbd: changed check parameters (please re-inventorize!)
    * New check ad_replication: Checks active directory replications
      of domain controllers by using repadm
    * New check postifx_mailq: Checks mailqueue lengths of postifx mailserves
    * New check hp_procurve_cpu: Checks the CPU load on HP Procurve switches
    * New check hp_procurve_mem: Checks the memory usage on HP Procurve switches
    * New check hp_procurve_sensors: Checks the health of PSUs, FANs and
      Temperature on HP Procurve switches
    * New check heartbeat_crm: Monitors the general state of heartbeat clusters
      using the CRM
    * New check heartbeat_crm_resources: Monitors the state of resources and nodes
      in heartbeat clusters using the CRM
    * *nix agents: output AgentOS: in header
    * New agent for FreeBSD: It is based on the linux agent. Most of the sections
      could not be ported easily so the FreeBSD agent provides information for less
      checks than the linux agent.
    * heartbeat_crm and heartbeat_crm.resources: Change handling of check parameters.
      Please reinvenurize and read the updated man page of those checks
    * New check hp_proliant_cpu: Check the physical state of CPUs in HP Proliant servers
    * New check hp_proliant_temp: Check the temperature sensors of HP Proliant servers
    * New check hp_proliant_fans: Check the FAN sensors of HP Proliant servers

    Multisite:
    * fix chown problem (when nagios user own files to be written
      by the web server)
    * Sidebar: Fixed snapin movement problem using older firefox
      than 3.5.
    * Sidebar: Fixed IE8 and Chrome snapin movement problems
    * Sidebar: Fixed IE problem where sidebar is too small
    * Multisite: improve performance in multi site environments by sending
      queries to sites in parallel
    * Multisite: improve performance in high latency situations by
      allowing persistent Livestatus connections (set "persist" : True 
      in sites, use current Livestatus version)

    Livestatus:
    * Fix problems with in_*_period. Introduce global
      timeperiod cache. This also improves performance
    * Table timeperiods: new column 'in' which is 0/1 if/not the
      timeperiod is currently active
    * New module option idle_timeout. It sets the time in ms
      Livestatus waits for the next query. Default is 300000 ms (5 min).
    * New module option query_timeout. It limits the time between
      two lines of a query (in ms). Default is 10000 ms (10 sec).

1.1.7i1: Core, Setup, etc.:
    * New option -u for reordering autochecks in per-host-files
      (please refer to updated documentation about inventory for
       details)
    * Fix exception if check_mk is called without arguments. Show
      usage in that case.
    * install_nagios.sh: Updated to NagVis 1.5 and fixed download URL
    * New options --snmpwalk and --usewalk help implemeting checks
      for SNMP hardware which is not present
    * SNMP: Automatically detect missing entries. That fixes if64
      on some CISCO switches.
    * SNMP: Fix hex string detection (hopefully)
    * Do chown only if running as root (avoid error messages)
    * SNMP: SNMPv3 support: use 4-tuple of security level, auth protocol,
      security name and password instead of a string in snmp_communities
      for V3 hosts.
    * SNMP: Fixed hexstring detection on empty strings
    * New option -II: Is like -I, but removes all previous autochecks
      from inventorized hosts
    * install_nagios.sh: Fix detection of PNP4Nagios URL and URL of
      NagVis
    * Packager: make sanity check prohibiting creating of package files
      in Check MK's directories
    * install_nagios.sh: Support Ubuntu 10.04 (Thanks to Ben)
      
    Checks & Agents:
    * New check ntp.time: Similar to 'ntp' but only honors the system peer
      (that NTP peer where ntpq -p prints a *).
    * wmic_process: new check for ressource consumption of windows processes
    * Windows agent supports now plugins/ and local/ checks
    * [FIX] ps.perf now correctly detects extended performance data output
      even if number of matching processes is 0
    * renamed check cisco_3640_temp to cisco_temp, renamed cisco_temp
      to cisco_temp_perf, fixed snmp detection of those checks
    * New check hr_cpu - checking the CPU utilization via SNMP
    * New check hr_fs - checking filesystem usage via SNMP
    * New check hr_mem - checking memory usage via SNMP
    * ps: inventory now can configured on a per host / tag base
    * Linux: new check nvidia.temp for monitoring temperature of NVIDIA graphics card
    * Linux: avoid free-ipmi hanging forever on hardware that does not support IPMI
    * SNMP: Instead of an artificial index column, which some checks use, now
      the last component of the OID is used as index. That means that inventory
      will find new services and old services will become UNKNOWN. Please remove
      the outdated checks.
    * if: handle exception on missing OIDs
    * New checks hp_blade* - Checking health of HP BladeSystem Enclosures via SNMP
    * New check drbd - Checking health of drbd nodes
    * New SNMP based checks for printers (page counter, supply), contributed
      by Peter Lauk (many thanks!)
    * New check cups_queues: Checking the state of cups printer queues
    * New check heartbeat_nodes: Checking the node state and state of the links
      of heartbeat nodes
    * New check heartbeat_rscstatus: Checks the local resource status of
      a heartbeat node
    * New check win_dhcp_pools: Checks the usage of Windows DHCP Server lease pools
    * New check netapp_volumes: Checks on/offline-condition and states of netapp volumes 

    Multisite:
    * New view showing all PNP graphs of services with the same description
    * Two new filters for host: notifications_enabled and acknowledged
    * Files created by the webserver (*.mk) are now created with the group
      configured as common group of Nagios and webserver. Group gets write
      permissions on files and directories.
    * New context view: all services of a host group
    * Fix problems with Umlauts (non-Ascii-characters) in performance data
    * New context view: all services of a host group
    * Sidebar snapins can now fetch URLs for the snapin content instead of
      building the snapin contents on their own.
    * Added new nagvis_maps snapin which displays all NagVis maps available
      to the user. Works with NagVis 1.5 and newer.

1.1.6:
    Core, Setup, etc.:
    * Service aggregation: new config option aggregation_output_format.
      Settings this to "multiline" will produce Nagios multiline output
      with one line for each individual check.

    Multisite:
    * New painter for long service plugin output (Currently not used
      by any builtin view)

    Checks & Agents:
    * Linux agent: remove broken check for /dev/ipmi0

1.1.6rc3:
    Core, Setup, etc.:
    * New option --donate for donating live host data to the community.
      Please refer to the online documentation for details.
    * Tactical Overview: Fixed refresh timeout typo
      (Was 16 mins instead of 10 secs)

    Livestatus:
    * Assume strings are UTF-8 encoded in Nagios. Convert from latin-1 only
      on invalid UTF-8 sequences (thanks to Alexander Yegorov)

    Multisite:
    * Correctly display non-ascii characters (fixes exception with 'ascii codec')
      (Please also update Livestatus to 1.1.6rc3)

1.1.6rc2:
    Multisite:
    * Fix bug in Master control: other sites vanished after klicking buttons.
      This was due to connection error detection in livestatus.py (Bug found
      by Benjamin Odenthal)
    * Add theme and baseurl to links to PNP (using features of new PNP4Nagios
      0.6.4)

    Core, Setup, etc.:
    * snmp: hopefully fix HEX/string detection now

    Checks & Agents:
    * md: fix inventory bug on resync=PENDING (Thanks to Darin Perusich)

1.1.6rc1:
    Multisite:
    * Repair Perf-O-Meters on webkit based browsers (e.g. Chrome, Safari)
    * Repair layout on IE7/IE8. Even on IE6 something is working (definitely
      not transparent PNGs though). Thanks to Lars.
    * Display host state correct if host is pending (painter "host with state")
    * Logfile: new filter for plugin output
    * Improve dialog flow when cloning views (button [EDIT] in views snapin)
    * Quicksearch: do not open search list if text did not change (e.g. Shift up),
      close at click into field or snapin.

    Core, Setup, etc.:
    * Included three patched from Jeff Dairiki dealing with compile flags
      and .gitignore removed from tarballs
    * Fix problem with clustered_services_of[]: services of one cluster
      appeared also on others
    * Packager: handle broken files in package dir
    * snmp handling: better error handling in cases where multiple tables
      are merged (e.g. fc_brocade_port_detailed)
    * snmp: new handling of unprintable strings: hex dumps are converted
      into binary strings now. That way all strings can be displayed and
      no information is lost - nevertheless.
      
    Checks & Agents:
    * Solaris agent: fixed rare df problems on Solaris 10, fix problem with test -f
      (thanks to Ulf Hoffmann)
    * Converted all PNP templates to format of 0.6.X. Dropped compatibility
      with 0.4.X.
    * Do not use ipmi-sensors if /dev/ipmi0 is missing. ipmi-sensors tries
      to fiddle around with /dev/mem in that case and miserably fails
      in some cases (infinite loop)
    * fjdary60_run: use new binary encoding of hex strings
    * if64: better error handling for cases where clients do not send all information
    * apc_symmetra: handle status 'smart boost' as OK, not CRITICAL

    Livestatus:
    * Delay starting of threads (and handling of socket) until Nagios has
      started its event loop. This prevents showing services as PENDING 
      a short time during program start.

1.1.6b3:
    Multisite:
    * Quicksearch: hide complete host list if field is emptied via Backspace or Del.
      Also allow handle case where substring match is unique.

1.1.6b2:
    Core, Setup, etc.:
    * Packager: fix unpackaged files (sounds, etc)

    Multisite:
    * Complete new design (by Tobias Roeckl, Kopf & Herz)
    * New filters for last service check and last service state change
    * New views "Recently changed services" and "Unchecked services"
    * New page for adding sidebar snapins
    * Drag & Drop for sidebar snapins (thanks to Lars)
    * Grab & Move for sidebar scrolling (thanks to Lars)
    * Filter out summary hosts in most views.
    * Set browser refresh to 30 secs for most views
    * View host status: added a lot of missing information
    * View service status: also added information here
    * Make sure, enough columns can be selected in view editor
    * Allow user to change num columns and refresh directly in view
    * Get back to where you came after editing views
    * New sidebar snapin "Host Matrix"
    * New feature "status_host" for remote sites: Determine connection
      state to remote side by considering a certain host state. This
      avoids livestatus time outs to dead sites.
    * Sidebar snapin site status: fix reload problem
    * New Perf-O-Meters displaying service performance data
    * New snapin "Custom Links" where you easily configure your own
      links via multisite.mk (see example in new default config file)
    * Fixed problem when using only one site and that is not local

    Livestatus:
    * new statistics columns: log_messages and log_messages_rate
    * make statistics average algorithm more sluggish

1.1.5i3:
     Core, Setup, etc.:
     * New Check_MK packager (check_mk -P)

1.1.5i2:
     Core, Setup, etc.:
     * install_nagios.sh: add missing package php5-iconv for SLES11

     Checks & Agents:
     * if64: new SNMP check for network interfaces. Like if, but uses 64 bit
       counters of modern switches. You might need to configure bulkwalk_hosts.
     * Linux agent: option -d enabled debug output
     * Linux agent: fix ipmi-sensors cache corruption detection
     * New check for temperature on Cisco devices (cisco_3640_temp)
     * recompiled waitmax with dietlibc (fixed incompatibility issues
       on older systems)

     Multisite:
     * Filters for groups are negateable.

1.1.5i1:
     Checks & Agents:
     * uptime: new check for system uptime (Linux)
     * if: new SNMP check for network interfaces with very detailed traffic,
       packet and error statistics - PNP graphs included

     Multisite:
     * direct integration of PNP graphs into Multisite views
     * Host state filter: renamed HTML variables (collision with service state). You
       might need to update custom views using a filter on host states.
     * Tactical overview: exclude services of down hosts from problems, also exclude
       summary hosts
     * View host problems/service problems: exclude summary hosts, exclude services
       of down hosts
     * Simplified implementation of sidebar: sidebar is not any longer embeddeable.
     * Sidebar search: Added host site to be able to see the context links on
       the result page
     * Sidebar search: Hitting enter now closes the hint dropdown in all cases

1.1.5i0:
      Core, Setup, etc.:
      * Ship check-specific rra.cfg's for PNP4Nagios (save much IO and disk space)
      * Allow sections in agent output to apear multiple times
      * cleanup_autochecks.py: new option -f for directly activating new config
      * setup.sh: better detection for PNP4Nagios 0.6
      * snmpwalk: use option -Oa, inhibit strings to be output as hex if an umlaut
        is contained.

      Checks & Agents:
      * local: allow more than once performance value, separated by pipe (|)
      * ps.perf: also send memory and CPU usage (currently on Linux and Solaris)
      * Linux: new check for filesystems mount options
      * Linux: new very detailed check for NTP synchronization
      * ifoperstatus: inventory honors device type, per default only Ethernet ports
        will be monitored now
      * kernel: now inventory is supported and finds pgmajfault, processes (per/s)
        and context switches
      * ipmi_sensors: Suppress performance data for fans (save much IO/space)
      * dual_lan_check: fix problem which using MRPE
      * apc_symmetra: PNP template now uses MIN for capacity (instead of AVERAGE)
      * fc_brocade_port_detailed: PNP template now uses MAX instead of AVERAGE
      * kernel: fix text in PNP template
      * ipmi_sensors: fix timeout in agent (lead to missing items)
      * multipath: allow alias as item instead of uuid
      * caching agent: use /var/cache/check_mk as cache directory (instead of /etc/check_mk)
      * ifoperstatus: is now independent of MIB

      Multisite:
      * New column host painter with link to old Nagios services
      * Multisite: new configuration parameter default_user_role
      
      Livestatus:
      * Add missing LDFLAGS for compiling (useful for -g)

1.1.4:
      Summary:
      * A plentitude of problem fixes (including MRPE exit code bug)
      * Many improvements in new Multisite GUI
      * Stability and performance improvements in Livestatus

      Core, Setup, etc.:
      * Check_MK is looking for main.mk not longer in the current and home
        directory
      * install_nagios.sh: fix link to Check_MK in sidebar
      * install_nagios.sh: switch PNP to version 0.6.3
      * install_nagios.sh: better Apache-Config for Multisite setup
      * do not search main.mk in ~ and . anymore (brought only trouble) 
      * clusters: new variable 'clustered_services_of', allowing for overlapping
         clusters (as proposed by Jörg Linge)
      * install_nagios.sh: install snmp package (needed for snmp based checks)
      * Fix ower/group of tarballs: set them to root/root
      * Remove dependency from debian agent package    
      * Fixed problem with inventory when using clustered_services
      * tcp_connect_timeout: Applies now only for connect(), not for
        time of data transmission once a connection is established
      * setup.sh now also works for Icinga
      * New config parameter debug_log: set this to a filename in main.mk and you
        will get a debug log in case if 'invalid output from plugin...'
      * ping-only-hosts: When ping only hosts are summarized, remove Check_MK and
        add single PING to summary host.
      * Service aggregation: fix state relationship: CRIT now worse than UNKNOWN 
      * Make extra_service_conf work also for autogenerated PING on ping-only-hosts
        (groups, contactgroups still missing)

      Checks & Agents:
      * mrpe in Linux agent: Fix bug introduced in 1.1.3: Exit status of plugins was
        not honored anymore (due to newline handling)
      * mrpe: allow for sending check_command to PNP4Nagios (see MRPE docu)
      * Logwatch GUI: fix problem on Python 2.4 (thanks to Lars)
      * multipath: Check is now less restrictive when parsing header lines with
        the following format: "<alias> (<id>)"
      * fsc_ipmi_mem_status: New check for monitoring memory status (e.g. ECC)
         on FSC TX-120 (and maybe other) systems.
      * ipmi_sensors in Linux agent: Fixed compatibility problem with new ipmi
        output. Using "--legacy-output" parameter with newer freeipmi versions now.
      * mrpe: fix output in Solaris agent (did never work)
      * IBM blade center: new checks for chassis blowers, mediatray and overall health
      * New caching agent (wrapper) for linux, supporting efficient fully redundant
        monitoring (please read notes in agents/check_mk_caching_agent)
      * Added new smbios_sel check for monitoring the System Event Log of SMBIOS.
      * fjdarye60_rluns: added missing case for OK state
      * Linux agent: The xinetd does not log each request anymore. Only
        failures are logged by xinetd now. This can be changed in the xinetd
	configuration files.
      * Check df: handle mountpoints containing spaces correctly 
        (need new inventorization if you have mountpoints with spaces)
      * Check md on Linux: handle spare disks correctly
      * Check md on Linux: fix case where (auto-read-only) separated by space
      * Check md on Linux: exclude RAID 0 devices from inventory (were reported as critical)
      * Check ipmi: new config variable ipmi_ignore_nr
      * Linux agent: df now also excludes NFSv4
      * Wrote man-page for ipmi check
      * Check mrpe: correctly display multiline output in Nagios GUI
      * New check rsa_health for monitoring IBM Remote Supervisor Adapter (RSA)
      * snmp scan: suppress error messages of snmpget
      * New check: cpsecure_sessions for number of sessions on Content Security Gateway
      * Logwatch GUI: move acknowledge button to top, use Multisite layout,
         fix several layout problem, remove list of hosts
      * Check logwatch: limit maximum size of stored log messages (configurable
        be logwatch_max_filesize)
      * AIX agent: fix output of MRPE (state and description was swapped)
      * Linux agent: fixed computation of number of processors on S390
      * check netctr: add missing perfdata (was only sent on OK case)
      * Check sylo: New check for monitoring the sylo state
      
      Livestatus:
      * Table hosts: New column 'services' listing all services of that host
      * Column servicegroups:members: 'AuthUser' is now honored
      * New columns: hosts:services_with_state and servicegroups:members_with_state
      * New column: hostgroup:members_with_state
      * Columns hostgroup:members and hostgroup:members_with_state honor AuthUser
      * New rudimentary API for C++
      * Updates API for Python
      * Make stack size of threads configurable
      * Set stack size of threads per default o 64 KB instead of 8 MB
      * New header Localtime: for compensating time offsets of remote sites
      * New performance counter for fork rate
      * New columns for hosts: last_time_{up,down,unreachable}
      * New columns for services: last_time_{ok,warning,critical,unknown}
      * Columns with counts honor now AuthUser
      * New columns for hosts/services: modified_attributes{,_list}
      * new columns comments_with_info and downtimes_with_info
      * Table log: switch output to reverse chronological order!
      * Fix segfault on filter on comments:host_services
      * Fix missing -lsocket on Solaris
      * Add missing SUN_LEN (fixed compile problem on Solaris)
      * Separators: remote sanitiy check allowing separators to be equal
      * New output format "python": declares strings as UTF-8 correctly
      * Fix segault if module loaded without arguments

      Multisite:
      * Improved many builtin views
      * new builtin views for host- and service groups
      * Number of columns now configurable for each layout (1..50)
      * New layout "tiled"
      * New painters for lists of hosts and services in one column
      * Automatically compensate timezone offsets of remote sites
      * New datasources for downtimes and comments
      * New experimental datasource for log
      * Introduce limitation, this safes you from too large output
      * reimplement host- and service icons more intelligent
      * Output error messages from dead site in Multisite mode
      * Increase wait time for master control buttons from 4s to 10s
      * Views get (per-view) configurable browser automatic reload interval
      * Playing of alarm sounds (configurable per view)
      * Sidebar: fix bookmark deletion problem in bookmark snapin
      * Fixed problem with sticky debug
      * Improve pending services view
      * New column with icon with link to Nagios GUI
      * New icon showing items out of their notification period.
      * Multisite: fix bug in removing all downtimes
      * View "Hostgroups": fix color and table heading
      * New sidebar snapin "Problem hosts"
      * Tactical overview: honor downtimes
      * Removed filter 'limit'. Not longer needed and made problems
        with new auto-limitation.
      * Display umlauts from Nagios comments correctly (assuming Latin-1),
         inhibit entering of umlauts in new comments (fixes exception)
      * Switched sidebar from synchronous to asynchronous requests
      * Reduced complete reloads of the sidebar caused by user actions
      * Fix reload problem in frameset: Browser reload now only reloads
        content frames, not frameset.


1.1.3:

      Core, Setup, etc.:
      * Makefile: make sure all files are world readable
      * Clusters: make real host checks for clusters (using check_icmp with multiple IP addresses)
      * check_mk_templates: remove action_url from cluster and summary hosts (they have no performance data)
      * check_mk_template.cfg: fix typo in notes_url
      * Negation in binary conf lists via NEGATE (clustered_services, ingored_services,
	bulkwalk_hosts, etc).
      * Better handling of wrapping performance counters
      * datasource_programs: allow <HOST> (formerly only <IP>)
      * new config variable: extra_nagios_conf: string simply added to Nagios
        object configuration (for example for define command, etc.)
      * New option --flush: delete runtime data of some or all hosts
      * Abort installation if livestatus does not compile.
      * PNP4Nagios Templates: Fixed bug in template file detection for local checks
      * nagios_install.sh: Added support for Ubuntu 9.10
      * SNMP: handle multiline output of snmpwalk (e.g. Hexdumps)
      * SNMP: handle ugly error output of snmpwalk
      * SNMP: allow snmp_info to fetch multiple tables
      * check_mk -D: sort hostlist before output
      * check_mk -D: fix output: don't show aggregated services for non-aggregated hosts
      * check_mk_templates.cfg: fix syntax error, set notification_options to n

      Checks & Agents:
      * logwatch: fix authorization problem on web pages when acknowledging
      * multipath: Added unhandled multipath output format (UUID with 49 signs)
      * check_mk-df.php: Fix locale setting (error of locale DE on PNP 0.6.2)
      * Make check_mk_agent.linux executable
      * MRPE: Fix problems with quotes in commands
      * multipath: Fixed bug in output parser
      * cpu: fixed bug: apply level on 15min, not on 1min avg
      * New check fc_brocade_port_detailed
      * netctrl: improved handling of wrapped counters
      * winperf: Better handling of wrapping counters
      * aironet_client: New check for number of clients and signal
        quality of CISCO Aironet access points
      * aironet_errors: New check for monitoring CRC errors on
        CISCO Aironet access points
      * logwatch: When Agent does not send a log anymore and no local logwatch
                  file present the state will be UNKNOWN now (Was OK before).
      * fjdarye60_sum: New check for summary status of Fidary-E60 devices
      * fjdarye60_disks: New check for status of physical disks
      * fjdarye60_devencs: New check for status of device enclosures
      * fjdarye60_cadaps: New check for status of channel adapters
      * fjdarye60_cmods: New check for status of channel modules
      * fjdarye60_cmods_flash: New check for status of channel modules flash
      * fjdarye60_cmods_mem: New check for status of channel modules memory
      * fjdarye60_conencs: New check for status of controller enclosures
      * fjdarye60_expanders: New check for status of expanders
      * fjdarye60_inletthmls: New check for status of inlet thermal sensors
      * fjdarye60_thmls: New check for status of thermal sensors
      * fjdarye60_psus: New check for status of PSUs
      * fjdarye60_syscaps: New check for status of System Capacitor Units
      * fjdarye60_rluns: New check for RLUNs
      * lparstat_aix: New check by Joerg Linge
      * mrpe: Handles multiline output correctly (only works on Linux,
	      Agents for AIX, Solaris still need fix).
      * df: limit warning and critical levels to 50/60% when using a magic number
      * fc_brocade_port_detailed: allow setting levels on in/out traffic, detect
         baudrate of inter switch links (ISL). Display warn/crit/baudrate in
	 PNP-template

      MK Livestatus:
      * fix operators !~ and !~~, they didn't work (ever)
      * New headers for waiting (please refer to online documentation)
      * Abort on errors even if header is not fixed16
      * Changed response codes to better match HTTP
      * json output: handle tab and other control characters correctly
      * Fix columns host:worst_service_state and host:worst_service_hard_state
      * New tables servicesbygroup, servicesbyhostgroup and hostsbygroup
      * Allow to select columns with table prefix, e.g. host_name instead of name
        in table hosts. This does not affect the columns headers output by
	ColumnHeaders, though.
      * Fix invalid json output of group list column in tables hosts and services
      * Fix minor compile problem.
      * Fix hangup on AuthUser: at certain columns
      * Fix some compile problems on Solaris

      Multisite:
      * Replaced Multiadmin with Multisite.


1.1.2:
      Summary:
      * Lots of new checks
      * MK Livestatus gives transparent access to log files (nagios.log, archive/*.log)
      * Many bug fixes

      MK Livestatus:
      * Added new table "log", which gives you transparent access to the Nagios log files!
      * Added some new columns about Nagios status data to stable 'status'
      * Added new table "comments"
      * Added logic for count of pending service and hosts
      * Added several new columns in table 'status' 
      * Added new columns flap_detection and obsess_over_services in table services
      * Fixed bug for double columns: filter truncated double to int
      * Added new column status:program_version, showing the Nagios version
      * Added new column num_services_pending in table hosts
      * Fixed several compile problems on AIX
      * Fixed bug: queries could be garbled after interrupted connection
      * Fixed segfault on downtimes:contacts
      * New feature: sum, min, max, avg and std of columns in new syntax of Stats:

      Checks & Agents:
      * Check ps: this check now supports inventory in a very flexible way. This simplifies monitoring a great number of slightly different processes such as with ORACLE or SAP.
      * Check 'md': Consider status active(auto-read-only) as OK
      * Linux Agent: fix bug in vmware_state
      * New Checks for APC Symmetra USV
      * Linux Agent: made <<<meminfo>>> work on RedHat 3.
      * New check ps.perf: Does the same as ps, but without inventory, but with performance data
      * Check kernel: fixed missing performance data
      * Check kernel: make CPU utilization work on Linux 2.4
      * Solaris agent: don't use egrep, removed some bashisms, output filesystem type zfs or ufs
      * Linux agent: fixed problem with nfsmount on SuSE 9.3/10.0
      * Check 'ps': fix incompability with old agent if process is in brackets
      * Linux agent: 'ps' now no longer supresses kernel processes
      * Linux agent: make CPU count work correctly on PPC-Linux
      * Five new checks for monitoring DECRU SANs
      * Some new PNP templates for existing checks that still used the default templates
      * AIX Agent: fix filesystem output
      * Check logwatch: Fix problem occuring at empty log lines
      * New script install_nagios.sh that does the same as install_nagios_on_lenny.sh, but also works on RedHat/CentOS 5.3.
      * New check using the output of ipmi-sensors from freeipmi (Linux)
      * New check for LSI MegaRAID disks and arrays using MegaCli (based on the driver megaraid_sas) (Linux)
      * Added section <<<cpu>>> to AIX and Solaris agents
      * New Check for W&T web thermograph (webthermometer)
      * New Check for output power of APC Symmetra USP
      * New Check for temperature sensors of APC Symmetra WEB/SNMP Management Card.
      * apc_symmetra: add remaining runtime to output
      * New check for UPS'es using the generic UPS-MIB (such as GE SitePro USP)
      * Fix bug in PNP-template for Linux NICs (bytes and megabytes had been mixed up).
      * Windows agent: fix bug in output of performance counters (where sometimes with , instead of .)
      * Windows agent: outputs version if called with 'version'
      
      Core, Setup, etc.:
      * New SNMP scan feature: -I snmp scans all SNMP checks (currently only very few checks support this, though)
      * make non-bulkwalk a default. Please edit bulkwalk_hosts or non_bulkwalk_hosts to change that
      * Improve setup autodetection on RedHat/CentOS.  Also fix problem with Apache config for Mutliadmin: On RedHat Check_MK's Apache conf file must be loaded after mod_python and was thus renamed to zzz_check_mk.conf.
      * Fix problem in Agent-RPM: mark xinetd-configfile with %config -> avoid data loss on update
      * Support PNP4Nagios 0.6.2
      * New setup script "install_nagios.sh" for installing Nagios and everything else on SLES11
      * New option define_contactgroups: will automatically create contactgroup definitions for Nagios

1.1.0:
      * Fixed problems in Windows agent (could lead
        to crash of agent in case of unusal Eventlog
	messages)
      * Fixed problem sind 1.0.39: recompile waitmax for
        32 Bit (also running on 64)
      * Fixed bug in cluster checks: No cache files
        had been used. This can lead to missing logfile
	messages.
      * Check kernel: allow to set levels (e.g. on 
	pgmajfaults)
      * Check ps now allows to check for processes owned
        by a specific user (need update of Linux agent)
      * New configuration option aggregate_check_mk: If
        set to True, the summary hosts will show the
	status auf check_mk (default: False)
      * Check winperf.cpuusage now supports levels
        for warning and critical. Default levels are
	at 101 / 101
      * New check df_netapp32 which must be used
        for Netapps that do not support 64 bit 
	counters. Does the same as df_netapp
      * Symlink PNP templates: df_netapp32 and
        df_netapp use same template as df
      * Fix bug: ifoperstatus does not produce performance
        data but said so.
      * Fix bug in Multiadmin: Sorting according to
        service states did not work
      * Fix two bugs in df_netapp: use 64 bit counters
        (32 counter wrap at 2TB filesystems) and exclude
       	snapshot filesystems with size 0 from inventory.
      * Rudimentary support for monitoring ESX: monitor
        virtual filesystems with 'vdf' (using normal df
	check of check_mk) and monitor state of machines 
	with vcbVmName -s any (new check vmware_state).
      * Fixed bug in MRPE: check failed on empty performance
        data (e.g. from check_snmp: there is emptyness
        after the pipe symbol sometimes)
      * MK Livestatus is now multithreaded an can
        handle up to 10 parallel connections (might
        be configurable in a future version).
      * mk_logwatch -d now processes the complete logfile
        if logwatch.state is missing or not including the
	file (this is easier for testing)
      * Added missing float columns to Livestatus.
      * Livestatus: new header StatsGroupBy:
      * First version with "Check_MK Livestatus Module"!
        setup.sh will compile, install and activate
	Livestatus per default now. If you do not want
	this, please disable it by entering <tt>no</tt>,
	when asked by setup.
      * New Option --paths shows all installation, config
        and data paths of Check_mk and Nagios
      * New configuration variable define_hostgroups and
        define service_groups allow you to automatically
        create host- and service groups - even with aliases.
      * Multiadmin has new filter for 'active checks enabled'.
      * Multiadmin filter for check_command is now a drop down list.
      * Dummy commands output error message when passive services
        are actively checked (by accident)
      * New configuration option service_descriptions allows to
        define customized service descriptions for each check type
      * New configuration options extra_host_conf, extra_summary_host_conf
        and extra_service_conf allow to define arbitrary Nagios options
	in host and service defitions (notes, icon_image, custom variables,
        etc)
      * Fix bug: honor only_hosts also at option -C


1.0.39:
      * New configuration variable only_hosts allows
	you to limit check_mk to a subset of your
	hosts (for testing)
      * New configuration parameter mem_extended_perfdata
	sends more performance data on Linux (see 
	check manual for details)
      * many improvements of Multiadmin web pages: optionally 
	filter out services which are (not) currently in downtime
	(host or service itself), optionally (not) filter out summary
	hosts, show host status (down hosts), new action
	for removing all scheduled downtimes of a service.
	Search results will be refreshed every 90 seconds.
	Choose between two different sorting orders.
	Multadmin now also supports user authentication
      * New configuration option define_timeperiods, which
	allows to create Nagios timeperiod definitions.
	This also enables the Multiadmin tools to filter
	out services which are currently not in their
	notification interval.
      * NIC check for Linux (netctr.combined) now supports
	checking of error rates
      * fc_brocade_port: New possibility of monitoring
	CRC errors and C3 discards
      * Fixed bug: snmp_info_single was missing
        in precompiled host checks
	
1.0.38:
      * New: check_mk's multiadmin tool (Python based
	web page). It allows mass administration of
	services (enable/disable checks/notifications, 
	acknowledgements, downtimes). It does not need
	Nagios service- or host groups but works with
	a freeform search.
      * Remove duplicate <?php from the four new 
	PNP templates of 1.0.37.
      * Linux Agent: Kill hanging NFS with signal 9
	(signal 15 does not always help)
      * Some improvements in autodetection. Also make
	debug mode: ./autodetect.py: This helps to
	find problems in autodetection.
      * New configuration variables generate_hostconf and
	generate_dummy_commands, which allows to suppress
	generation of host definitions for Nagios, or 
	dummy commands, resp.
      * Now also SNMP based checks use cache files.
      * New major options --backup and --restore for
	intelligent backup and restore of configuration
	and runtime data
      * New variable simulation_mode allows you to dry
	run your Nagios with data from another installation.
      * Fixed inventory of Linux cpu.loads and cpu.threads
      * Fixed several examples in checks manpages
      * Fixed problems in install_nagios_on_lenny.sh
      * ./setup.sh now understands option --yes: This
        will not output anything except error messages
	and assumes 'yes' to all questions
      * Fix missing 'default.php' in templates for
	local
	
1.0.37:
      * IMPORTANT: Semantics of check "cpu.loads" has changed.
	Levels are now regarded as *per CPU*. That means, that
	if your warning level is at 4.0 on a 2 CPU machine, then 
	a level of 8.0 is applied.
      * On check_mk -v now also ouputs version of check_mk
      * logfile_patterns can now contain host specific entries.
	Please refer to updated online documentation for details.
      * Handling wrapping of performance counters. 32 and 64 bit
	counters should be autodetected and handled correctly.
	Counters wrapping over twice within one check cycle
	cannot be handled, though.
      * Fixed bug in diskstat: Throughput was computed twice
	too high, since /proc/diskstats counts in sectors (512 Bytes)
	not in KB
      * The new configuration variables bulkwalk_hosts and
	non_bulkwalk_hosts, that allow 	to specify, which hosts 
	support snmpbulkwalk (which is
	faster than snmpwalk) and which not. In previos versions,
	always bulk walk was used, but some devices do not support
	that.
      * New configuration variable non_aggregated_hosts allows
	to exclude hosts generally from service aggregation.
      * New SNMP based check for Rittal CMC TC 
	(ComputerMultiControl-TopConcept) Temperature sensors 
      * Fixed several problems in autodetection of setup
      * Fixed inventory check: exit code was always 0
	for newer Python versions.
      * Fixed optical problem in check manual pages with
	newer version of less.
      * New template check_mk-local.php that tries to
	find and include service name specific templates.
	If none is found, default.php will be used.
      * New PNP templates check_mk-kernel.php for major page
	faults, context switches and process creation
      * New PNP template for cpu.threads (Number of threads)
      * Check nfsmounts now detects stale NFS handles and
	triggers a warning state in that case

1.0.36:
      * New feature of Linux/UNIX Agent: "MRPE" allows
	you to call Nagios plugins by the agent. Please
	refer to online documentation for details.
      * Fix bug in logwatch.php: Logfiles names containing spaces
	now work.
      * Setup.sh now automatically creates cfg_dir if
	none found in nagios.cfg (which is the case for the
	default configuration of a self compiled Nagios)
      * Fix computation of CPU usage for VMS.
      * snmp_hosts now allows config-list syntax. If you do
	not define snmp_hosts at all, all hosts with tag
	'snmp' are considered to be SNMP hosts. That is 
	the new preferred way to do it. Please refer
	to the new online documentation.
      * snmp_communities now also allows config-list syntax
	and is compatible to datasource_programs. This allows
	to define different SNMP communities by making use
	of host tags.
      * Check ifoperstatus: Monitoring of unused ports is
	now controlled via ifoperstatus_monitor_unused.
      * Fix problem in Windows-Agent with cluster filesystems:
	temporarily non-present cluster-filesystems are ignored by
	the agent now.
      * Linux agent now supports /dev/cciss/d0d0... in section
	<<<diskstat>>>
      * host configuration for Nagios creates now a variable
	'name host_$HOSTNAME' for each host. This allows
	you to add custom Nagios settings to specific hosts
	in a quite general way.
      * hosts' parents can now be specified with the
	variable 'parents'. Please look at online documentation
	for details.
      * Summary hosts now automatically get their real host as a
	parent. This also holds for summary cluster hosts.
      * New option -X, --config-check that checks your configuration
	for invalid variables. You still can use your own temporary
	variables if you prefix them with an underscore.
	IMPORTANT: Please check your configuration files with
	this option. The check may become an implicit standard in
	future versions.
      * Fixed problem with inventory check on older Python 
	versions.
      * Updated install_nagios_on_lenny.sh to Nagios version
	3.2.0 and fixed several bugs.

1.0.35:
      * New option -R/--restart that does -S, -H and -C and
	also restarts Nagios, but before that does a Nagios
	config check. If that fails, everything is rolled
	back and Nagios keeps running with the old configuration.
      * PNP template for PING which combines RTA and LOSS into
	one graph.
      * Host check interval set to 1 in default templates.
      * New check for hanging NFS mounts (currently only
	on Linux)
      * Changed check_mk_templates.cfg for PING-only hosts:
	No performance data is processed for the PING-Check
	since the PING data is already processed via the
	host check (avoid duplicate RRDs)
      * Fix broken notes_url for logwatch: Value from setup.sh
	was ignored and always default value taken.
      * Renamed config variable mknagios_port to agent_port
	(please updated main.mk if you use that variable)
      * Renamed config variable mknagios_min_version to
	agent_min_version (update main.mk if used)
      * Renamed config variable mknagios_autochecksdir to 
	autochecksdir (update main.mk if used)
      * configuration directory for Linux/UNIX agents is
	now configurable (default is /etc/check_mk)
      * Add missing configuration variable to precompiled
	checks (fix problem when using clusters)
      * Improved multipath-check: Inventory now determines
	current number of paths. And check output is more
	verbose.
      * Mark config files as config files in RPM. RPM used
	to overwrite main.mk on update!
	
1.0.34:
      * Ship agents for AIX and SunOS/Solaris (beta versions).
      * setup script now autodetects paths and settings of your
	running Nagios
      * Debian package of check_mk itself is now natively build
	with paths matching the prepackaged Nagios on Debian 5.0
      * checks/df: Fix output of check: percentage shown in output
	did include reserved space for root where check logic did
	not. Also fix logic: account reserved space as used - not
	as avail.
      * checks/df: Exclude filesystems with size 0 from inventory.
      * Fix bug with host tags in clusters -> precompile did not
	work.
      * New feature "Inventory Check": Check for new services. Setting
	inventory_check_interval=120 in main.mk will check for new services
	every 2 hours on each host. Refer to online documentation
	for more details.
      * Fixed bug: When agent sends invalid information or check
	has bug, check_mk now handles this gracefully
      * Fixed bug in checks/diskstat and in Linux agent. Also
	IDE disks are found. The inventory does now work correctly
	if now disks are found.
      * Determine common group of Apache and Nagios at setup.
	Auto set new variable www_group which replaces logwatch_groupid.
	Fix bug: logwatch directories are now created with correct
	ownership when check_mk is called manually as root.
      * Default templates: notifications options for hosts and
	services now include also recovery, flapping and warning
	events.
      * Windows agent: changed computation of RAM and SWAP usage
	(now we assume that "totalPageFile" includes RAM *and*
	SWAP).
      * Fix problem with Nagios configuration files: remove
	characters Nagios considers as illegal from service
	descriptions.
      * Processing of performance data (check_icmp) for host
        checks and PING-only-services now set to 1 in default
	templates check_mk_templates.cfg.
      * New SNMP checks for querying FSC ServerView Agent: fsc_fans,
	fsc_temp and fsc_subsystems. Successfully tested with agents
	running	on Windows and Linux.
      * RPM packaged agent tested to be working on VMWare ESX 4.0 
	(simply install RPM package with rpm -i ... and open port 
	in firewall with "esxcfg-firewall -o 6556,tcp,in,check_mk")
      * Improve handling of cache files: inventory now uses cache
	files only if they are current and if the hosts are not
	explicitely specified.
	
1.0.33:
      * Made check_mk run on Python 2.3.4 (as used in CentOS 4.7
	und RedHat 4.7). 
      * New option -M that prints out manual pages of checks.
	Only a few check types are documented yet, but more will
	be following.
      * Package the empty directory /usr/lib/check_mk_agent/plugins
	and ../local into the RPM and DEB package of the agent
      * New feature: service_dependencies. check_mk lets you comfortably
	create Nagios servicedependency definitions for you and also
	supports them by executing the checks in an optimal order.
      * logwatch.php: New button for hiding the context messages.
	This is a global setting for all logfiles and its state is
	stored in a cookie.
	
1.0.32:
      * IMPORTANT: Configuration variable datasource_programs is now
        analogous to that of host_groups. That means: the order of
        program and hostlist must be swapped!
      * New option --fake-dns, useful for tests with non-existing
	hosts.
      * Massive speed improvement for -S, -H and -C
      * Fixed bug in inventory of clusters: Clustered services where
	silently dropped (since introduction of host tags). Fixed now.
      * Fixed minor bug in inventory: Suppress DNS lookup when using
	--no-tcp
      * Fixed bug in cluster handling: Missing function strip_tags()
	in check_mk_base.py was eliminated.
      * Changed semantics of host_groups, summary_host_groups,
	host_contactgroups, and summary_host_groups for clusters. 
	Now the cluster names will be relevant, not
	the names of the nodes. This allows the cluster hosts to
	have different host/contactgroups than the nodes. And it is more
	consistent with other parts of the configuration.
      * Fixed bug: datasource_programs on cluster nodes did not work
	when precompiling

1.0.31:
      * New option -D, --dump that dumps all configuration information
	about one, several or all hosts
	New config variables 'ignored_checktypes' and 'ignored_services',
        which allow to include certain checktypes in general or
        some services from some hosts from inventory
      * Config variable 'clustered_services' now has the same semantics
	as ignored_checktypes and allows to make it host dependent.
      * Allow magic tags PHYSICAL_HOSTS, CLUSTER_HOSTS and ALL_HOSTS at
	all places, where lists of hosts are expected (except checks).
	This fixes various problems that arise when using all_hosts at
	those places:
	  * all_hosts might by changed by another file in conf.d
	  * all_hosts does not contain the cluster hosts
      * Config file 'final.mk' is read after all other config files -
	if it exists. You can put debug code there that prints the
	contents of your variables.
      * Use colored output only, if stdout is a tty. If you have
	problems with colors, then you can pipe the output
	through cat or less
      * Fixed bug with host tags: didn't strip off tags when
	processing configuration lists (occurs when using
	custom host lists)
      * mk_logwatch is now aware of inodes of logfiles. This
	is important for fast rotating files: If the inode
	of a logfile changes between two checks mk_logwatch
	assumes that the complete content is new, even if
	the new file is longer than the old one.
      * check_mk makes sure that you do not have duplicate
	hosts in all_hosts or clusters.

1.0.30:
      * Windows agent now automatically monitors all existing
	event logs, not only "System" and "Application".

1.0.29:
      * Improved default Nagios configuration file:
	added some missing templates, enter correct URLs
	asked at setup time.
      * IMPORANT: If you do not use the new default 
	Nagios configuration file you need to rename
	the template for aggregated services (summary
	services) to check_mk_summarizes (old name
	was 'check_mk_passive-summary'). Aggregated
	services are *always* passive and do *never*
	have performance data.
      * Hopefully fixed CPU usage output on multi-CPU
	machines
      * Fixed Problem in Windows Agent: Eventlog monitoring
	does now also work, if first record has not number 1
	(relevant for larger/older eventlogs)
      * Fixed bug in administration.html: Filename for Nagios
	must be named check_mk.cfg and *not* main.mk. Nagios
	does not read files without the suffix .cfg. 
      * magic factor for df, that allows to automatgically 
        adapt levels for very big or very small filesystems.
      * new concept of host tags simplyfies configuration.
      * IMPORTANT: at all places in the configuration where
	lists of hosts are used those are not any longer
	interpreted as regular expressions. Hostnames
	must match exactly. Therefore the list [ "" ] does
	not any longer represent the list of all hosts.
	It is a bug now. Please write all_hosts instead
	of [ "" ]. The semantics for service expressions
	has not changed.
      * Fixed problem with logwatch.php: Begin with
	<?php, not with <?. This makes some older webservers
	happy.
      * Fixed problem in check ipmi: Handle corrupt output
	from agent
      * Cleaned up code, improved inline documentation
      * Fixed problem with vms_df: default_filesystem_levels,
	filesystem_levels and df magic number now are used
	for df, vms_df and df_netapp together. Works now also
	when precompiled.
	
1.0.28:
      * IMPORTANT: the config file has been renamed from
	check_mk.cfg to main.mk. This has been suggested
	by several of my customers in order to avoid 
	confusion with Nagios configuration files. In addition,
	all check_mk's configuration file have to end in
	'.mk'. This also holds for the autochecks. The 
	setup.sh script will automatically rename all relevant
	files. Users of RPM or DEB installations have to remove
	the files themselves - sorry.
      * Windows agent supports eventlogs. Current all Warning
        and Error messages from 'System' and 'Application' are
        being sent to check_mk. Events can be filtered on the
	Nagios host.
      * Fixed bug: direct RRD update didn't work. Should now.
      * Fixed permission problems when run as root.
      * Agent is expected to send its version in <<<check_mk>>>
	now (not any longer in <<<mknagios>>>
      * Fixed bug in Windows agent. Performance counters now output
	correct values
      * Change checks/winperf: Changed 'ops/sec' into MB/s.
	That measures read and write disk throughput
	(now warn/crit levels possible yet)
      * new SNMP check 'ifoperstatus' for checking link
        of network interfaces via SNMP standard MIB
      * translated setup script into english
      * fixed bug with missing directories in setup script
      * made setup script's output nicer, show version information
      * NEW: mk_logwatch - a new plugin for the linux/UNIX agent
	for watching logfiles
      * Better error handling with Nagios pipe
      * Better handling of global error: make check_mk return
	CRIT, when no data can retrieved at all.
      * Added missing template 'check_mk_pingonly' in sample
	Nagios config file (is needed for hosts without checks)
	
1.0.27:
      * Ship source code of windows agent
      * fix several typos
      * fix bug: option --list-hosts did not work
      * fix bug: precompile "-C" did not work because
	of missing extension .py
      * new option -U,--update: It combines -S, -H and
	-U and writes the Nagios configuration into a
	file (not to stdout).
      * ship templates for PNP4Nagios matching most check_mk-checks.
	Standard installation path is /usr/share/check_mk/pnp-templates
	
1.0.26:
      -	Changed License to GNU GPL Version 2
      * modules check_mk_admin and check_mk_base are both shipped
	uncompiled.
      * source code of windows agent togehter with Makefile shipped
	with normal distribution
      * checks/md now handles rare case where output of /proc/mdstat
	shows three lines per array

1.0.25:
      * setup skript remembers paths

1.0.24:
      * fixed bug with precompile: Version of Agent was always 0

1.0.23:
      * fixed bug: check_config_variables was missing in precompiled
	files
      * new logwatch agent in Python plus new logwatch-check that
	handles both the output from the old and the new agent

1.0.22:
      * Default timeout for TCP transfer increased from 3.0 to 60.0
      * Windows agent supports '<<<mem>>>' that is compatible with Linux
      * Windows agents performance counters output fixed
      * Windows agent can now be cross-compiled with mingw on Linux
      * New checktype winperf.cpuusage that retrieves the percentage
	of CPU usage from windows (still has to be tested on Multi-CPU
	machine)
      * Fixed bug: logwatch_dir and logwatch_groupid got lost when
	precompiling. 
      * arithmetic for CPU usage on VMS multi-CPU machines changed

1.0.21:
      * fixed bug in checks/df: filesystem levels did not work
	with precompiled checks

1.0.20:
      * new administration guide in doc/
      * fixed bug: option -v now works independent of order
      * fixed bug: in statgrab_net: variable was missing (affected -C)
      * fixed bug: added missing variables, imported re (affected -C)
      * check ipmi: new option ipmi_summarize: create only one check for all sensors
      * new pnp-template for ipmi summarized ambient temperature
 
1.0.19:
      * Monitoring of Windows Services
      * Fixed bug with check-specific default parameters
      * Monitoring of VMS (agent not included yet)
      * Retrieving of data via an external programm (e.g. SSH/RSH)
      * setup.sh does not overwrite check_mk.cfg but installs
	the new default file as check_mk.cfg-1.0.19
      * Put hosts into default hostgroup if none is configured<|MERGE_RESOLUTION|>--- conflicted
+++ resolved
@@ -10,16 +10,13 @@
     * 1207 services: Check can now be configured with additional names for matching...
     * 1786 casa_cpu_mem, casa_cpu_temp, casa_cpu_util, casa_fan, casa_power: support more devices, also C100G
     * 1787 docsis_channels_upstream, docsis_channels_downstream: now also support CASA 100G
-<<<<<<< HEAD
     * 1459 netscaler_cpu: new check to monitor the CPUs of Citrix Netscaler Appliances
-=======
     * 1519 etherbox.temp: Now supports lower levels, output configurable to Celsius, Fahrenheit or Kelvin...
             NOTE: Please refer to the migration notes!
     * 1520 hwg_temp: Now uses new temperature ruleset, allows lower levels and alternate output units....
             NOTE: Please refer to the migration notes!
     * 1521 carel_sensors: Now uses new Temperature WATO-Rule...
             NOTE: Please refer to the migration notes!
->>>>>>> 137e277f
     * 1457 FIX: logins: new check renamed from "users" check...
             NOTE: Please refer to the migration notes!
     * 1762 FIX: lnx_thermal: Now ignoring trip points with level 0...
