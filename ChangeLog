--- conflicted
+++ resolved
@@ -5,10 +5,7 @@
     * 1068 livedump: Added optional check interval (detect staleness) / option to encrypt mails...
     * 1093 windows agent: performance counter can now be specified by name...
     * 0189 docsis_channels: Support for Frequency of Downstream Channels for Devices with DOCSIS MIB
-<<<<<<< HEAD
-=======
     * 0190 docsis_signal_quality: New Check to monitor Signal Qualtiy on Devices with DOCSIS MIB
->>>>>>> b4d28110
     * 1051 FIX: tcp_conn_stats: fix missing performance data...
     * 1142 FIX: winperf_ts_sessions: fix computation, check has never really worked
     * 1090 FIX: zfsget: fixed exception which happened on incomplete zfs entries
