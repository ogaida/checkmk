--- conflicted
+++ resolved
@@ -13,11 +13,7 @@
 1.2.2b3
     Multisite:
     * FIX: Removed uuid module dependency to be compatible to python < 2.5
-<<<<<<< HEAD
-    * FIX: Removed debug output in WATO list of strings
-=======
     * FIX: remove Javascript debug popup from multi-string input fields
->>>>>>> 760ce79c
 
 1.2.2b2:
     Checks & Agents:
