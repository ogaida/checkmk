--- conflicted
+++ resolved
@@ -5,11 +5,8 @@
     * 0063 veeam_client: new check to monitor status of veeam clients with special agent plugin...
     * 0064 veeam_jobs: new check to monitor the backup jobs of the veeam backup tool...
     * 0047 Add new collection of checks to monitor Fritz!Box devices...
-<<<<<<< HEAD
     * 0090 apc_ats_status: New Check for monitoring APC Automatic Transfer Switches...
-=======
     * 0027 esx_vsphere_sensors: it is now possible override the state of sensors
->>>>>>> 576461a1
     * 0024 FIX: cisco_wlc: removed configuration parameter ap_model...
 
     Multisite:
