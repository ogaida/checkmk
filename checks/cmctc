#!/usr/bin/python
# -*- encoding: utf-8; py-indent-offset: 4 -*-
# +------------------------------------------------------------------+
# |             ____ _               _        __  __ _  __           |
# |            / ___| |__   ___  ___| | __   |  \/  | |/ /           |
# |           | |   | '_ \ / _ \/ __| |/ /   | |\/| | ' /            |
# |           | |___| | | |  __/ (__|   <    | |  | | . \            |
# |            \____|_| |_|\___|\___|_|\_\___|_|  |_|_|\_\           |
# |                                                                  |
# | Copyright Mathias Kettner 2014             mk@mathias-kettner.de |
# +------------------------------------------------------------------+
#
# This file is part of Check_MK.
# The official homepage is at http://mathias-kettner.de/check_mk.
#
# check_mk is free software;  you can redistribute it and/or modify it
# under the  terms of the  GNU General Public License  as published by
# the Free Software Foundation in version 2.  check_mk is  distributed
# in the hope that it will be useful, but WITHOUT ANY WARRANTY;  with-
# out even the implied warranty of  MERCHANTABILITY  or  FITNESS FOR A
# PARTICULAR PURPOSE. See the  GNU General Public License for more de-
# ails.  You should have  received  a copy of the  GNU  General Public
# License along with GNU Make; see the file  COPYING.  If  not,  write
# to the Free Software Foundation, Inc., 51 Franklin St,  Fifth Floor,
# Boston, MA 02110-1301 USA.

# Table columns:
# 0: index
# 1: sensor type (10 = temperature)
# 2: sensor state (4 = ok)
# 3: current value (temperature)
# 4: critical level
# 5: warn low level
# 6: warn level
# 7: description

def inventory_cmctc_temp(info):
    for line in info:
        if saveint(line[1]) == 10:
            yield line[0], None

def check_cmctc_temp(item, params, info):
    for line in info: # , value1, value2 in info:
        if line[0] != item:
            continue

        status, current, crit, low, warn = map(int, line[2:7])
<<<<<<< HEAD

        return check_temperature(current, params, "cmctc_temp_%s" % item,
                dev_levels=(warn, crit),
                dev_levels_lower=(low, float("-inf")),  # no lower critical level specified
                dev_status=cmctc_translate_status(status),
                dev_status_name="Unit: %s" % cmctc_translate_status_text(status))
=======
        descr = line[7]
        info_text = u"%s at %d°C" % (descr, current)
        if params:
            warn, crit = params
            if current >= crit:
                status = 2
            elif current >= warn:
                status = 7
        levels_text = " (warn/crit at %sC/%sC)" % (warn, crit)
        status_is = ", status is %s" % status_text.get(status, "UNKNOWN")
        perfdata = [ ("temp", current, warn, crit, 0 ) ]
        if status == 7:
            return (1, info_text + levels_text, perfdata)
        elif status == 8:
            return (1, info_text + ": too low (below %sC)" % low, perfdata)
        elif status == 4:
            return (0, info_text, perfdata)
        else:
            return (2, info_text + levels_text + status_is, perfdata)
>>>>>>> 4c92f6df

    return (3, "Sensor %s not found in SNMP data" % item)

check_info['cmctc.temp'] = {
    "check_function"      : check_cmctc_temp,
    "inventory_function"  : inventory_cmctc_temp,
    "has_perfdata"        : True,
    "service_description" : "Temperature %s",
    "group"               : "temperature",
    "includes"            : [ "temperature.include", "cmctc.include" ],
    "snmp_scan_function"  : lambda oid: "CMC-TC" in oid(".1.3.6.1.2.1.1.1.0") or \
                                        "Rittal CMC" in oid(".1.3.6.1.2.1.1.1.0"),
    "snmp_info"           : (
       # Base to all IO units
       ".1.3.6.1.4.1.2606.4.2",
       # Each of the up to 4 units has its own subtree
       ["3", "4", "5", "6"],
       [
         # sensors index (1-4)
         "5.2.1.1",
         # sensor type (10 = temperature)
         "5.2.1.2",
         # unit status: notAvail(1), lost(2), changed(3), ok(4), off(5), on(6), warning(7), tooLow(8), tooHigh(9)
         "5.2.1.4",
         # current value
         "5.2.1.5",
         # high value (used for critical state)
         "5.2.1.6",
         # low value (used for warning, if temp falls below this value)
         "5.2.1.7",
         # warn value (used for warning state)
         "5.2.1.8",
         # description (configured by user via admin interface)
         "7.2.1.2",
       ]
   ),
}
<|MERGE_RESOLUTION|>--- conflicted
+++ resolved
@@ -45,36 +45,13 @@
             continue
 
         status, current, crit, low, warn = map(int, line[2:7])
-<<<<<<< HEAD
 
         return check_temperature(current, params, "cmctc_temp_%s" % item,
                 dev_levels=(warn, crit),
                 dev_levels_lower=(low, float("-inf")),  # no lower critical level specified
                 dev_status=cmctc_translate_status(status),
                 dev_status_name="Unit: %s" % cmctc_translate_status_text(status))
-=======
-        descr = line[7]
-        info_text = u"%s at %d°C" % (descr, current)
-        if params:
-            warn, crit = params
-            if current >= crit:
-                status = 2
-            elif current >= warn:
-                status = 7
-        levels_text = " (warn/crit at %sC/%sC)" % (warn, crit)
-        status_is = ", status is %s" % status_text.get(status, "UNKNOWN")
-        perfdata = [ ("temp", current, warn, crit, 0 ) ]
-        if status == 7:
-            return (1, info_text + levels_text, perfdata)
-        elif status == 8:
-            return (1, info_text + ": too low (below %sC)" % low, perfdata)
-        elif status == 4:
-            return (0, info_text, perfdata)
-        else:
-            return (2, info_text + levels_text + status_is, perfdata)
->>>>>>> 4c92f6df
 
-    return (3, "Sensor %s not found in SNMP data" % item)
 
 check_info['cmctc.temp'] = {
     "check_function"      : check_cmctc_temp,
