--- conflicted
+++ resolved
@@ -192,12 +192,9 @@
     * 2034 FIX: netapp_api_volumes: added Perf-O-Meter
     * 2035 FIX: check_mk-netapp_api_if, check_mk-if_brocade: added missing Perf-O-Meters
     * 2017 FIX: Solaris-Agent: Prevent hanging agent in uptime section...
-<<<<<<< HEAD
-    * 2018 FIX: ibm_imm_health: Fixed exception when host does provides empty SNMP data
-=======
     * 1890 FIX: cisco_temperature: Replaces cisco_temp_perf and cisco_temp_sensor...
             NOTE: Please refer to the migration notes!
->>>>>>> 9bf52fd4
+    * 2018 FIX: ibm_imm_health: Fixed exception when host does provides empty SNMP data
 
     Multisite:
     * 1758 Improved exception hander: Shows details without additional debug request, added mailto link for error report...
