1.2.4p1:
    Core & Setup:
    * 0282 FIX: TIMEPERIOD TRANSITION messages no longer cut at 64 bytes...
    * 0730 FIX: cmc: fixed bug displaying logentries after a logfile rotation...

    Checks & Agents:
    * 0279 FIX: check_mk_agent.solaris: removed proc section from statgrab...
    * 0281 FIX: statgrab_net.ctr: only inventorize interfaces with actual traffic...
    * 0667 FIX: oracle_asm_diskgroup: Now really uses the generic filesystem levels...
    * 0555 FIX: snmp_uptime: no longer fails if uptime is < 1 seconds
    * 0136 FIX: cisco_fru_power: Prevent inventory of not exsisting devices
    * 0673 FIX: zfsget: Fixed broken check - was not compatible to current agent output of "df"
    * 0719 FIX: postfix_mailq: fix Linux agent in case of ssmtp being installed
    * 0137 FIX: Fixed printer_pages...
    * 0563 FIX: windows agent: now able to process perl scripts...
    * 0142 FIX: winperf_if: treat unknown packets no longer as error packets
<<<<<<< HEAD
    * 0148 FIX: cisco_mem: Repaired error handling when updating from older versions...
=======
    * 0737 FIX: megaraid_ldisks: now able to handle "No Virtual Drive Configured" states...
    * 0763 FIX: hpux_if: Fixed exception during parsing of provided data on some systems...
>>>>>>> 1a88afac

    Multisite:
    * 0278 FIX: Fixed bookmark icon images for non-english user languages...
    * 0670 FIX: LDAP: Fixed sync when non lower case attributes are configured...
    * 0671 FIX: LDAP: Disable logging of password changes received from LDAP
    * 0558 FIX: availability: fixed exception on specific filter settings...
    * 0712 FIX: Fix multiple groups with same tag when grouping hosts after a tag...
    * 0762 FIX: Fixed availability filters not opening in IE7
    * 0766 FIX: Changed transid implemtation to work as CSRF protection (Fixes CVE-2014-2330)...

    WATO:
    * 0559 FIX: WATO snapshots: improved validation of (uploaded) snapshots...
    * 0709 FIX: Fix NoneType has not attribute userdb_automatic_sync bug in D-WATO
    * 0728 FIX: mem.win: fixed bug in WATO configuration rule...
    * 0139 FIX: ldap sync: syncing if rules against ldap is not longer case sensitiv

    Notifications:
    * 0720 FIX: Fix timeperiod computation with CMC and flexible notifications...

    BI:
    * 0669 FIX: Fixed regex matching in BI when using character groups [...]...
    * 0741 FIX: BI editor: fixed display bug in "Create nodes based on a service search"...

    Reporting & Availability:
    * 0750 FIX: Availability: fix exception when summary is on and some elements have never been OK

    Event Console:
    * 0672 FIX: Service item of "Check event state in event console" checks can now be configured...

    Livestatus:
    * 0742 FIX: table statehist: now able to cancel a running query if limit is reached...


1.2.4:
    Core & Setup:
    * 0682 FIX: Allow overriding of active and custom checks by more specific rule...
    * 0267 FIX: Fixed auth.serials permission problem in check_mk standalone installation...

    Checks & Agents:
    * 0694 wut_webtherm: Support new versions of WUT-Thermometer...
    * 0688 FIX: winperf_msx_queues: Support output of Exchange 2013...
    * 0689 FIX: postgres_sessions: fix empty agent section in case of 0 sessions...
    * 0692 FIX: fileinfo: Avoid duplicate entries in Solaris agent...
    * 0693 FIX: hpux_lvm: avoid problem when alternative vgdisplay is installed...

    Multisite:
    * 0270 FIX: Multisite host tag filter: Now uses exact match...
    * 0273 FIX: Fixed exceptions when modifying / cloning views...
    * 0274 FIX: Fixed exception when view title or description was missing

    WATO:
    * 0686 FIX: Fix replication with WATO if EC is enabled on master and disabled on slave
    * 0129 FIX: Fixed permission bug in "Edit user profile" dialog....
    * 0269 FIX: brocade_fcport: fixed problem on displaying check_parameters in WATO...
    * 0271 FIX: Fixed sorting in duallist element (two lists with interchangable elements)...
    * 0131 FIX: Error rates for network interfaces can now be set smaller then 0.1 when using Wato....
    * 0690 FIX: Fix language jumping to German when saving user profiles
    * 0666 FIX: Minimum port for the mknotifyd is now 1024 (never use well known ports)...

    Notifications:
    * 0133 FIX: Fixed mkeventd notification plugin...

    Livestatus:
    * 0276 nagios4 livestatus support...


1.2.4b7:
    Core & Setup:
    * 0452 Speedup generation of configuration...
    * 0451 FIX: Ignore missing check types when creating configuration for Nagios
    * 0259 FIX: Fixed htpasswd permission problem in check_mk standalone installation...
    * 0453 FIX: Fix ugly Python exception in host diagnosis page in case of SNMP error...
    * 0696 FIX: Remove garbled output of cmk -v in state of CMC

    Checks & Agents:
    * 0571 cmciii_lcp_fans: now monitors the lower limit for the rpm
    * 0572 cmciii_lcp_waterflow: lower and upper limits to the flow are now monitored
    * 0573 cmciii_lcp_airin, cmciii_lcp_airout, cmciii_lcp_waterin, cmciii_lcp_waterout: checks now observe limits to the temperatures
    * 0258 FIX: ps: fixed calculation of virtual/resident memory from windows agents...
    * 0120 FIX: stulz_humidity, apc_humidity: Fixed bug while processing check params...
    * 0260 FIX: Fixed incorrect formatting of checks with long output...
    * 0261 FIX: df_netapp32 / df_netapp: Fixed bug with negative size in check output...
    * 0262 FIX: ps: Now able to skip disabled "Process Inventory" rules...
    * 0264 FIX: printer_supply_ricoh: now reports correct filling levels...
    * 0579 FIX: veeam_client: fix for case when no StopTime section in agent output

    Multisite:
    * 0122 FIX: Multisite view editor not longer throwing a exception when loading views from other users
    * 0676 FIX: Move view "Stale services" to Problems folder

    WATO:
    * 0434 FIX: Fixed wrong count of failed hosts in bulk inventory mode...
    * 0678 FIX: Move two last global settings of Event Console to proper places

    Reporting & Availability:
    * 0681 FIX: Display correct year for availability range for last month in january

    Event Console:
    * 0679 FIX: Allow non-Ascii characters in generated events
    * 0680 FIX: Do not allow spaces in host names in event simulator...

    Livestatus-Proxy:
    * 0263 FIX: livestatus log table: fixed missing logentries of archived logfiles...


1.2.4b6:
    Checks & Agents:
    * 0321 brocade_mlx: enhancing checks (BR-MLX modules, more OK states)...
    * 0432 FIX: stulz_humidity: Fixed syntax error...

    WATO:
    * 0433 FIX: Creating WATO lock during automations (like e.g. master to slave syncs)...


1.2.4b5:
    Checks & Agents:
    * 0077 cmciii.psm_current, cmciii_psm_plugs, cmciii_io, cmciii.access, cmciii.temp, cmciii.can_current, cmciii.sensor, cmciii.state: new sub checks included in one new check cmcmiii superseding and improving several previous checks of the Rittal CMCIII device...
            NOTE: Please refer to the migration notes!
    * 0116 FIX: cisco_vpn_tunnel: Fixed typo who leads to an exception
    * 0118 FIX: stulz_humidity: Fixed coloring in pnp template...
    * 0119 FIX: stulz_humidity: Fixed lower thresholds...
    * 0255 FIX: windows_agent: now able to handle the removal of local/plugin scripts during runtime...
    * 0447 FIX: fortigate_memory: Fix inventory, do not add check if no info available...
    * 0567 FIX: apc_symmetra: transformation from old tuple to new dict format fixed and improved

    Multisite:
    * 0117 FIX: Availability button is now visible for users without the right to edit views
    * 0431 FIX: LDAP: Fixed group synchronisation when nested group sync is enabled
    * 0569 FIX: recurring updates of serial numbers of disabled ldap users fixed...

    WATO:
    * 0256 FIX: wato snapshots: snapshot restore no longer fails with older python versions...


1.2.4b4:
    Core & Setup:
    * 0401 FIX: Fix rule precedence in WATO-configured manual checks...
    * 0402 FIX: Fix exception in case of missing agent sections of cluster-aware checks...
    * 0426 FIX: Fixed processing of cached agent plugins / local scripts...

    Checks & Agents:
    * 0254 agent_vsphere: Make handling of spaces in hostnames of ESX configurable...
    * 0251 FIX: agent_vsphere / check_mk agent: fixed outdated systemtime of check_mk agent...
    * 0439 FIX: postfix_mailq: Linux agent better detects Postfix installation...
    * 0440 FIX: heartbeat_crm: Inventory more gracefully handles case where agent output is invalid...
    * 0113 FIX: blade_blades: Now only make inventory for blades that are powered on...
    * 0441 FIX: megaraid_bbu: Fix several false alarms and cases where inventory failed
    * 0442 FIX: dell_om_disks: Treat global host spare disks as OK, instead of WARN...
    * 0443 FIX: brocade_fcport: cope with firmware that does not provide speed information...
    * 0322 FIX: timemachine: Check now also works if there are spaces in the name of the backup volume or the hostname
    * 0403 FIX: mem.used: Prefer statgrab on FreeBSD for supporting more than 4GB...
    * 0404 FIX: cups_queues: fix exception in case of alternative time format...
    * 0444 FIX: timemachine: do not inventorize check when timemachine is not used

    Multisite:
    * 0425 FIX: Fix login loop bug in distributed environments with different auth secrets

    WATO:
    * 0428 Changed user profiles (e.g. pw changes) are now replicated in distributed setups...
    * 0252 FIX: ESX vSphere configuration: Fixed non-working configuration parameters...

    Event Console:
    * 0427 FIX: Fixed exception when handling connections from event unix socket...


1.2.4b3:
    Core & Setup:
    * 0438 FIX: Remove test-code, Micro Core only worked once per host...

    Multisite:
    * 0421 FIX: UserDB: Fixed lost passwords when changing users in large user databases...
    * 0423 FIX: Users are not logged out anymore during changing their own passwords...
    * 0424 FIX: Improved error handling in case of incorrect auth config in distributed WATO environments

    WATO:
    * 0249 FIX: Backup & Restore: fixed bug when uploading legacy snapshots...
    * 0250 FIX: Fixed error on creating very large WATO snapshots...
    * 0422 FIX: Fixed numbers shown in log entries of bulk inventory...


1.2.4b2:
    Core & Setup:
    * 0314 FIX: Fix CMC not executing any Check_MK checks after config reload...

    Checks & Agents:
    * 0435 FIX: esx_vsphere_sensors: Fix garbled output in case of placeholder VMs...

    Multisite:
    * 0246 FIX: brocade_fcport: fixed error in pnp-template...
    * 0393 FIX: LDAP: Enabled paged LDAP search by default now with a page size of 1000...
    * 0394 FIX: LDAP: Auth expiration plugin now checks users for being disabled (in AD)...
    * 0436 FIX: Fix broken Site status switching via sidebar snapin...
    * 0420 FIX: LDAP: Roles/Groups are now synced even if case of DNs do not match...

    WATO:
    * 0392 FIX: LDAP: Improved error messages of LDAP configuration test...
    * 0415 FIX: LDAP: The LDAP Settings dialog is now disabled when the LDAP Connector is disabled
    * 0416 FIX: When doing user sync on user page rendering, contact group memberships are shown correctly now...
    * 0417 FIX: LDAP: Fixed "Sync-Plugin: Roles" test with OpenLDAP
    * 0248 FIX: Backup & Restore: Snapshot comments now support unicode character...
    * 0418 FIX: LDAP: Fixed broken role sync plugin with OpenLDAP...
    * 0419 FIX: LDAP: The default user profile roles are only assigned to users without roles...


1.2.4b1:
    Core & Setup:
    * 0386 Added all active checks to check_mk -L output...
    * 0087 FIX: Fixed possible locking issue when using datasource program with long output...
    * 0313 FIX: Avoid duplicate reading of configuration file on --create-rrd...
    * 0379 FIX: check_mk -c: Now also rewrites the location of conf.d directory
    * 0354 FIX: Catch exception when check plugins do not return a state...
    * 0398 FIX: Tolerate debug output in check plugins when using CMC...
    * 0314 FIX: Fix CMC not executing any Check_MK checks after config reload...

    Checks & Agents:
    * 0306 esx_vsphere_counters: added missing ramdisk levels sfcbtickets
    * 0073 moxa_iologik_register: new check to monitor moxa e2000 series registers
    * 0105 apc_humidity: New Check for humidity levels on APC Devices
    * 0106 3ware_units: The verifying state is now handled as ok...
    * 0086 timemachine: new check checking the age of latest backup by timemachine on MAC OS
    * 0074 raritan_pdu_plugs: new check for Raritan PX-2000 family PDUs...
    * 0107 stulz_alerts, stulz_powerstate, stulz_temp, stulz_humidity: New Checks for Stulz clima devices
    * 0075 raritan_pdu_inlet: new check to monitor inlet sensors of the Raritan PX-2000 PDUs
    * 0315 hitachi_hnas_quorumdevice, hitachi_hnas_pnode, hitachi_hnas_vnode: New checks for Hitachi HNAS devices
    * 0373 wut_webtherm: Supporting several other devices now
    * 0377 check_http: Certificate Age mode now supports SNI...
    * 0395 cmctc.temp: also detect older CMC devices
    * 0396 cmciii_access cmciii_io cmciii_psm_current cmciii_psm_plugs: Support other firmeware versions as well...
    * 0103 FIX: services: Fixed bug with service inventory defined in main.mk...
    * 0299 FIX: borcade_mlx_fan: Prettified output, handling "other" state now
    * 0300 FIX: cisco_fru_power: Trying not to inventorize not plugged in FRUs...
    * 0305 FIX: apache_status: Fixed exception when agent reports HTML code as apache-status data...
    * 0104 FIX: mssql: Server instances with underline in name are now supported....
    * 0240 FIX: Virtualmachine names with space no longer have missing piggyback data...
    * 0310 FIX: apache_status: Improved handling of unexpeted data sent by agents...
    * 0088 FIX: esx_vsphere_datastores: fixed error with reported capacity of 0 bytes...
    * 0243 FIX: cisco_qos: no longer crashes when the qos policy name is not set...
    * 0326 FIX: hr_fs printer_supply: Improved translation of wrong encoded chars...
    * 0059 FIX: agent_vpshere: new option for supporting ESX 4.1...
    * 0334 FIX: cisco_fantray: Fixed error on Cisco devices which do not support this check...
    * 0355 FIX: heartbeat_crm: Now handling "Failed actions:" output in agent...
    * 0357 FIX: megaraid_bbu: Fixed expected state checking...
    * 0358 FIX: df: now ignores filesystems with a reported size of '-'...
    * 0360 FIX: multipath: Inventory handles non loaded kernel module now...
    * 0339 FIX: blade_bays blade_blades blade_blowers blade_health blade_mediatray blade_powerfan blade_powermod: fix scan function...
    * 0340 FIX: blade_health: fix check, it was totally broken...
    * 0363 FIX: mysql_capacity: Did use wrong calculated warn / crit thresholds...
    * 0364 FIX: brocade_mlx*: Several cleanups, fixed bug in brocade_mlx_fan where only the first worst state was shown in output
    * 0365 FIX: RPMs: Cleaning up xinetd checkmk.rpmnew file after updating package...
    * 0366 FIX: heartbeat_crm: Agent code is now compatible to pacemaker 1.1.9...
    * 0367 FIX: Now using /dev/null instead of closing stdin in linux agent...
    * 0342 FIX: postgres_stat_database: make agent compatible with PostgreSQL 8.4.x...
    * 0343 FIX: postgres_sessions: make agent plugin compatible with PostgreSQL 9.2...
    * 0369 FIX: cups_queues: Fixed bug checking the last queue reported by agent...
    * 0370 FIX: brocade_mlx_module*: Improved output of checks
    * 0372 FIX: megaraid_ldisks: Ignoring adapters without configured logical disks...
    * 0345 FIX: Linux agent: fix detaching of background plugins...
    * 0378 FIX: agent_vsphere.pysphere: Trying to deal with permissions only on some guests/hosts
    * 0245 FIX: Inline SNMP now longer throws an exception when using SNMPv3 credentials...
    * 0380 FIX: jolokia_metrics.mem: PNP-Template now handles non existant max values...
    * 0381 FIX: win_printers: Fixed creation of duplicate services...
    * 0347 FIX: smart.stats: Remove duplicate disks...
    * 0348 FIX: genua_pfstate: fix syntax error in check man page
    * 0349 FIX: winperf.cpuusage: update man page: this check is deprecated
    * 0383 FIX: solaris_mem: Is now compatible to more systems...
    * 0109 FIX: cisco_fantray: Prevent inventory for not available fans
    * 0110 FIX: cisco_fru_power:  Prevent inventory for not available FRUs
    * 0350 FIX: nfsmounts: correctly handle mount points with spaces...
    * 0387 FIX: df*: Negative filesystem space levels get a more clear text in check output...
    * 0351 FIX: local: Catch invalid state codes and map to 3 (UNKNOWN)...
    * 0397 FIX: mrpe: tolerate performance variable names with spaces...
    * 0399 FIX: check_ftp: cleanup configuration via WATO, remove Hostname field...

    Multisite:
    * 0371 Added log class filter to hostsvcevents view
    * 0352 Avoid Livestatus connections on pages that do not need them...
    * 0390 Added an icon selector to the view editor...
    * 0391 Added sorter / filter for host/service service levels...
    * 0302 FIX: Fixed highlight of choosen elements in foldertee/views snapin in Chrome/IE
    * 0239 FIX: Fixed incorrect html formatting when displaying host or service comments...
    * 0307 FIX: Increased performance of multisite GUI with a large userbase...
    * 0312 FIX: Hiding views related to not existing datasources, like the EC now...
    * 0325 FIX: Removed CSV export icon from availability views...
    * 0327 FIX: Most forms did now work with "Profile Requests" enabled...
    * 0333 FIX: Fixed too long page title during performing several actions...
    * 0356 FIX: Fixed exception caused by utf8 chars in tooltip text...
    * 0368 FIX: Generating selection id is hopefully now compatible to more systems...
    * 0374 FIX: Fixed syntax error in exception handler of LDAP search code...
    * 0375 FIX: LDAP: Now handling user-ids with umlauts...
    * 0246 FIX: brocade_fcport: fixed error in pnp-template...
    * 0393 FIX: LDAP: Enabled paged LDAP search by default now with a page size of 1000...
    * 0394 FIX: LDAP: Auth expiration plugin now checks users for being disabled (in AD)...
    * 0436 FIX: Fix broken Site status switching via sidebar snapin...
    * 0420 FIX: LDAP: Roles/Groups are now synced even if case of DNs do not match...
    * 0421 FIX: UserDB: Fixed lost passwords when changing users in large user databases...
    * 0423 FIX: Users are not logged out anymore during changing their own passwords...
    * 0424 FIX: Improved error handling in case of incorrect auth config in distributed WATO environments
    * 0425 FIX: Fix login loop bug in distributed environments with different auth secrets
    * 0117 FIX: Availability button is now visible for users without the right to edit views
    * 0431 FIX: LDAP: Fixed group syncrhonisation when nested group sync is enabled
    * 0122 FIX: Multisite view editor not longer throwing a exception when loading views from other users
    * 0569 FIX: recurring updates of serial numbers of disabled ldap users fixed...
    * 0676 FIX: Move view "Stale services" to Problems folder
    * 0270 FIX: Multisite host tag filter: Now uses exact match...
    * 0273 FIX: Fixed exceptions when modifying / cloning views...
    * 0274 FIX: Fixed exception when view title or description was missing
    * 0278 FIX: Fixed bookmark icon images for non-english user languages...

    WATO:
    * 0308 Multisite can now set rotation view permissions for NagVis...
    * 0244 New features for WATO page Backup & Restore...
    * 0382 Active HTTP check now supports multiline regexp matching...
    * 0353 New button in service list for refreshing all services...
    * 0057 FIX: Fix exception in WATO host editor on custom tag without topic...
    * 0241 FIX: Improved sorting of WATO folders in dropdown menu...
    * 0019 FIX: Fixed wording in WATO rule for MSSQL check
    * 0242 FIX: Parameters for clustered services can now be configured on the cluster host...
    * 0309 FIX: Trying to prevent read/write conflicts with a large user base...
    * 0311 FIX: Fixed "Inventory failed" message when trying an inventory on clusters via WATO...
    * 0328 FIX: Modified languages (via local hierarchy) were listed twice...
    * 0330 FIX: Improved performance of WATO slave push with a large user base...
    * 0331 FIX: LDAP diagnostic LOG can now have the $OMD_SITE$ macro configured via WATO...
    * 0332 FIX: Own host tag groups without topics resulted in two groups "Host tags" in the rule editor
    * 0361 FIX: The page linked by "new rule" can now be bookmarked again
    * 0341 FIX: Avoid rare exception in WATO when deleting a host...
    * 0376 FIX: LDAP: Default configuration of attributes is reflected within WATO now
    * 0346 FIX: Fix folder visibility in WATO for unpriviledged users...
    * 0385 FIX: Better error handling for invalid service regex in rule conditions...
    * 0389 FIX: Showing LDAP settings on site specific global settings page now...
    * 0400 FIX: WATO BI editor now supports percentages for count_ok...

    Notifications:
    * 0362 sms: now searching PATH for sendsms and smssend commands...
    * 0108 FIX: Prevent service notification on host alerts...
    * 0058 FIX: Fix email notifications containing non-ASCII characters in some situtations...

    Reporting & Availability:
    * 0018 New option for displaying a legend for the colors used in the timeline...
    * 0338 FIX: Introduce time limit on availability queries...

    Event Console:
    * 0301 Handling messages of special syslog format correctly...
    * 0388 Moved Event Console related settings to own settings page...
    * 0303 FIX: Old log entries were shown in event history first...
    * 0304 FIX: Escaping several unwanted chars from incoming log messages...
    * 0089 FIX: CSV export of event console was broken...
    * 0359 FIX: Fixed exception in event simulator when one match group did not match
    * 0384 FIX: Trying to prevent problem when restarting mkeventd...

    Livestatus:
    * 0337 New header for limiting the execution time of a query...
    * 0335 FIX: Parse state of downtime notification log entries correctly...
    * 0336 FIX: Limit the number of lines read from a single logfile...
    * 0344 FIX: Fix semantics of columns num_services_hard_*...


1.2.3i7:
    Core & Setup:
    * 0011 Introduce optional lower limit for predicted levels...
    * 0217 FIX: More verbose error output for SNMP errors on the command line...
    * 0288 FIX: Error messages of datasource programs (e.g. VSphere Agent) are now visible within WATO...
    * 0010 FIX: Fix computation of hour-of-the-day and day-of-month prediction...
    * 0292 FIX: Inline SNMP: Check_MK check helpers are closing UDP sockets now...

    Checks & Agents:
    * 0060 cisco_fantray: new check for monitoring fan trays of Cisco Nexus switches
    * 0061 cisco_cpu: check now recognizes new object cpmCPUTotal5minRev...
    * 0063 veeam_client: new check to monitor status of veeam clients with special agent plugin...
    * 0064 veeam_jobs: new check to monitor the backup jobs of the veeam backup tool...
    * 0047 fritz.conn fritz.config fritz.uptime fritz.wan_if fritz.link: New checks for monitoring Fritz!Box devices...
    * 0027 esx_vsphere_sensors: it is now possible override the state of sensors...
    * 0090 apc_ats_status: New Check for monitoring APC Automatic Transfer Switches
    * 0080 Added new checks for Brocade NetIron MLX switching / routing devices...
    * 0091 apc_ats_output: new check for output measurements on APC ATS devices
    * 0068 check_sql: support for mssql databases included
    * 0208 fileinfo.groups: Added minimum/maximum file size parameters...
    * 0093 check_http: Default service description prefix can be avoided...
    * 0004 df: dynamic filesystem levels now reorder levels automatically...
    * 0069 veeam_client: limits for time since last backup introduced
    * 0214 Logwatch: context lines can now be disabled using nocontext=1...
    * 0038 casa_cpu_mem casa_cpu_temp casa_cpu_util casa_fan casa_power: New checks for casa Cable Modem Termination Systems...
    * 0097 arc_raid_status: New check for Areca RAID controllers
    * 0070 cmciii_lcp_airin cmciii_lcp_airout cmciii_lcp_fans cmciii_lcp_waterflow cmciii_lcp_waterin cmciii_lcp_waterout: new checks for the Rittal CMC-III LCP device
    * 0098 apc_inrow_airflow, apc_inrow_fanspeed, apc_inrow_temp: New checks for APC inrow devices
    * 0099 apc_mod_pdu_modules: New check for APC Modular Power Distribution Unit
    * 0072 cmciii_pu_access cmciii_pu_canbus cmciii_pu_io cmciii_pu_temp: New checks for the Rittal CMC-III PU Unit
    * 0100 juniper_cpu: New check for CPU utilization on Juniper switches
    * 0236 windows_agent: each script can now be configured to run sync / async...
    * 0101 liebert_chiller_status: New check for Liebert Chiller devices
    * 0083 brocade_mlx: Temperature sensors of one module now in one common check...
    * 0008 df: Solaris agent now also supports samfs
    * 0084 brocade_mlx: single checks now instead of sub checks...
    * 0291 winperf_ts_sessions: New check to monitor Microsoft Terminal Server sessions...
    * 0102 modbus_value: New check and Agent to modbus devices...
    * 0013 Solaris Agent: implement cached async plugins and local checks...
    * 0238 vsphere monitoring: new option to skip placeholder vms in agent output...
    * 0016 Linux+Windows agent: allow spooling plugin outputs via files...
    * 0017 local: New state type P for state computation based on perfdata...
    * 0085 brocade_mlx: now handles more different module states...
    * 0024 FIX: cisco_wlc: removed check configuration parameter ap_model...
    * 0003 FIX: ps: Remove exceeding [ and ] in service description when using process inventory...
    * 0037 FIX: checkman browser (cmk -m) was not working properly in network subtree...
    * 0283 FIX: Interface Checks: ignore invalid error counts while interface is down...
    * 0081 FIX: Fixed corruption in SNMP walks created with cmk --snmpwalk...
    * 0286 FIX: esx_vsphrere_counters.ramdisk: Better handling for non existant ramdisks...
    * 0290 FIX: winperf_processor mem.win: Handling no/empty agent responses correctly now...
    * 0293 FIX: esx_vsphere_counters_ramdisk_sizes: Handles ram disk "ibmscratch" by default now
    * 0012 FIX: Solaris Agent: fixed broken fileinfo section...
    * 0297 FIX: mk-job is now also usable on CentOS 5+...
    * 0298 FIX: win_dhcp_pools: Fixed wrong percentage calculation
    * 0237 FIX: tsm_sessions: fixed invalid check output during backups...

    Multisite:
    * 0001 New filters for selecting several host/service-groups at once...
    * 0050 New concept of favorite hosts and services plus matching filters and views...
    * 0211 GUI Notify: Added notify method "popup" to really create popup windows...
    * 0215 Added option to make HTML escape in plugin outputs configurable...
    * 0071 livedump: new option to include contact_groups instead of contacts when dumping configuration
    * 0043 FIX: LDAP: Improved error reporting during synchronisation...
    * 0044 FIX: LDAP: Fixed error with empty groups during non nested group sync...
    * 0045 FIX: LDAP: Fixed error when synchronizing non nested groups to roles...
    * 0046 FIX: Fixed editing contactgroup assignments of hosts or folders with "-" in names...
    * 0049 FIX: Fixed useless I/O during page processing...
    * 0203 FIX: Changed sidebar reload interval to be more random...
    * 0204 FIX: Reduced I/O on logins with access time recording or failed login counts...
    * 0206 FIX: Fixed logwatch permission check when using liveproxy for normal users...
    * 0210 FIX: LDAP: Fixed problem syncing contactgroups of a user with umlauts in CN
    * 0035 FIX: Convert HTTP(S) links in plugin output into clickable icon...
    * 0006 FIX: Checkboxes for hosts/services were missing on modified views...
    * 0284 FIX: Context help toggled on/off randomly...
    * 0285 FIX: Fixed bookmarking of absolute URLs or PNP/NagVis URLs in sidebar snapin...
    * 0296 FIX: Fixed moving of snapins while in scrolled sidebar...

    WATO:
    * 0053 New rule for configuring the display_name of a service...
    * 0216 Supporting float values as SNMP timeout value now...
    * 0082 Improved online help for LDAP connections...
    * 0009 Automatically schedule inventory check after service config change...
    * 0294 Added "services" button to host diagnose page
    * 0048 FIX: Tests on host diagnose page are executed parallel now...
    * 0033 FIX: Fixed problem when saving settings in WATOs host diagnostic page...
    * 0205 FIX: NagVis related permissions of roles can be edited again...
    * 0207 FIX: Explicit communities were not saved in all cases...
    * 0094 FIX: Hide SNMPv3 credentials in WATO...
    * 0212 FIX: Fixed broken site edit page in case a TCP socket has been configured...
    * 0095 FIX: Fixed problem with portnumber in Wato Distributed Monitoring dialog
    * 0213 FIX: LDAP: Various small improvements for handling the LDAP user connector...
    * 0039 FIX: Fixed exception on displaying WATO helptexts in the global settings...
    * 0219 FIX: Fixed display problems in WATO folders with long contact group names
    * 0220 FIX: Added HTML escaping to several global settings attributes...
    * 0234 FIX: Improved handling of interface inventory states / types...
    * 0289 FIX: Renamed "Hosts & Folders" page to "Hosts"
    * 0295 FIX: Fixed problem with new created tag groups with "/" in title...

    Notifications:
    * 0005 Added notification script for sending SMS via mobilant.com...
    * 0032 FIX: Fixed problem when forwarding notification mails in windows...
    * 0218 FIX: Fixed rendering of HTML mails for Outlook (at least 2013)...

    BI:
    * 0287 FIX: Fixed assuming states of services with backslashes in descriptions...

    Reporting & Availability:
    * 0051 Option for showing timeline directly in availability table...
    * 0052 Visual colorization of availability according to levels...
    * 0054 New labelling options for availability table...
    * 0055 Allow grouping by host, host group or service group...
    * 0056 New concept of service periods in availability reporting...
    * 0002 You can now annotate events in the availability reporting...
    * 0014 FIX: Fix styling of tables: always use complete width...
    * 0015 FIX: Fixed summary computation in availability when grouping is used...

    Event Console:
    * 0026 FIX: snmptd_mkevent.py: fixed crash on startup
    * 0036 FIX: Fixed bug where multsite commands did not work properly...

    Livestatus:
    * 0067 livedump: new option to mark the mode at the beginning of the dump and documentation fixes...
    * 0023 FIX: Fixed incorrect starttime of table statehist entries...
    * 0034 FIX: Availability no longer showes incorrect entries when only one logfile exists...
    * 0233 FIX: Fixed missing entries in log file and availability view...


1.2.3i6:
    Core & Setup:
    * 0041 FIX: setup.py now handles non existing wwwuser gracefully...

    Checks & Agents:
    * 0040 Add agent plugin to test local hostname resolving...
    * 0020 FIX: Inventory problem with inventory_processes parameter...

    Multisite:
    * 0000 Improved performance of LDAP sync by refactoring the group sync code

    WATO:
    * 0042 FIX: Removed debug outputs from service inventory...


1.2.3i5:
    Core:
    * Automatically remove duplicate checks when monitoring with Agent+SNMP
       at the same time. TCP based ones have precedence.
    * inventory check of SNMP devices now does scan per default (configurable)
    * FIX: inventory check now honors settings for exit code
    * FIX: avoid exception nodes of cluster have different agent type
    * FIX: continue inventory, if one check does not support it
    * FIX: fix configuration of explicit SNMP community, allow unicode
    * FIX: avoid invalid cache of 2nd and up hosts in bulk inventory
    * FIX: fixed error handling in SNMP scan, inventory check fails now
           if SNMP agent is not responding
    * FIX: Ignore snmp_check_interval cache in interactive situations (e.g.  -nv)
    * FIX: check_mk config generation: on computing the checks parameters
           there is no longer a small chance that existing rules get modified

    Event Console:
    * check_mkevents now available as C binary: check_mkevents_c
    * FIX: use default values for unset variables in actions

    Multisite:
    * Speed-O-Meter: now measure only service checks. Host checks
      are omitted, since they do not really matter and make the
      results less useful when using CMC.
    * Added host aliases filter to some views (host/service search)
    * It is now possible to enforce checkboxes in views upon view loading
      (needs to be confgured per view via the view editor)
    * Wiki Sidebar Snapin: showing navigation and quicksearch. OMD only.
    * Sidebar can now be folded. Simply click somewhere at the left 10 pixels.
    * Foldable sections now have an animated triangle icon that shows the folding state
    * Added new snapin "Folders", which interacts with the views snapin when
      both are enabled. You can use it to open views in a specific folder context
    * LDAP: Added option to make group and role sync plugin handle nested
            groups (only in Active Directory at the moment). Enabling this
	    feature might increase the sync time a lot - use only when really needed.
    * FIX: Fixed encoding problem in webservice column output
    * FIX: Fix output format python for several numeric columns
    * FIX: Fixed searching hosts by aliases/adresses
    * FIX: Remove duplicate entries from Quicksearch
    * FIX: Avoid timed browser reload after execution of exections
    * FIX: Hosttag filter now works in service related views
    * FIX: Added code to prevent injection of bogus varnames
           (This might break code which uses some uncommon chars for varnames)
    * FIX: Fixed computation of perfometer values, which did not care about
           the snmp_check_interval. Simplyfied computation of perfometer values
    * FIX: LDAP: Custom user attributes can now be synced again

    BI:
    * FIX: Fix exception when showing BI tree in reporting time warp
    * FIX: Fixed blue triangle link: would show more aggregations,
       if one name was the prefix of another

    Notifications:
    * Blacklisting for services in the felixble notification system
    * FIX: mail with graph plugin: set explicit session.save_path for php
           Fixes instances where the php command couldn't fetch any graphs

    Checks & Agents:
    * diskstat: removed (ever incorrect) latency computation for Linux
    * statgrab_load: support predictive levels, add perf-o-meter
    * ucd_cpu_load: support predictive levels
    * hpux_cpu, blade_bx_load: support predictive levels, add perf-o-meter,
       make WATO-configable
    * check_sql: Database port can now be explicitly set
    * steelhead_perrs: New check for Rivergate Gateways
    * alcatel_power: Check for power supplies on Alcatel switches
    * qnap_disks: New check for Hardisks in Qnap devices
    * Dell Open Manage: SNNP Checks for Physical Disks, CPU and Memory
    * check_tcp: Now able to set custom service description
    * Apache ActiveMQ: New Special Agent and Check to query ActiveMQ Queues
    * check_ftp: can now be configured via Wato
    * windows_tasks: New check to  monitor the Windows Task Scheduler
    * sensatronics_temp: New check for Sensatronic E4 Temperatur Sensor
    * akcp_sensor_drycontact: New Check for AKCP drycontact Sensors
    * esx_vsphere_vm.heartbeat: Heartbeat status alert level now configurable
    * ps:  new configuration option: handle_count (windows only)
    * FIX: Windows agent: gracefully handle garbled logstate.txt
    * FIX: esx_vsphere_counters: added missing ramdisk type upgradescratch
    * FIX: esx_vsphere_hostsystem: fixed bug in handling of params
    * FIX: local: tolerate invalid output lines
    * FIX: hp_proliant: Correct handling of missing snmp data
    * FIX: logwatch.ec: No longer forwards "I" lines to event console
    * FIX: check_dns: default to querying the DNS server on the localhost itself
    * FIX: ps: do not output perfdata of CPU averaging (use ps.perf for that)
    * FIX: nfsexports: also support systems with rpcbind instead of portmap
    * FIX: ups_in_freq: corrected spelling of service description
    * FIX: ups_bat_temp: renamed service description to "Temperature Battery",
           in order to make it consistent with the other temperature checks
    * FIX: hp_blade_blades: Fixed crash on inventory when receiving
           unexpected snmp data
    * FIX: apache_status: If ReqPerSec and BytesPerSec are not reported by
           the agent, no PNP graphs for them are drawn.
           (This is the case if ExtendedStatus set to Off in Apache config)
    * FIX: oracle_jobs: fixed issues with incorrect column count in check output
    * FIX: if/if64/...: layout fix in PNP template for packets


    WATO:
    * You can now have site-specific global settings when using
      distributed WATO (available in the "Distributed Monitoring")
    * bulk inventory: display percentage in progress bar
    * New option for full SNMP scan in bulk inventory
    * bulk operations now also available when checkboxes are off
    * LDAP: Added test to validate the configured role sync groups
    * LDAP: The sync hooks during activate changes can now be enabled/disabled
      by configuration (Global Settings)
    * Disabled replication type "peer" in site editor.
    * Added "permanently ignore" button to inventory services dialog which 
      links directly to the disabled services view
    * Added diagnose page linked from host edit dialog. This can be used to test
      connection capabilities of hosts
    * The rule "Process inventory" now offers the same configuration options 
      as its manual check equivalent "State and count of processes"
    * New configuration option handle_count (windows only) in the rules
      "Process inventory" and "State and count of processes"
    * FIX: correct display of number of hosts in bulk inventory
    * FIX: nailed down ".siteid" exception when added new site
    * FIX: fixed setting for locking mode from 'ait' to 'wait'
    * FIX: avoid removal of tags from rules when not yet acknowledged
    * FIX: avoid need for apache restart when adding new service levels
    * FIX: fix encoding problem on GIT integration

    Livestatus:
    * Removed "livecheck". It never was really stable. Nagios4 has something
      similar built in. And also the Check_MK Micro Core.
    * table statehist: no longer computes an unmonitored state for hosts and
                       services on certain instances.
                       (showed up as no hosts/services in the multisite gui)
    * table statehist: fixed SIGSEGV chance on larger queries

1.2.3i4:
    Core:
    * Create inventory check also for hosts without services, if they
          have *no* ping tag.

    WATO:
    * Bulk inventory: speed up by use of cache files and doing stuff in
          groups of e.g. 10 hosts at once
    * Multisite connection: new button for cloning a connection

    Checks & Agents:
    * Linux agent RPM: remove dependency to package "time". That package
         is just needed for the binary mk-job, which is useful but not
         neccessary.

    Multisite:
    * FIX: fix broken single-site setups due to new caching

1.2.3i3:
    Core:
    * FIX: fixed typo in core startup message "logging initial states"
    * FIX: livestatus table statehist: fixed rubbish entries whenever
           logfile instances got unloaded

    Livestatus:
    * FIX: check_mk snmp checks with a custom check interval no longer
           have an incorrect staleness value

    Notifications:
    * mkeventd: new notification plugin for forwarding notifications
       to the Event Console. See inline docu in share/check_mk/notification/mkeventd
       for documentation.
    * FIX: cleanup environment from notifications (needed for CMC)

    Checks & Agents:
    * Windows agent: increased maximum plugin output buffer size to 2MB
    * check_icmp: New WATO rule for custom PING checks
    * agent_vsphere: now able to handle < > & ' " in login credentials
    * if/if64 and friends: add 95% percentiles to graphs
    * services: inventory now also matches against display names of services
    * esx_vsphere_hostsystem.multipath: now able to set warn/crit levels
    * cpu_netapp: added Perf-O-Meter and PNP template
    * cisco_cpu: added Perf-O-Meter and PNP template
    * apc_symmetra: add input voltage to informational output
    * agent_vsphere: new debug option --tracefile
    * FIX: windows_agent: fixed bug in cleanup of open thread handles
    * FIX: cups default printer is now monitored again in linux agent
    * FIX: host notification email in html format: fixed formating error
           (typo in tag)
    * FIX: netapp_volumes: better output when volume is missing
    * FIX: winperf_phydisk: handle case where not performance counters are available
    * FIX: check_mk_agent.linux: limit Livestatus check to 3 seconds
    * FIX: esx_vsphere_vm: fixed exception when memory info for vm is missing
    * FIX: esx_vsphere_hostsystem: Fixed typo in check output
    * FIX: psperf.bat/ps: Plugin output processing no longer crashes when
           the ps service is clustered

    Multisite:
    * Filtering in views by Hostalias is possible now too
       (however the filter is not displayed in any standard view - user needs
       to enable it by customizing the needed views himself)
    * FIX: add missing service icons to view "All Services with this descr..."
    * FIX: ldap attribute plugins: fixed crash when parameters are None
    * FIX: avoid duplicate output of log message in log tables
    * FIX: fixed problem with ldap userid encoding
    * FIX: removed state-based colors from all Perf-O-Meters
    * FIX: brocade_fcport pnp-template: fixed incorrect display of average values
    * FIX: all log views are now correctly sorted from new to old

    Livestatus-Proxy:
    * Implement caching of non-status requests (together with Multisite)
    * FIX: fix exception when printing error message
    * FIX: honor wait time (now called cooling period) after failed TCP connection
    * FIX: fix hanging if client cannot accept large chunks (seen on RH6.4)

    WATO:
    * Rule "State and count of processes": New configuration options:
           virtual and resident memory levels
    * Added title of tests to LDAP diagnose table
    * Bulk inventory: new checkbox to only include hosts that have a failed
        inventory check.
    * Bulk inventory: yet another checkbox for skipping hosts where the
        Check_MK service is currently critical
    * New rule: Multipath Count (used by esx_vsphere_hostsystem.multipath)
    * FIX: The rule "State and count of processes" is no longer available
           in "Parameters for inventorized check". This rule was solely
           intented for "Manual checks" configuration
    * FIX: Trying to prevent auth.php errors while file is being updated

1.2.3i2:
    Core:
    * New option -B for just generating the configuration
    * Introduced persistent host address lookup cache to prevent issues
      loading an unchanged configuration after a single address is not resolvable anymore
    * Assigning a service to a cluster host no longer requires a reinventory
    * Setting a check_type or service to ignore no longer requires a reinventory
      Note: If the ignore rule is removed the services will reappear
    * Config creation: The ignore services rule now also applies to custom, active
                       and legacy checks
    * Predictive monitoring: correctly handle spaces in variable names (thanks
       to Karl Golland)
    * New man page browser for console (cmk -m)
    * New option explicit_snmp_communities to override rule based SNMP settings
    * Preparations for significant SNMP monitoring performance improvement
      (It's named Inline SNMP, which is available as special feature via subscriptions)
    * Allow to specify custom host check via WATO (arbitrary command line)
    * Implement DNS caching. This can be disabled with use_dns_cache = False

    Livestatus:
    * new service column staleness: indicator for outdated service checks
    * new host    column staleness: indicator for outdated host checks

    Checks & Agents:
    * esx_hostystem multipath: criticize standby paths only if not equal to active paths
    * mk_logwatch: fixed bug when rewriting logwatch messages
    * check_mk: Re-inventory is no longer required when a service is ignored via rule
    * check_mk: Now possible to assign services to clusters without the need to
                reinventorize
    * lnx_if: Fixed crash on missing "Address" field
    * viprinet_router: Now able to set required target state via rule
    * windows_agent: Now available as 64 bit version
    * agent_vsphere: fix problem where sensors were missing when
      you queried multiple host systems via vCenter
    * cached checks: no longer output cached data if the age of the
                     cache file is twice the maximum cache age
    * windows agent: no longer tries to execute directories
    * fileinfo: no longer inventorize missing files(reported by windows agent)
    * New checks for Brocade fans, temperature and power supplies
    * cluster hosts: removed agent version output from Check_MK service (this
      was misleading for different agent versions on multiple nodes)
    * job check: better handling of unexpected agent output
    * lnx_thermal: Added check for linux thermal sensors (e.g. acpi)
    * hwg_temp: Make WATO-Rule "Room Temperature" match, add man page, graph
                and Perf-O-Meter
    * ps.perf: Support Windows with new plugin "psperf.bat". wmicchecks.bat
               is obsolete now.
    * Special Agent vSphere: support ESX 4.1 (thanks to Mirko Witt)
    * esx_vsphere_object: make check state configurable
    * mk_logwatch: support continuation lines with 'A'. Please refer to docu.
    * mk_oracle: Added plugin for solaris
    * win_netstat: New check for Windows for checking the existance of a UDP/TCP
        connection or listener
    * ps/ps.perf: allow to set levels on CPU util, optional averaging of CPU
    * diskstat: Agent is now also processing data of mmcblk devices
    * qmail: Added check for mailqueue 
    * cisco_locif: removed obsolete and already disabled check completely
    * fc_brocade_port: removed obsolete check
    * fc_brocade_port_detailed: removed obsolete check
    * tsm_stgpool: removed orphaned check
    * vmware_state: removed ancient, now orphaned check. Use vsphere_agent instead.
    * vms_{df,md,netif,sys}: remove orphaned checks that are not needed by the current agent
    * tsm: Added new TSM checks with a simple windows agent plugin
    * windows_agent: now starts local/plugin scripts in separate threads/processes
                     new script parameters cache_age, retry_count, timeout
                     new script caching options "off", "async", "sync"
    * windows_agent: increased maximum local/plugin script output length to 512kB
                     (output buffer now grows dynamically)
    * jolokia_metrics: fixed incorrect plugin output for high warn/crit levels
    * jolokia_metrics.uptime: Added pnp template
    * hyperv: Added a check for checking state changes.
    * df / esx_vsphere_datastore: now able to set absolute levels and levels depending
                                  on total disk space of used and free space
    * cisco_wlc: New check for monitoring cisco wireless lan access points 
    * cisco_wlc_clients: New check for the nummber of clients in a wlc wifi
    * df: Negative integer levels for MB left on a device
    * win_printers: Monitoring of printer queue on a windows printserver
    * cisco_qos: Updated to be able to mintor IOS XR 4.2.1 (on a ASR9K device)
    * New active check, check_form_submit, to submit HTML forms and check the resulting page
    * mk-job: /var/lib/check_mk_agent/job directory is now created with mode 1777 so 
              mk-job can be used by unprivileged users too
    * ADD: etherbox: new check for etherbox (messpc) sensors.
           currently supported: temperature, humidity, switch contact and smoke sensors
    * cisco_wlc_client: now supports low/high warn and crit levels
    * cisco_wlc: now supports configuration options for missing AP
    * agent_vsphere: completely rewritten, now considerably faster
                     vCenter is still queried by old version
    * windows_agent: windows eventlog informational/audit logs now reported with O prefix
    * mk_logwatch: ignored loglines now reported with an "." prefix (if required)
    * apache_status: Nopw also supports multithreaded mpm
    * windows_agent: now able to suppress context messages in windows eventlogs
    * agent_vsphere: completely rewritten, now considerably faster
                     vCenter is still queried by old version
    * windows_agent: windows eventlog informational/audit logs now reported with O prefix
    * mk_logwatch: ignored loglines now reported with an "." prefix (if required)
    * check_mk-if.pnp: fixed bug with pnp template on esx hosts without perfdata
    * jolokia checks (JVM): uptime, threads, sessions, requests, queue
      now configurable via WATO
    * vSphere checks: secret is not shown to the user via WATO anymore
    * WATO rule to check state of physical switch (currently used by etherbox check)
    * cisco_wlc: Allows to configure handling of missing AP
    * logwatch.ec: show logfiles from that we forwarded messages
    * FIX: blade_blades: Fixed output of "(UNKNOWN)" even if state is OK
    * FIX: apache_status: fix exception if parameter is None
    * FIX: hr_mem: handle virtual memory correct on some devices
    * FIX: apache_status agent plugin: now also works, if prog name contains slashes
    * FIX: check_dns: parameter -A does not get an additional string
    * FIX: cisco_qos: Catch policies without post/drop byte information
    * FIX: cisco_qos: Catch policies without individual bandwidth limits
    * FIX: windows_agent: fixed bug on merging plugin output buffers
    * FIX: esx_vsphere_datastores: Fix incomplete performance data and Perf-O-Meter
    * FIX: cleaned up fileinfo.groups pattern handling, manual configuration
      is now possible using WATO
    * FIX: check_mk-ipmi.php: PNP template now displays correct units as delivered
           by the check plugin
    * FIX: check_disk_smb: Remove $ from share when creating service description.
           Otherwise Nagios will not accept the service description.
    * FIX: mrpe: gracefully handle invalid exit code of plugin

    Notifications:
    * notify.py: Matching service level: Use the hosts service level if a
                 service has no service level set
    * notify.py: fixed bug with local notification spooling
    * HTML notifications: Now adding optional links to host- and service names
      when second argument notification script is configured to the base url of the
      monitoring installation (e.g. http://<host>/<site>/ in case of OMD setups)
    * HTML notifications: Added time of state change

    Multisite:
    * Finally good handling of F5 / browser reloads -> no page switching to
      start page anymore (at least in modern browsers)
    * User accounts can now be locked after a specified amount of auth
      failures (lock_on_logon_failures can be set to a number of tries)
    * Column Perf-O-Meter is now sortable: it sorts after the *first*
      performance value. This might not always be the one you like, but
      its far better than nothing.
    * logwatch: Logwatch icon no longer uses notes_url
    * Inventory screen: Host inventory also displays its clustered services
    * Rules: Renamed "Ignored services" to "Disabled services"
             Renamed "Ignored checks" to "Disabled checks"
    * Sorter Host IP address: fixed sorting, no longer uses str compare on ip
    * Views: New: Draw rule editor icon in multisite views (default off)
             Can be activated in global settings
    * New global multisite options: Adhoc downtime with duration and comment
                                    Display current date in dashboard
    * LDAP: Using asynchronous searches / added optional support for paginated
      searches (Can be enabled in connection settings)
    * LDAP: It is now possible to provide multiple failover servers, which are
      tried when the primary ldap server fails
    * LDAP: Supporting posixGroup with memberUid as member attribute
    * LDAP: Added filter_group option to user configuration to make the
    synchonized users filterable by group memberships in directories without
    memberof attributes
    * LDAP: Moved configuration to dedicated page which also provides some
      testing mechanisms for the configuration
    * Added option to enable browser scrollbar to the multisite sidebar (only
      via "sidebar_show_scrollbar = True" in multisite.mk
    * Added option to disable automatic userdb synchronizations in multisite
    * Implemented search forms for most data tables
    * New icons in view footers: export as CSV, export as JSON
    * Availability: new columns for shortest, longest, average and count
    * Editing localized strings (like the title) is now optional when cloning
      views or editing cloned views. If not edited, the views inherit the
      localized strings from their ancestors
    * Added simple problems Dashboard
    * New filter and column painter for current notification number (escalations)
    * Added new painters for displaying host tags (list of tags, single tag
    groups). All those painters are sortable. Also added new filters for tags.
    * Added painters, icon and filters for visualizing staleness information
    * Improved filtering of the foldertree snapin by user permissions (when a user is
      only permitted on one child folder, the upper folder is removed from the
      hierarchy)
    * "Unchecked Services" view now uses the staleness of services for filtering
    * Globe dashlets make use of the parameter "id" to make it possible to
      provide unique ids in the render HTML code to the dashlets
    * Multisite can now track wether or not a user is online, this need to be
      enabled e.g. via Global Settings in WATO (Save last access times of
      users)
    * Added popup message notification system to make it possible to notify
      multisite users about various things. It is linked on WATO Users page at
      the moment. An image will appear for a user in the sidebar footer with
      the number of pending messages when there are pending messages for a user.
      To make the sidebar check for new messages on a regular base, you need
      to configure the interval of sidebar popup notification updates e.g. via
      WATO Global Settings.
    * Event views: changed default horizon from 31 to 7 days
    * New option for painting timestamp: as Unix Epoch time
    * New filters: Host state type and Service state type
    * FIX: better error message in case of exception in SNMP handling
    * FIX: Inventory screen: Now shows custom checks
    * FIX: Fixed locking problem of multisite pages related to user loading/saving
    * FIX: Fixed wrong default settings of view filters in localized multisite
    * FIX: line wrapping of logwatch entries
    * FIX: Fixed button dragging bug when opening the view editor
           (at least in Firefox)

    WATO:
    * Allow to configure check-/retry_interval in second precision
    * Custom user attributes can now be managed using WATO
    * Allow GIT to be used for change tracking (enable via global option)
    * Hosts/Folders: SNMP communities can now be configured via the host
      and folders hierarchy. Those settings override the rule base config.
    * Require unique alias names in between the following elements:
      Host/Service/Contact Groups, Timeperiods and Roles
    * Removed "do not connect" option from site socket editor. Use the
      checkbox "Disable" to disable the site for multisite.
    * Converted table of Event Console Rules to new implementation, make it sortable
    * FIX: do validation of check items in rule editor
    * FIX: More consistent handling of folderpath select in rule editor
    * FIX: Now correctly handling depends_on_tags on page rendering for
           inherited values
    * FIX: Changed several forms from GET to POST to prevent "Request-URI too
           large" error messages during submitting forms
    * FIX: automation snmp scan now adhere rules for shoddy snmp devices
           which have no sys description
    * FIX: Cisco ruleset "Cisco WLC WiFi client connections" has been generalized to
           "WLC WiFi client connections"
    * FIX: Snapshot handling is a little more robust agains manually created
           files in snapshot directory now
    * FIX: Slightly more transparent handling of syntax errors when loading rules.mk

    Notifications:
    * Flexible Notification can now filter service levels
    * FIX: check_tcp corrected order of parameters in definition

    Event Console:
    * New global setting "force message archiving", converts the EC into
      a kind of syslog archive
    * New built-in snmptrap server to directly receive snmp traps
    * FIX: fix layout of filter for history action type
    * FIX: better detect non-IP-number hosts in hostname translation

1.2.3i1:
    Core:
    * Agents can send data for other hosts "piggyback". This is being
      used by the vSphere and SAP plugins
    * New variable host_check_commands, that allows the definition of
      an alternative host check command (without manually defining one)
    * New variable snmp_check_interval which can be used to customize
      the check intervals of SNMP based checks
    * setup: Added missing vars rrd_path and rrdcached_sock
    * new variable check_mk_exit_status: allows to make Check_MK service OK,
      even if host in not reachable.
    * set always_cleanup_autochecks to True per default now
    * check_mk: new option --snmptranslate

    Multisite:
    * New availability view for arbitrary host/service collections
    * New option auth_by_http_header to use the value of a HTTP header
      variable for authentication (Useful in reverse proxy environments)
    * New permission that is needed for seeing views that other users
      have defined (per default this is contained in all roles)
    * New path back to the view after command exection with all
      checkboxes cleared
    * Added plugins to config module to make registration of default values
      possible for addons like mkeventd - reset to default values works now
      correctly even for multisite related settings
    * perfometer: Bit values now using base of 1000
    * Added PNP tempate for check_disk_smb
    * Dashboards can now be configured to be reloaded on resizing
      (automatically adds width/height url parameters)
    * LDAP authentification: New config option "Do not use persistent
                             connections to ldap server"
    * Hosttags and auxiliary tags can now be grouped in topics
    * Fixed output of time in view if server time differs from user time

    Event Console:
    * New rule feature: automatically delete event after actions
    * New filter for maximum service level (minimum already existed)
    * New global setting: hostname translation (allows e.g. to drop domain name)
    * New rule match: only apply rule within specified time period

    Checks & Agents:
    * solaris_mem: New check for memory and swap for Solaris agent
    * agent_vsphere: New VMWare ESX monitoring that uses pySphere and the VMWare
      API in order to get data very efficiently. Read (upcoming) documentation
      for details.
    * new special agent agent_random for creating random monitoring data
    * New checks: windows_intel_bonding / windows_broadcom_bonding
    * Implemented SAP monitoring based on the agent plugin mk_sap. This
      must be run on a linux host. It connects via RFC calls to SAP R/3
      systems to retrieve monitoring information for this or other machines.
    * sap.dialog: Monitors SAP dialog statistics like the response time
    * sap.value: Simply processes information provided by SAP to Nagios
    * openvpn_clients: new check for OpenVPN connections
    * if64_tplink: special new check for TP Link switches with broken SNMP output
    * job: Monitoring states and performance indicators of any jobs on linux systems
    * oracle_asm_diskgroups: Added missing agent plugin + asmcmd wrapper script
    * oracle_jobs: New check to monitor oracle database job execution
    * oracle_rman_backups: New check to monitor state of ORACLE RMAN backups
    * jar_signature: New check to monitor wether or not a jar is signed and
      certificate is not expired
    * cisco_qos: adhere qos-bandwidth policies
    * check_disk_smb: WATO formalization for active check check_disk_smb
    * if.include: new configurable parameters for assumed input and output speed
    * cisco_qos: new param unit:    switches between bit/byte display
                 new param average: average the values over the given minute
                 new params post/drop can be configured via int and float
                 fixed incorrect worst state if different parameters exceed limit
    * logwatch.ec: Added optional spooling to the check to prevent dataloss
      when processing of current lines needs more time than max execution time
    * mounts: ignore multiple occurrances of the same device
    * Linux agent: allow cached local/plugins checks (see docu)
    * mem.include: Linux memory check now includes size of page tables. This
      can be important e.g. on ORACLE systems with a lot of memory
    * windows_agent: Now buffers output before writing it to the socket
                     Results in less tcp packages per call
    * smart.stats: rewrote check. Please reinventorize. Error counters are now
      snapshotted during inventory.
    * smart.temp: add WATO configuration
    * windows_agent: check_mk.ini: new option "port" - specifies agent port
    * winperf_processor: introduce averaging, support predictive levels
    * cpu_util.include: fixed bug when params are set to None
    * predictive levels: fixed bug when existing predictive levels get new options
    * windows_plugin mssql.vbs: No longer queries stopped mssql instances
    * cisco_hsrp: fixed problem when HSRP groups had same ip address
    * winperf_if: hell has frozen over: a new check for network adapters on Windows
    * windows agent: new config section plugins, now able to set timeouts for specific plugins
                     new global config option: timeout_plugins_total
    * lnx_if in Linux agent: force deterministical order of network devices
    * Linux agent: remove obsolete old <<<netif>>> and <<<netctr>>> sections
    * logwatch, logwatch.ec: detect error in agent configuration
    * Linux agent: cups_queues: do not monitor non-local queues (thanks to Olaf Morgenstern)
    * AIX agent: call lparstat with argument 1 1, this give more accurate data
    * Check_MK check: enable extended performance data per default now
    * viprinet checks: New checks for firmware version/update, memory usage, power supply status, 
                       router mode, serialnumber and temperature sensors
    * uptime, snmp_uptime, esx_vsphere_counters.uptime: allow to set lower and upper levels
    * winperf_processor: Now displays (and scales) to number of cpus in pnpgraph
    * mk_postgres plugin: replace select * with list of explicit columns (fix for PG 9.1)
    * lnx_if: show MAC address for interfaces (needs also agent update)
    * winperf_tcp_conn: New check. Displays number of established tcpv4 connections in windows
                        Uses WATO Rule "TCP connection stats (Windows)"
    * windows_agent: fixed timeouts for powershell scripts in local/plugins
    * logwatch: Agent can now use logwatch.d/ to split config to multipe files
    * logwatch: Agent can now rewrite Messages
    * apache_status: New rule: set levels for number of remaining open slots
    * mrpe: handle long plugin output correctly, including performance data
    * cisco_qos: parameters now configurable via WATO

    Notifications:
    * notify.py: unique spoolfiles name no longer created with uuid
    * Warn user if only_services does never match

    Livestatus:
    * Table statehist: Improved detection of vanished hosts and services.
                       Now able to detect and remove nonsense check plugin output
    * FIX: able to handle equal comment_id between host and service
    * livestatus.log: show utf-8 decoding problems only with debug logging >=2
    * livestatus: fixed incorrect output formatting of comments_with_info column

    BI:
    * Integrated availability computing, including nifty time warp feature

    WATO:
    * Configuration of datasource programs via dedicated rules
    * New editor for Business Intelligence rules
    * Rule Editor: Now able to show infeffective rules
    * Valuespec: CascadingDropdown now able to process choice values from functions
    * Removed global option logwatch_forward_to_ec, moved this to the
      logwatch_ec ruleset. With this option the forwarding can now be enabled
      for each logfile on a host
    * Configuration of an alternative host check command
    * Inventory: Display link symbol for ps ruleset
    * New rule for notification_options of hosts and services
    * FIX: Rulesets: correct display of rules within subfolders
    * Remove Notification Command user settings, please use flexible notifications instead


1.2.2p3:
    Core:
    * FIX: get_average(): Gracefully handle time anomlies of target systems
    * FIX: notifications: /var/lib/check_mk/notify directory is now created 
           correctly during setup from tgz file. (Without it notifications
           did not get sent out.)
    * FIX: add missing $DESTDIR to auth.serials in setup.sh

    Checks & Agents:
    * FIX: winperf_processor: fix case where CPU percent is exactly 100%
    * FIX: blade_powerfan: fix mixup of default levels 50/40 -> 40/50
    * FIX: Cleaned up graph rendering of Check_MK services 
    * FIX: zypper: deal with output from SLES 10
    * FIX: zpool_status: Ignoring "No known data errors" text
    * FIX: dmi_sysinfo: Handling ":" in value correctly
    * FIX: check_http: Fixed syntax error when monitoring certificates
    * FIX: check_dns: parameter -A does not get an additional string
    * FIX: diskstat: Fixed wrong values for IO/s computation on linux hosts
    * FIX: blade_healts: Fixed wrong index checking resulting in exceptions
    * FIX: notifications: /var/lib/check_mk/notify directory is now created 
           correctly during setup from tgz file. (Without it notifications
           did not get sent out.)

    Multisite:
    * FIX: LDAP: Disabling use of referrals in active directory configuration
    * FIX: Fixed missing roles in auth.php (in some cases) which resulted in
           non visible pnp graphs and missing nagvis permissions
    * FIX: Fixed label color of black toner perfometers when fuel is low
    * FIX: Fixed wrong default settings of view filters in localized multisite
    * FIX: Fixed exception when enabling sounds for views relying on 
           e.g. alert statistics source
    * FIX: Folder Tree Snapin: make folder filter also work for remote
           folders that do not exist locally
    * FIX: correctly display sub-minute check/retry intervals
    * FIX: fix logic of some numeric sorters
    * FIX: Improved user provided variable validation in view code
    * FIX: Escaping html code in plugin output painters

    WATO:
    * FIX: fix layout of Auxiliary tags table
    * FIX: avoid exception when called first time and first page ist host tags
    * FIX: fix validation of time-of-day input field (24:00)
    * FIX: automation users can now be deleted again (bug was introduced in 1.2.2p1)
    * FIX: fix logwatch pattern analyzer message "The host xyz is not
           managed by WATO." after direct access via snapin
    * FIX: Fixed first toggle of flags in global settings when default is set to True
    * FIX: fix exception and loss of hosts in a folder when deleting all site connections
           of a distributed WATO setup
    * FIX: avoid Python exception for invalid parameters even in debug mode
    * FIX: check_ldap: Removed duplicate "-H" definition
    * FIX: Fixed some output encoding problem in snapshot restore / deletion code
    * FIX: Improved user provided variable validation in snapshot handling code
    * FIX: Improved user provided variable validation in inventory dialog

    Event Console:
    * FIX: apply rewriting of application/hostname also when cancelling events
    * FIX: check_mkevents now uses case insensitive host name matching

    Livestatus:
    * FIX: fixed incorrect output formatting of comments_with_info column
    * FIX: statehist table: fixed memory leak

1.2.2p2:
    Core:
    * FIX: livecheck: fixed handling of one-line plugin outputs and missing \n
           (Thanks to Florent Peterschmitt)

    Checks & Agents:
    * FIX: jolokia_info: ignore ERROR instances
    * FIX: apache_status: use (also) apache_status.cfg instead of apache_status.conf
    * FIX: f5_bigip_vserver: fix wrong OID (13 instead of 1), thanks to Miro Ramza
    * FIX: f5_bigip_psu: handle more than first power supply, thanks to Miro Ramza
    * FIX: ipmi_sensors: ignore sensors in state [NA] (not available)
    * FIX: aix_lvm: handle agents that output an extra header line
    * FIX: zfsget: do not assume that devices begin with /, but mountpoints
    * FIX: ipmi_sensors: handle two cases for DELL correctly (thanks to Sebastian Talmon)
    * FIX: check_dns: enable performance data
    * FIX: free_ipmi: fix name of sensor cache file if hostname contains domain part
    * FIX: ad_replication plugin: Fixed typo (Thanks to Dennis Honke)

    Multisite:
    * List of views: Output the alias of a datasource instead of internal name
    * FIX: fix column editor for join columns if "SERVICE:" is l10n'ed
    * FIX: fix invalid request in livestatus query after reconnect

    WATO:
    * FIX: convert editing of global setting to POST. This avoid URL-too-long
      when defining lots of Event Console actions
    * FIX: LDAP configuration: allow DNs without DC=

    Event Console:
    * FIX: fix icon in events check if host specification is by IP address
    * Renamed "Delete Event" to "Archive Event" to clearify the meaning

    Notifications:
    * FIX: contacts with notifications disabled no longer receive 
           custom notifications, unless forced

1.2.2p1:
    Core:
    * FIX: correctly quote ! and \ in active checks for Nagios
    * FIX: Performing regular inventory checks at configured interval even
           when the service is in problem state
    * Check_MK core now supports umlauts in host-/service- and contactgroup names

    Checks & Agents:
    * FIX: vsphere_agent: fix problems whith ! and \ in username or password
    * FIX: check_mk_agent.aix: fix shebang: was python, must be ksh
    * FIX: cisco_qos: Be compatible to newer IOS-XE versions (Thanks to Ken Smith)
    * FIX: mk_jolokia: Handling spaces in application server instances correctly

    Multisite:
    * FIX: do not remove directories of non-exisant users anymore. This lead to
           a deletion of users' settings in case of an external authentication
           (like mod_ldap).
    * FIX: Fixed handling of dashboards without title in sidebar view snapin
    * FIX: titles and services got lost when moving join-columns in views
    * FIX: Fixed exception during initial page rendering in python 2.6 in special cases
           (Internal error: putenv() argument 2 must be string, not list)

    Livestatus:
    * livestatus.log: show utf-8 decoding problems only with debug logging >=2

    Notifications:
    * FIX: HTML mails: Handle the case where plugin argument is not set
    * FIX: HTML mails: remove undefinded placeholders like $GRAPH_CODE$

    WATO:
    * Improved handling of valuespec validations in WATO rule editor. Displaying a
      warning message when going to throw away the current settings.
    * FIX: fix bug where certain settings where not saved on IE. This was mainly
           on IE7, but also IE8,9,10 in IE7 mode (which is often active). Affected
           was e.g. the nodes of a cluster or the list of services for service
           inventory

1.2.2:
    Core:
    * Added $HOSTURL$ and $SERVICEURL$ to notification macros which contain an
      URL to the host/service details views with /check_mk/... as base.

    Checks & Agents:
    * FIX: blade_bx_load: remove invalid WATO group
    * FIX: lnx_bonding: handle also 802.3ad type bonds

    Notifications:
    * FIX: Removing GRAPH_CODE in html mails when not available
    * Using plugin argument 1 for path to pnp4nagios index php to render graphs
    * Little speedup of check_mk --notify

    Multisite:
    * FIX: Fixed umlaut handling in reloaded snapins

    WATO:
    * FIX: Fix several cases where WATO rule analyser did not hilite all matching rules
    * Added tcp port parameter to SSL certificate check (Thanks to Marcel Schulte)

    Event Console:
    * FIX: Syslog server is now able to parse RFC 5424 syslog messages

1.2.2b7:
    Checks & Agents:
    * FIX: postfix_mailq: fix labels in WATO rule, set correct default levels
    

1.2.2b6:
    Core:
    * FIX: setup: detect check_icmp also on 64-Bit CentOS
           (thanks to あきら) 
    * FIX: setup.sh: create auth.serials, fix permissions of htpasswd
    * FIX: livecheck: now able to handle check output up to 16kB

    Checks & Agents:
    * FIX: apc_symmetra_power: resurrect garble PNP template for 
    * FIX: check_mk_agent.freebsd: remove garble from output
           (Thanks to Mathias Decker)
    * FIX: check_mk-mssql_counters.locks: fix computation, was altogether wrong
    * FIX: check_mk-mssql_counters.transactions: fix computation also
    * check_http: now support the option -L (urlizing the result)
    * Added mem section to Mac OSX agent (Thanks to Brad Davis)
    * FIX: mssql.vbs (agent plugin) now sets auth options for each instance
    * FIX: jolokia_metrics.mem: error when missing max values
    * Make levels for SMART temperature editable via WATO

    Multisite:
    * FIX: fix localization in non-OMD environment
           (thanks to あきら)
    * FIX: hopefully fix computation of Speed-O-Meter
    * Add $SERVICEOUTPUT$ and $HOSTOUTPUT$ to allowed macros for
      custom notes
    * FIX: Writing one clean message to webserver error_log when write fails
    * FIX: Escaping html entities when displaying comment fields
    * FIX: Monitored on site attribute always has valid default value

    Notifications:
    * FIX: fix event type for recoveries
    * FIX: fix custom notifications on older nagios versions
    * FIX: handle case where type HOST/SERVICE not correctly detected
    
    Livestatus:
    * FIX: memory leak when removing downtime / comment 

    WATO:
    * FIX: Removed "No roles assigned" text in case of unlocked role attribute
           in user management dialog
    * FIX: Fix output of rule search: chapters appeared twice sometimes

    Event Console:
    * FIX: check_mkevents: fix usage help if called with illegal options
    * check_mkevents now allows specification of a UNIX socket
      This is needed in non-OMD environments
    * setup.py now tries to setup Event Console even in non-OMD world

1.2.2b5:
    Core:
    * Checks can now omit the typical "OK - " or "WARN -". This text
      will be added automatically if missing.
    * FIX: livecheck: fixed compilation bug
    * FIX: check_mk: convert service description unicode into utf-8
    * FIX: avoid simultanous activation of changes by means of a lock
    
    Checks & Agents:
    * FIX: jolokia_metrics.mem - now able to handle negative/missing max values
    * ADD: tcp_conn_stats: now additionally uses /proc/net/tcp6
    * ADD: wmic_processs: cpucores now being considered when calculating 
           user/kernel percentages. (thanks to William Baum)
    * FIX: UPS checks support Eaton Evolution
    * FIX: windows agent plugin: mssql now exits after 10 seconds

    Notifications:
    * FIX: fixed crash on host notification when contact had explicit services set

    Livestatus:
    * FIX: possible crash with VERY long downtime comments

    WATO:
    * FIX: Fix hiliting of errors in Nagios output
    * FIX: localisation error

    Multisite:
    * FIX: Avoid duplicate "Services" button in host detail views
    * FIX: fix rescheduling icon for services with non-ASCII characters
    * New filter for IP address of a host
    * Quicksearch: allow searching for complete IP addresses and IP
      address prefixes
    * Add logentry class filter to view 'Host- and Service events'

    BI:
    * FIX: fix exception with expansion level being 'None'
    * FIX: speedup for single host tables joined by hostname (BI-Boxes)
    * FIX: avoid closing BI subtree while tree is being loaded

    Event Console:
    * FIX: make hostname matching field optional. Otherwise a .* was
           neccessary for the rule in order to match
    * FIX: event_simulator now also uses case insensitive matches

1.2.2b4:
    Core:
    * FIX: Fix output of cmk -D: datasource programs were missing
    * FIX: allow unicode encoded extra_service_conf
    * FIX: no default PING service if custom checks are defined
    * FIX: check_mk_base: fixed rounding error in get_bytes_human_readable
    * FIX: check_mk: improved support of utf-8 characters in extra_service_conf
    * FIX: livestatus: table statehist now able to check AuthUser permissions
    * New configuration variable contactgroup_members

    Checks & Agents:
    * FIX: smart - not trying to parse unhandled lines to prevent errors
    * FIX: winperf_processor - fixed wrong calculations of usage
    * FIX: WATO configuration of filesystem trends: it's hours, not days!
    * FIX: mysql: fixed crash on computing IO information
    * FIX: diskstat: fix local variable 'ios_per_sec' referenced before assignment
    * FIX: multipath: ignore warning messages in agent due to invalid multipath.conf
    * FIX: megaraid_bbu: deal with broken output ("Adpater"), found in Open-E
    * FIX: megaraid_pdisk: deal with special output of Open-E
    * FIX: jolokia_metrics.mem: renamed parameter totalheap to total
    * FIX: megaraid_bbu: deal with broken output ("Adpater")
    * FIX: check_ldap: added missing host address (check didn't work at all)
    * FIX: check_ldap: added missing version option -2, -3, -3 -T (TLS)
    * FIX: mssql: Agent plugin now supports MSSQL Server 2012
    * FIX: hr_mem: fix max value in performance data (thanks to Michaël COQUARD)
    * FIX: f5_bigip_psu: fix inventory function (returned list instead of tuple)
    * FIX: mysql.connections: avoid crash on legacy agent output
    * FIX: tcp_conn_stats: use /proc/net/tcp instead of netstat -tn. This
           should avoid massive performance problems on system with many
           connections
    * Linux agent: limit netstat to 10 seconds
    * ps: Allow %1, %2, .. instead of %s in process_inventory. That allows
      reordering of matched groups
    * FIX: f5_bigip_psu - fixed inventory function
    * FIX: printer_supply - fixed inventory function for some kind of OKI printers

    Multisite:
    * FIX: Fixed problem with error during localization scanning
    * FIX: Fixed wrong localization right after a user changed its language
    * FIX: Improved handling of error messages in bulk inventory
    * FIX: fixed focus bug in transform valuespec class
    * FIX: stop doing snapin refreshes after they have been removed
    * FIX: sidebar snapins which refresh do not register for restart detection anymore
    * FIX: fix user database corruption in case of a race condition
    * FIX: added checks wether or not a contactgroup can be deleted
    * FIX: Avoid deadlock due to lock on contacts.mk in some situations
    * Changed sidebar snapin reload to a global interval (option:
      sidebar_update_interval), defaults to 30 seconds
    * Sidebar snapins are now bulk updated with one HTTP request each interval

    BI:
    * FIX: fixed invalid links to hosts and services in BI tree view
    * FIX: fix exception in top/down and bottom/up views
    * FIX: fix styling of top/down and bottom/up views (borders, padding)
    * FIX: fix style of mouse pointer over BI boxes
    * FIX: list of BI aggregates was incomplete in some cases
    * FIX: single host aggregations didn't work for aggregations += [...]
    * FIX: top-down and bottom-up was broken in case of "only problems"
    * FIX: BI see_all permission is now working again
    * Do not handle PENDING as "problem" anymore
    * Make titles of non-leaf tree nodes klickable

    WATO:
    * FIX: flexible notification valuespec is now localizable
    * FIX: Alias values of host/service/contact groups need to be set and unique
           within the group
    * FIX: Fixed exception when editing contactgroups without alias
    * FIX: Fix localization of rule options
    * FIX: ValueSpec OptionalDropDown: fix visibility if default is "other"
    * Suggest use default value for filesystem levels that make sense
    * Valuespec: CascadingDropdown now able to process choice values from functions
    * Freshness checking for classical passive Nagios checks (custom_checks)

1.2.2b3:
    Checks & Agents:
    * FIX: Fixed date parsing code ignoring the seconds value in several checks
           (ad_replication, cups_queues, heartbeat_crm, mssql_backup, smbios_sel)
    * FIX: Fixed pnp template for apc_symmetra check when using multiple rrds

    Multisite:
    * FIX: Removed uuid module dependency to be compatible to python < 2.5
    * FIX: remove Javascript debug popup from multi-string input fields
    * FIX: list of strings (e.g. host list in rule editor) didn't work anymore

1.2.2b2:
    Checks & Agents:
    * Added dynamic thresholds to the oracle_tablespace check depending on the
      size of the tablespaces.

    BI:
    * FIX: fix exception in BI-Boxes views of host groups
    * FIX: fix problem where BI-Boxes were invisible if not previously unfolded

    Event Console:
    * FIX: support non-Ascii characters in matching expressions. Note:
           you need to edit and save each affected rule once in order
           to make the fix work.
    * FIX: Fixed exception when logging actions exectuted by mkeventd
    * FIX: etc/init.d/mkeventd flush did not work when mkeventd was stopped

    Multisite:
    * FIX: Fixed several minor IE7 related layout bugs
    * FIX: title of pages was truncated and now isn't anymore
    * Cleanup form for executing commands on hosts/services

    WATO:
    * FIX: Fixed layout of rulelist table in IE*
    * FIX: Fixed adding explicit host names to rules in IE7
    * Add: Improved navigation convenience when plugin output contains [running on ... ]

1.2.2b1:
    Core:
    * cmk --notify: added notification script to generate HTML mails including
      the performance graphs of hosts and services
    * cmk --notify: added the macros NOTIFY_LASTHOSTSTATECHANGE, NOTIFY_HOSTSTATEID,
      NOTIFY_LASTSERVICESTATECHANGE, NOTIFY_SERVICESTATEID, NOTIFY_NOTIFICATIONCOMMENT,
      NOTIFY_NOTIFICATIONAUTHOR, NOTIFY_NOTIFICATIONAUTHORNAME, NOTIFY_NOTIFICATIONAUTHORALIAS
    * FIX: more robust deletion of precompiled files to ensure the correct 
      creation of the files (Thanks to Guido Günther)
    * FIX: Inventory for cluster nodes who are part of multiple clusters 
    * cmk --notify: added plugin for sms notification
    * FIX: precompiled checks: correct handling of sys.exit() call when using python2.4 
    * cmk --notify: improved logging on wrong notification type
    * RPM: Added check_mk-agent-scriptless package (Same as normal agent rpm,
      but without RPM post scripts)

    Checks & Agents:
    * winperf_processor now outputs float usage instead of integer
    * FIX: mssql_counters.file_sizes - Fixed wrong value for "Log Files" in output
    * FIX: drbd: Parameters for expected roles and disk states can now be set to 
           None to disable alerting on changed values
    * printer_supply_ricoh: New check for Ricoh printer supply levels
    * jolokia_metrics.mem: now supports warn/crit levels for heap, nonheap, totalheap
    * jolokia_metrics.mem: add dedicated PNP graph
    * FIX: logwatch.ec: use UNIX socket instead of Pipe for forwarding into EC 
    * FIX: logwatch.ec: fixed exception when forwarding "OK" lines
    * FIX: logwatch.ec: fixed forwarding of single log lines to event console
    * Improved performance of logwatch.ec check in case of many messages
    * livestatus_status: new check for monitoring performance of monitoring
    * FIX: diskstat.include: fix computation of queue length on windows
      (thanks to K.H. Fiebig)
    * lnx_bonding: new check for bonding interfaces on Linux
    * ovs_bonding: new check for bonding interfaces on Linux / Open vSwitch
    * if: Inventory settings can now be set host based
    * FIX: lnx_bonding/ovs_bonding: correct definition of bonding.include
    * Add: if check now able to handle interface groups  (if_groups)
    * Add: New check for DB2 instance memory levels
    * Add: winperf_phydisk can now output IOPS
    * Add: oracle_tablespace now with flexible warn/crit levels(magic number)
    
    Livestatus:
    * Add: new column in hosts/services table: comments_with_extra_info
    Adds the entry type and entry time

    Multisite:
    * Added comment painter to notification related views
    * Added compatibility code to use hashlib.md5() instead of md5.md5(), which
      is deprecated in python > 2.5 to prevent warning messages in apache error log
    * Added host filter for "last host state change" and "last host check"
    * FIX: Preventing autocomplete in password fields of "edit profile" dialog
    * The ldap member attribute of groups is now configruable via WATO
    * Added option to enforce lower User-IDs during LDAP sync
    * Improved debug logging of ldap syncs (Now writing duration of queries to log)
    * Displaying date/time of comments in comment icon hover menu (Please
      note: You need to update your livestatus to current version to make this work)
    * FIX: Making "action" context link unclickable during handling actions / confirms

    BI:
    * Use Ajax to delay rendering of invisible parts of the tree (this
      saves lots of HTML code)

    WATO:
    * Added hr_mem check to the memory checkgroup to make it configurable in WATO
    * Make page_header configurable in global settings
    * FIX: Fixed some typos in ldap error messages
    * FIX: Fixed problem on user profile page when no alias set for a user
    * FIX: list valuespecs could not be extended after once saving
    * FIX: fix title of foldable areas contained in list valuespecs
    * FIX: Fixed bug where pending log was not removed in multisite setup
    * FIX: Fixed generation of auth.php (Needed for NagVis Multisite Authorisation)
    * FIX: Fixed missing general.* permissions in auth.php on slave sites in 
      case of distributed WATO setups
    * Added oracle_tablespaces configuration to the application checkgroup
    * FIX: Fixed synchronisation of mkeventd configs in distributed WATO setups
    * FIX: "Sync & Restart" did not perform restart in distributed WATO setups
    * FIX: Fixed exception in editing code of ldap group to rule plugin
    * FIX: Don't execute ldap sync while performing actions on users page

    Event Console:
    * Added UNIX socket for sending events to the EC
    * Speed up rule matches in some special cases by factor of 100 and more
    * Init-Script: Improved handling of stale pidfiles
    * Init-Script: Detecting and reporting already running processes
    * WATO: Added hook to make the mkeventd reload in distributed WATO setups
      during "activate changes" process
    * Added hook mkeventd-activate-changes to add custom actions to the mkeventd
      "activate changes" GUI function
    * FIX: When a single rule matching raises an exception, the line is now
      matched agains the following rules instead of being skipped. The
      exception is logged to mkeventd.log

1.2.1i5:
    Core:
    * Improved handling of CTRL+C (SIGINT) to terminate long runnining tasks 
      (e.g.  inventory of SNMP hosts)
    * FIX: PING services on clusters are treated like the host check of clusters
    * cmk --notify: new environment variable NOTIFY_WHAT which has HOST or SERVICE as value
    * cmk --notify: removing service related envvars in case of host notifications
    * cmk --notify: added test code to help developing nitofication plugins.
      Can be called with "cmk --notify fake-service debug" for example

    Checks & Agents:
    * Linux Agent, diskstat: Now supporting /dev/emcpower* devices (Thanks to Claas Rockmann-Buchterkirche)
    * FIX: winperf_processor: Showing 0% on "cmk -nv" now instead of 100%
    * FIX: win_dhcp_pools: removed faulty output on non-german windows 2003 servers 
           with no dhcp server installed (Thanks to Mathias Decker)
    * Add: fileinfo is now supported by the solaris agent. Thanks to Daniel Roettgermann
    * Logwatch: unknown eventlog level ('u') from windows agent treated as warning
    * FIX: logwatch_ec: Added state undefined as priority
    * Add: New Check for Raritan EMX Devices
    * Add: mailman_lists - New check to gather statistics of mailman mailinglists
    * FIX: megaraid_bbu - Handle missing charge information (ignoring them)
    * FIX: myssql_tablespaces - fix PNP graph (thanks to Christian Zock)
    * kernel.util: add "Average" information to PNP graph
    * Windows Agent: Fix startup crash on adding a logfiles pattern, but no logfile specified
    * Windows Agent: check_mk.example.ini: commented logfiles section

    Multisite:
    * FIX: Fixed rendering of dashboard globes in opera
    * When having row selections enabled and no selected and performing
      actions an error message is displayed instead of performing the action on
      all rows
    * Storing row selections in user files, cleaned up row selection 
      handling to single files. Cleaned up GET/POST mixups in confirm dialogs
    * Add: New user_options to limit seen nagios objects even the role is set to see all
    * Fix: On site configaration changes, only relevant sites are marked as dirty
    * Fix: Distributed setup: Correct cleanup of pending changes logfile after "Activate changes"
    * FIX: LDAP: Fixed problem with special chars in LDAP queries when having
    contactgroup sync plugin enabled
    * FIX: LDAP: OpenLDAP - Changed default filter for users
    * FIX: LDAP: OpenLDAP - Using uniqueMember instead of member when searching for groups of a user
    * FIX: LDAP: Fixed encoding problem of ldap retrieved usernames
    * LDAP: Role sync plugin validates the given group DNs with the group base dn now
    * LDAP: Using roles defined in default user profile in role sync plugin processing
    * LDAP: Improved error handling in case of misconfigurations
    * LDAP: Reduced number of ldap querys during a single page request / sync process
    * LDAP: Implemnted some kind of debug logging for LDAP communication
    * FIX: Re-added an empty file as auth.py (wato plugin) to prevent problems during update 

    WATO:
    * CPU load ruleset does now accept float values
    * Added valuespec for cisco_mem check to configure thresholds via WATO
    * FIX: Fixed displaying of tag selections when creating a rule in the ruleeditor
    * FIX: Rulesets are always cloned in the same folder
    * Flexibile notifications: removed "debug notification" script from GUI (you can make it
      executable to be choosable again)
    * Flexibile notifications: added plain mail notification which uses the
      mail templates from global settings dialog

    BI:
    * Added FOREACH_SERVICE capability to leaf nodes
    * Add: Bi views now support debug of livestatus queries

1.2.1i4:
    Core:
    * Better exception handling when executing "Check_MK"-Check. Printing python
      exception to status output and traceback to long output now.
    * Added HOSTTAGS to notification macros which contains all Check_MK-Tags
      separated by spaces
    * Output better error message in case of old inventory function
    * Do object cache precompile for monitoring core on cmk -R/-O
    * Avoid duplicate verification of monitoring config on cmk -R/-O
    * FIX: Parameter --cleanup-autochecks (long for -u) works now like suggested in help
    * FIX: Added error handling when trying to --restore with a non existant file

    Notifications:
    * Fix flexible notifications on non-OMD systems
    
    Checks & Agents:
    * Linux Agent, mk_postgres: Supporting pgsql and postgres as user
    * Linux Agent, mk_postgres: Fixed database stats query to be compatible
      with more versions of postgres
    * apache_status: Modified to be usable on python < 2.6 (eg RHEL 5.x)
    * apache_status: Fixed handling of PIDs with more than 4 numbers
    * Add: New Check for Rittal CMC PSM-M devices
    * Smart plugin: Only use relevant numbers of serial
    * Add: ibm_xraid_pdisks - new check for agentless monitoring of disks on IBM SystemX servers.
    * Add: hp_proliant_da_cntlr check for disk controllers in HP Proliant servers
    * Add: Check to monitor Storage System Drive Box Groups attached to HP servers
    * Add: check to monitor the summary status of HP EML tape libraries
    * Add: apc_rackpdu_status - monitor the power consumption on APC rack PDUs
    * Add: sym_brightmail_queues - monitor the queue levels on Symantec Brightmail mail scanners.
    * Add: plesk_domains - List domains configured in plesk installations
    * Add: plesk_backups - Monitor backup spaces configured for domains in plesk
    * Add: mysql_connections - Monitor number of parallel connections to mysql daemon
    * Add: flexible notifcations: filter by hostname
    * New script multisite_to_mrpe for exporting services from a remote system
    * FIX: postgres_sessions: handle case of no active/no idle sessions
    * FIX: correct backslash representation of windows logwatch files
    * FIX: postgres_sessions: handle case of no active/no idle sessions
    * FIX: zfsget: fix exception on snapshot volumes (where available is '-')
    * FIX: zfsget: handle passed-through filesystems (need agent update)
    * FIX: loading notification scripts in local directory for real
    * FIX: oracle_version: return valid check result in case of missing agent info
    * FIX: apache_status: fixed bug with missing 'url', wrote man page
    * FIX: fixed missing localisation in check_parameteres.py 
    * FIX: userdb/ldap.py: fixed invalid call site.getsitepackages() for python 2.6
    * FIX: zpool_status: fixed crash when spare devices were available
    * FIX: hr_fs: handle negative values in order to larger disks (thanks to Christof Musik)
    * FIX: mssql_backup: Fixed wrong calculation of backup age in seconds


    Multisite:
    * Implemented LDAP integration of Multisite. You can now authenticate your
      users using the form based authentication with LDAP. It is also possible
      to synchronize some attributes like mail addresses, names and roles from
      LDAP into multisite.
    * Restructured cookie auth cookies (all auth cookies will be invalid
      after update -> all users have to login again)
    * Modularized login and cookie validation
    * Logwatch: Added buttons to acknowledge all logs of all hosts or really
      all logs which currently have a problem
    * Check reschedule icon now works on services containing an \
    * Now showing correct representation of SI unit kilo ( k )
    * if perfometer now differs between byte and bit output
    * Use pprint when writing global settings (makes files more readable)
    * New script for settings/removing downtimes: doc/treasures/downtime
    * New option when setting host downtimes for also including child hosts
    * Option dials (refresh, number of columns) now turnable by mouse wheel
    * Views: Commands/Checkboxes buttons are now activated dynamically (depending on data displayed)
    * FIX: warn / crit levels in if-check when using "bit" as unit
    * FIX: Fixed changing own password when notifications are disabled
    * FIX: On page reload, now updating the row field in the headline
    * FIX: ListOfStrings Fields now correctly autoappend on focus
    * FIX: Reloading of sidebar after activate changes
    * FIX: Main Frame without sidebar: reload after activate changes
    * FIX: output_format json: handle newlines correctly
    * FIX: handle ldap logins with ',' in distinguished name
    * FIX: quote HTML variable names, fixes potential JS injection
    * FIX: Sidebar not raising exceptions on configured but not available snapins
    * FIX: Quicksearch: Fixed Up/Down arrow handling in chrome
    * FIX: Speedometer: Terminating data updates when snapin is removed from sidebar
    * FIX: Views: toggling forms does not disable the checkbox button anymore
    * FIX: Dashboard: Fixed wrong display options in links after data reloads
    * FIX: Fixed "remove all downtimes" button in views when no downtimes to be deleted 
    * FIX: Services in hosttables now use the service name as header (if no custom title set)
    * New filter for host_contact and service_contact
    
    WATO:
    * Add: Creating a new rule immediately opens its edit formular
    * The rules formular now uses POST as transaction method
    * Modularized the authentication and user management code
    * Default config: add contact group 'all' and put all hosts into it
    * Reverse order of Condition, Value and General options in rule editor
    * Allowing "%" and "+" in mail prefixes of contacts now
    * FIX: Fixed generated manual check definitions for checks without items
      like ntp_time and tcp_conn_stats
    * FIX: Persisting changing of folder titles when only the title has changed
    * FIX: Fixed rendering bug after folder editing

    Event Console:
    * Replication slave can now copy rules from master into local configuration
      via a new button in WATO.
    * Speedup access to event history by earlier filtering and prefiltering with grep
    * New builtin syslog server! Please refer to online docu for details.
    * Icon to events of host links to view that has context button to host
    * FIX: remove event pipe on program shutdown, prevents syslog freeze
    * FIX: hostnames in livestatus query now being utf8 encoded
    * FIX: fixed a nastiness when reading from local pipe
    * FIX: fix exception in rules that use facility local7
    * FIX: fix event icon in case of using TCP access to EC
    * FIX: Allowing ":" in application field (e.g. needed for windows logfiles)
    * FIX: fix bug in Filter "Hostname/IP-Address of original event"

    Livestatus:
    * FIX: Changed logging output "Time to process request" to be debug output

1.2.1i3:
    Core:
    * added HOST/SERVICEPROBLEMID to notification macros
    * New configuration check_periods for limiting execution of
      Check_MK checks to a certain time period.

    Checks & Agents:
    * Windows agent: persist offsets for logfile monitoring

    Notifications:
    * fix two errors in code that broke some service notifications

    Event Console:
    * New performance counter for client request processing time
    * FIX: fixed bug in rule optimizer with ranges of syslog priorities

    WATO:
    * Cloning of contact/host/service groups (without members)

    Checks & Agents:
    * logwatch: Fixed confusion with ignore/ok states of log messages
    * AIX Agent: now possible to specify -d flag. Please test :)

1.2.1i2:
    Core:
    * Improved validation of inventory data reported by checks
    * Added -d option to precompiled checks to enable debug mode
    * doc/treasures: added script for printing RRD statistics

    Notifications:
    * New system of custom notification, with WATO support

    Event Console:
    * Moved source of Event Console into Check_MK project 
    * New button for resetting all rule hits counters
    * When saving a rule then its hits counter is always reset
    * New feature of hiding certain actions from the commands in the status GUI
    * FIX: rule simulator ("Try out") now handles cancelling rules correctly
    * New global option for enabling log entries for rule hits (debugging)
    * New icon linking to event views for the event services
    * check_mkevents outputs last worst line in service output
    * Max. number of queued connections on status sockets is configurable now
    * check_mkevents: new option -a for ignoring acknowledged events
    * New sub-permissions for changing comment and contact while updating an event
    * New button for generating test events directly via WATO
    * Allow Event Console to replicate from another (master) console for
      fast failover.
    * Allow event expiration also on acknowledged events (configurable)

    Multisite:
    * Enable automation login with _username= and _secret=, while
      _secret is the content of var/check_mk/web/$USER/automation.secret
    * FIX: Fixed releasing of locks and livestatus connections when logging out
    * FIX: Fixed login/login confusions with index page caching
    * FIX: Speed-o-meter: Fixed calculation of Check_MK passive check invervals
    * Removed focus of "Full name" attribute on editing a contact
    * Quicksearch: Convert search text to regex when accessing livestatus
    * FIX: WATO Folder filter not available when WATO disabled
    * WATO Folder Filter no longer available in single host views
    * Added new painters "Service check command expanded" and
      "Host check command expanded"
    * FIX: Corrected garbled description for sorter "Service Performance data" 
    * Dashboard globes can now be filtered by host_contact_group/service_contact_group
    * Dashboard "iframe" attribute can now be rendered dynamically using the
      "iframefunc" attribute in the dashlet declaration
    * Dashboard header can now be hidden by setting "title" to None
    * Better error handling in PNP-Graph hover menus in case of invalid responses

    Livestatus:
    * Added new table statehist, used for SLA queries
    * Added new column check_command_expanded in table hosts
    * Added new column check_command_expanded in table services
    * New columns livestatus_threads, livestatus_{active,queued}_connections

    BI:
    * Added missing localizations
    * Added option bi_precompile_on_demand to split compilations of
      the aggregations in several fragments. If possible only the needed
      aggregations are compiled to reduce the time a user has to wait for
      BI based view. This optimizes BI related views which display
      information for a specific list of hosts or aggregation groups.
    * Added new config option bi_compile_log to collect statistics about
      aggregation compilations
    * Aggregations can now be part of more than one aggregation group
      (just configure a list of group names instead of a group name string)
    * Correct representation of (!), (!!) and (?) markers in check output
    * Corrected representation of assumed state in box layout
    * Feature: Using parameters for hosttags

    WATO:
    * Added progress indicator in single site WATO "Activate Changes"
    * Users & Contacts: Case-insensitive sorting of 'Full name' column
    * ntp/ntp.time parameters are now configurable via WATO
    * FIX: Implemented basic non HTTP 200 status code response handling in interactive
           progress dialogs (e.g. bulk inventory mode)
    * FIX: Fixed editing of icon_image rules
    * Added support of locked hosts and folders ( created by CMDB )
    * Logwatch: logwatch agents/plugins now with ok pattern support 
    * Valuespec: Alternative Value Spec now shows helptext of its elements
    * Valuespec: DropdownChoice, fixed exception on validate_datatype

    Checks & Agents:
    * New check mssql_counters.locks: Monitors locking related information of
      MSSQL tablespaces
    * Check_MK service is now able to output additional performance data
      user_time, system_time, children_user_time, children_system time
    * windows_updates agent plugin: Fetching data in background mode, caching
      update information for 30 minutes
    * Windows agent: output ullTotalVirtual and ullAvailVirtual (not yet
      being used by check)
    * Solaris agent: add <<<uptime>>> section (thanks to Daniel Roettgermann)
    * Added new WATO configurable option inventory_services_rules for the
      windows services inventory check
    * Added new WATO configurable option inventory_processes_rules for the
      ps and ps.perf inventory
    * FIX: mssql_counters checks now really only inventorize percentage based
      counters if a base value is set
    * win_dhcp_pools: do not inventorize empty pools any more. You can switch
      back to old behaviour with win_dhcp_pools_inventorize_empty = True
    * Added new Check for Eaton UPS Devices
    * zfsget: new check for monitoring ZFS disk usage for Linux, Solaris, FreeBSD
      (you need to update your agent as well)
    * Added new Checks for Gude PDU Units
    * logwatch: Working around confusion with OK/Ignore handling in logwatch_rules
    * logwatch_ec: Added new subcheck to forward all incoming logwatch messages
      to the event console. With this check you can use the Event Console 
      mechanisms and GUIs instead of the classic logwatch GUI. It can be 
      enabled on "Global Settings" page in WATO for your whole installation.
      After enabling it you need to reinventorize your hosts.
    * Windows Update Check: Now with caching, Thanks to Phil Randal and Patrick Schlüter
    * Windows Check_MK Agent: Now able to parse textfiles for logwatch output
    * Added new Checks sni_octopuse_cpu, sni_octopuse_status, sni_octopuse_trunks: These
      allow monitoring Siemens HiPath 3000/5000 series PBX.
    * if-checks now support "bit" as measurement unit
    * winperf_phydisk: monitor average queue length for read/write

1.2.0p5:
    Checks & Agents:
    * FIX: windows agent: fixed possible crash in eventlog section

    BI:
    * FIX: fixed bug in aggregation count (thanks Neil) 

1.2.0p4:
    WATO:
    * FIX: fixed detection of existing groups when creating new groups
    * FIX: allow email addresses like test@test.test-test.com
    * FIX: Fixed Password saving problem in user settings

    Checks & Agents:
    * FIX: postgres_sessions: handle case of no active/no idle sessions
    * FIX: winperf_processor: handle parameters "None" (as WATO creates)
    * FIX: mssql_counters: remove debug output, fix bytes output
    * FIX: mssql_tablespaces: gracefully handle garbled agent output

    Multisite:
    * FIX: performeter_temparature now returns unicode string, because of °C
    * FIX: output_format json in webservices now using " as quotes

    Livestatus:
    * FIX: fix two problems when reloading module in Icinga (thanks to Ronny Biering)

1.2.0p3:
    Mulitisite
    * Added "view" parameter to dashlet_pnpgraph webservice
    * FIX: BI: Assuming "OK" for hosts is now possible
    * FIX: Fixed error in makeuri() calls when no parameters in URL
    * FIX: Try out mode in view editor does not show context buttons anymore
    * FIX: WATO Folder filter not available when WATO disabled
    * FIX: WATO Folder Filter no longer available in single host views
    * FIX: Quicksearch converts search text to regex when accessing livestatus
    * FIX: Fixed "access denied" problem with multisite authorization in PNP/NagVis
           in new OMD sites which use the multisite authorization
    * FIX: Localize option for not OMD Environments

    WATO:
    * FIX: Users & Contacts uses case-insensitive sorting of 'Full name' column  
    * FIX: Removed focus of "Full name" attribute on editing a contact
    * FIX: fix layout bug in ValueSpec ListOfStrings (e.g. used in
           list of explicit host/services in rules)
    * FIX: fix inheritation of contactgroups from folder to hosts
    * FIX: fix sorting of users, fix lost user alias in some situations
    * FIX: Sites not using distritubed WATO now being skipped when determining
           the prefered peer
    * FIX: Updating internal variables after moving hosts correctly
      (fixes problems with hosts tree processed in hooks)

    BI:
    * FIX: Correct representation of (!), (!!) and (?) markers in check output

    Livestatus:
    * FIX: check_icmp: fixed calculation of remaining length of output buffer
    * FIX: check_icmp: removed possible buffer overflow on do_output_char()
    
    Livecheck:
    * FIX: fixed problem with long plugin output
    * FIX: added /0 termination to strings
    * FIX: changed check_type to be always active (0)
    * FIX: fix bug in assignment of livecheck helpers 
    * FIX: close inherited unused filedescriptors after fork()
    * FIX: kill process group of called plugin if timeout is reached
           -> preventing possible freeze of livecheck
    * FIX: correct escaping of character / in nagios checkresult file
    * FIX: fixed SIGSEGV on hosts without defined check_command
    * FIX: now providing correct output buffer size when calling check_icmp 

    Checks & Agents:
    * FIX: Linux mk_logwatch: iregex Parameter was never used
    * FIX: Windows agent: quote '%' in plugin output correctly
    * FIX: multipath check now handles '-' in "user friendly names"
    * New check mssql_counters.locks: Monitors locking related information of
      MSSQL tablespaces
    * FIX: mssql_counters checks now really only inventorize percentage based
      counters if a base value is set
    * windows_updates agent plugin: Fetching data in background mode, caching
      update information for 30 minutes
    * FIX: netapp_vfiler: fix inventory function (thanks to Falk Krentzlin)
    * FIX: netapp_cluster: fix inventory function
    * FIX: ps: avoid exception, when CPU% is missing (Zombies on Solaris)
    * FIX: win_dhcp_pools: fixed calculation of perc_free
    * FIX: mssql_counters: fixed wrong log size output

1.2.0p3:
    Multisite:
    * Added "view" parameter to dashlet_pnpgraph webservice

    WATO:
    * FIX: It is now possible to create clusters in empty folders
    * FIX: Fixed problem with complaining empty ListOf() valuespecs

    Livestatus:
    * FIX: comments_with_info in service table was always empty

1.2.1i1:
    Core:
    * Allow to add options to rules. Currently the options "disabled" and
      "comment" are allowed. Options are kept in an optional dict at the
      end of each rule.
    * parent scan: skip gateways that are reachable via PING
    * Allow subcheck to be in a separate file (e.g. foo.bar)
    * Contacts can now define *_notification_commands attributes which can now
      override the default notification command check-mk-notify
    * SNMP scan: fixed case where = was contained in SNMP info
    * check_imap_folder: new active check for searching for certain subjects
      in an IMAP folder
    * cmk -D shows multiple agent types e.g. when using SNMP and TCP on one host

    Checks & Agents:
    * New Checks for Siemens Blades (BX600)
    * New Checks for Fortigate Firewalls
    * Netapp Checks for CPU Util an FC Port throughput
    * FIX: megaraid_pdisks: handle case where no enclosure device exists
    * FIX: megaraid_bbu: handle the controller's learn cycle. No errors in that period.
    * mysql_capacity: cleaned up check, levels are in MB now
    * jolokia_info, jolokia_metrics: new rewritten checks for jolokia (formerly
      jmx4perl). You need the new plugin mk_jokokia for using them
    * added preliminary agent for OpenVMS (refer to agents/README.OpenVMS) 
    * vms_diskstat.df: new check file usage of OpenVMS disks
    * vms_users: new check for number of interactive sessions on OpenVMS
    * vms_cpu: new check for CPU utilization on OpenVMS
    * vms_if: new check for network interfaces on OpenVMS
    * vms_system.ios: new check for total direct/buffered IOs on OpenVMS
    * vms_system.procs: new check for number of processes on OpenVMS
    * vms_queuejobs: new check for monitoring current VMS queue jobs
    * FIX: mssql_backup: Fixed problems with datetime/timezone calculations
    * FIX: mssql agent: Added compatibility code for MSSQL 9
    * FIX: mssql agent: Fixed connection to default instances ("MSSQLSERVER")
    * FIX: mssql agent: Fixed check of databases with names starting with numbers
    * FIX: mssql agent: Fixed handling of databases with spaces in names
    * f5_bigip_temp: add performance data
    * added perf-o-meters for a lot of temperature checks
    * cmctc_lcp.*: added new checks for Rittal CMC-TC LCP
    * FIX: diskstat (linux): Don't inventorize check when data empty
    * Cisco: Added Check for mem an cpu util
    * New check for f5 bigip network interfaces
    * cmctc.temp: added parameters for warn/crit, use now WATO rule
      "Room temperature (external thermal sensors)"
    * cisco_asa_failover: New Check for clustered Cisco ASA Firewalls 
    * cbl_airlaser.status: New Check for CBL Airlaser IP1000 laser bridge.
    * cbl_airlaser.hardware: New Check for CBL Airlaser IP1000 laser bridge.
      Check monitors the status info and allows alerting based on temperature.
    * df, hr_fs, etc.: Filesystem checks now support grouping (pools)
      Please refer to the check manpage of df for details
    * FIX: windows agent: try to fix crash in event log handling
    * FreeBSD Agent: Added swapinfo call to mem section to make mem check work again
    * windows_multipath: Added the missing check for multipath.vbs (Please test)
    * carel_uniflair_cooling: new check for monitoring datacenter air conditioning by "CAREL"
    * Added Agent for OpenBSD
    * Added Checks for UPS devices
    * cisco_hsrp: New Check for monitoring HSRP groups on Cisco Routers. (SMIv2 version)
    * zypper: new check and plugin mk_zypper for checking zypper updates.
    * aironet_clients: Added support for further Cisco WLAN APs (Thanks to Stefan Eriksson for OIDs)
    * aironet_errors: Added support for further Cisco WLAN APs
    * apache_status: New check to monitor apache servers which have the status-module enabled.
      This check needs the linux agent plugin "apache_status" installed on the target host.

    WATO:
    * Added permission to control the "clone host" feature in WATO
    * Added new role/permission matrix page in WATO to compare
      permissions of roles
    * FIX: remove line about number of rules in rule set overview
      (that garbled the logical layout)
    * Rules now have an optional comment and an URL for linking to 
      documntation
    * Rule now can be disabled without deleting them.
    * Added new hook "sites-saved"
    * Allow @ in user names (needed for some Kerberos setups)
    * Implemented new option in WATO attributes: editable
      When set to False the attribute can only be changed during creation
      of a new object. When editing an object this attribute is only displayed.
    * new: search for rules in "Host & Service Configuration"
    * parent scan: new option "ping probes", that allows skipping 
      unreachable gateways.
    * User managament: Added fields for editing host/service notification commands
    * Added new active check configuration for check_smtp
    * Improved visualization of ruleset lists/dictionaries
    * Encoding special chars in RegExp valuespec (e.g. logwatch patterns)
    * Added check_interval and retry_interval rules for host checks
    * Removed wmic_process rule from "inventory services" as the check does not support inventory
    * Made more rulegroup titles localizable
    * FIX: Fixed localization of default permissions
    * FIX: Removed double collect_hosts() call in activate changes hook
    * FIX: Fixed double hook execution when using localized multisite
    * FIX: User list shows names of contactgroups when no alias given
    * FIX: Reflecting alternative mode of check_http (check ssl certificate
    age) in WATO rule editor
    * FIX: Fixed monitoring of slave hosts in master site in case of special
      distributed wato configurations
    * FIX: Remove also user settings and event console rule on factory reset
    * FIX: complex list widgets (ListOf) failed back to old value when
           complaining
    * FIX: complex list widgets (ListOf) lost remaining entries after deleting one
    * FIX: Fixed error in printer_supply valuespec which lead to an exception
           when defining host/service specific rules
    * FIX: Fixed button url icon in docu-url link

    BI:
    * Great speed up of rule compilation in large environments

    Multisite:
    * Added css class="dashboard_<name>" to the dashboard div for easier
    customization of the dashboard style of a special dashboard
    * Dashboard: Param wato_folder="" means WATO root folder, use it and also
      display the title of this folder
    * Sidebar: Sorting aggregation groups in BI snapin now
    * Sidebar: Sorting sites in master control snapin case insensitive
    * Added some missing localizations (error messages, view editor)
    * Introducted multisite config option hide_languages to remove available
      languages from the multisite selection dialogs. To hide the builtin
      english language simply add None to the list of hidden languages.
    * FIX: fixed localization of general permissions
    * FIX: show multisite warning messages even after page reload
    * FIX: fix bug in Age ValueSpec: days had been ignored
    * FIX: fixed bug showing only sidebar after re-login in multisite
    * FIX: fixed logwatch loosing the master_url parameter in distributed setups
    * FIX: Fixed doubled var "site" in view editor (site and siteopt filter)
    * FIX: Don't crash on requests without User-Agent HTTP header
    * Downtimes: new conveniance function for downtime from now for ___ minutes.
      This is especially conveniant for scripting.
    * FIX: fixed layout of login dialog when showing up error messages
    * FIX: Fixed styling of wato quickaccess snapin preview
    * FIX: Made printer_supply perfometer a bit more robust against bad perfdata
    * FIX: Removed duplicate url parameters e.g. in dashboard (display_options)
    * FIX: Dashboard: If original request showed no "max rows"-message, the
           page rendered during reload does not show the message anymore
    * FIX: Fixed bug in alert statistics view (only last 1000 lines were
           processed for calculating the statistics)
    * FIX: Added missing downtime icon for comment view
    * FIX: Fixed handling of filter configuration in view editor where filters
           are using same variable names. Overlaping filters are now disabled
	   in the editor.
    * FIX: Totally hiding hidden filters from view editor now

    Livecheck:
    * FIX: Compile livecheck also if diet libc is missing

1.2.0p2:
    Core:
    * simulation_mode: legacy_checks, custom_checks and active_checks
      are replaced with dummy checks always being OK
    * FIX: Precisely define order of reading of configuration files. This
      fixes a WATO rule precedence problem

    Checks & Agents:
    * FIX: Fixed syntax errors in a bunch of man pages
    * if_lancom: silently ignore Point-To-Point interfaces
    * if_lancom: add SSID to logical WLAN interface names
    * Added a collection of MSSQL checks for monitoring MSSQL servers
      (backups, tablespaces, counters)
    * New check wut_webio_io: Monitor the IO input channels on W&T Web-IO 
      devices
    * nfsmounts: reclassify "Stale NFS handle" from WARN to CRIT
    * ORACLE agent/checks: better error handling. Let SQL errors get
      through into check output, output sections even if no database
      is running.
    * oracle_version: new check outputting the version of an ORACLE
      database - and using uncached direct SQL output.
    * ORACLE agent: fix handling of EXCLUDE, new variable ONLY_SIDS
      for explicitely listing SIDs to monitor
    * mk_logwatch on Linux: new options regex and iregex for file selection
    * remove obsolete ORACLE checks where no agent plugins where available
    * FIX: printer_supply: Fix problem on DELL printers with "S/N" in output
      (thanks to Sebastian Talmon)
    * FIX: winperf_phydisk: Fix typo (lead to WATO rule not being applied)
    * Windows agent: new [global] option crash_debug (see online docu)
    * AIX agent: new check for LVM volume status in rootvg.
    * PostgreSQL plugin: agent is now modified to work with PostgreSQL 
      versions newer than 8.1. (multiple reports, thanks!)

    Multisite:
    * Show number of rows and number of selected rows in header line
      (also for WATO hosts table)
    * FIX: fix problem in showing exceptions (due to help function)
    * FIX: fixed several localization problems in view/command processing
    * FIX: fixed duplicated settings in WATO when using localisation
    * FIX: fixed exception when refering to a language which does not exist
    * FIX: Removing all downtimes of a host/service is now possible again
    * FIX: The refresh time in footer is updated now when changing the value
    * FIX: view editor shows "(Mobile)" hint in view titles when linking to views

    WATO: 
    * Main menu of ruleeditor (Host & Service Parameters) now has
      a topic for "Used rules" - a short overview of all non-empty
      rulesets.
    * FIX: add missing context help to host details dialog
    * FIX: set new site dirty is host move due to change of
      folder attributes
    * FIX: fix exception on unknown value in DropdownChoice
    * FIX: add service specification to ruleset Delay service notifications
    * FIX: fixed problem with disabled sites in WATO
    * FIX: massive speedup when changing roles/users and activing changes
      (especially when you have a larger number of users and folders)
    * Add variable CONTACTPAGER to allowed macros in notifications
    * FIX: fixed default setting if "Hide names of configuration variables"
      in WATO
    * FIX: ListOfString Textboxes (e.g. parents of folders) do now extend in IE
    * FIX: fixed duplicated sections of permissions in rule editor

    BI:
    * New iterators FOREACH_CHILD and FOREACH_PARENT
    * FIX: fix handling of FOREACH_ in leaf nodes (remove hard coded
      $HOST$, replace with $1$, $2$, ..., apply argument substitution)
    * New logical datatable for aggregations that have the same name
      as a host. Converted view "BI Boxes" to this new table. This allows
      for Host-Aggregations containing data of other hosts as well.
    * count_ok: allow percentages, e.g. "count_ok!70%!50%"

1.2.0p1:
    Core:
    * Added macros $DATE$, $SHORTDATETIME$ and $LONGDATETIME$' to
      notification macros

    Checks & Agents:
    * FIX: diskstat: handle output 'No Devices Found' - avoiding exception
    * 3ware_units: Following states now lead to WARNING state instead of
      CRITICAL: "VERIFY-PAUSED", "VERIFYING", "REBUILDING"
    * New checks tsm_stagingpools, tsm_drive and tsm_storagepools
      Linux/UNIX
    * hpux_fchba: new check for monitoring FibreChannel HBAs und HP-UX

    Multisite:
    * FIX: fix severe exception in all views on older Python versions
      (like RedHat 5.5).

    WATO:
    * FIX: fix order of rule execution: subfolders now take precedence
      as they should.

1.2.0:
    Setup:
    * FIX: fix building of RPM packages (due to mk_mysql, mk_postgres)

    Core:
    * FIX: fix error message in case of duplicate custom check

    WATO:
    * FIX: add missing icon on cluster hosts to WATO in Multisite views
    * FIX: fix search field in host table if more than 10 hosts are shown
    * FIX: fix bulk edit and form properties (visibility of attributes was broken)
    * FIX: fix negating hosts in rule editor

    Checks & Agents: 
    * fileinfo: added this check to Linux agent. Simply put your
      file patterns into /etc/check_mk/fileinfo.cfg for configuration.
    * mysql.sessions: New check for MySQL sessions (need new plugin mk_mysql)
    * mysql.innodb_io: New check for Disk-IO of InnoDB
    * mysql_capacity: New check for used/free capacity of MySQL databases
    * postgres_sessions: New check for PostgreSQL number of sessions
    * postgres_stat_database: New check for PostgreSQL database statistics
    * postgres_stat_database.size: New check for PostgreSQL database size
    * FIX: hpux_if: convert_to_hex was missing on non-SNMP-hosts -replace
      with inline implementation
    * tcp_conn_stats: handle state BOUND (found on Solaris)
    * diskstat: support for checking latency, LVM and VxVM on Linux (needs 
      updated agent)
    * avoid duplicate checks cisco_temp_perf and cisco_sensor_temp

1.2.0b6:
    Multisite:
    * FIX: Fixed layout of some dropdown fields in view filters
    * Make heading in each page clickable -> reload page
    * FIX: Edit view: couldn't edit filter settings
    * FIX: Fixed styling of links in multisite context help
    * FIX: Fixed "select all" button for IE
    * FIX: Context links added by hooks are now hidden by the display
           option "B" again
    * FIX: preselected "refresh" option did not reflect view settings
           but was simply the first available option - usually 30.
    * FIX: fixed exception with custom views created by normal users

    WATO:
    * FIX: Fixed "select all" button in hosts & folders for IE
    * Optically mark modified variables in global settings
    * Swapped icons for rule match and previous rule match (makes for sense)

    Core:
    * FIX: Fixed "make_utf is not defined" error when having custom
           timeperiods defined in WATO

    Checks & Agents: 
    * MacOS X: Agent for MacOS (Thanks to Christian Zigotzky)
    * AIX: New check aix_multipath: Supports checking native AIX multipathing from AIX 5.2 onward
    * Solaris: New check solaris_multipath: Supports checking native Solaris multipath from Solaris10 and up.
    * Solaris: The ZFS Zpool status check now looks more closely at the reported messages. (It's also tested to work on Linux now)

1.2.0b5:
    Core:
    * FIX: handle UTF-8 encoded binary strings correctly (e.g. in host alias)
    * FIX: fix configuration of passive checks via custom_checks
    * Added NOTIFICATIONTYPE to host/service mail bodies

    WATO:
    * Site management: "disabled" only applies to Livestatus now
    * FIX: fix folding problems with dependent host tags
    * FIX: Detecting duplicate tag ids between regular tags and auxtags
    * FIX: Fixed layout problem of "new special rule" button in rule editor
    * FIX: Fixed layout problem on "activate changes" page
    * FIX: Added check if contacts belong to contactgroup before contactgroup deletion
    * FIX: fix site configuration for local site in Multisite environments
    * FIX: "(no not monitor)" setting in distributed WATO now works
    * FIX: Site management: replication setting was lost after re-editing
    * FIX: fixed problems after changing D/WATO-configuration
    * FIX: D/WATO: mark site dirty after host deletion
    * FIX: D/WATO: replicate auth.secret, so that login on one site also
           is valid on the replication slaves
    * FIX: implement locking in order to prevent data corruption on
           concurrent changes
    * FIX: Fixed handling of validation errors in cascading dropdown fields
    * FIX: fix cloning of users
    * Keep track of changes made by other users before activating changes,
      let user confirm this, new permission can be used to prevent a user
      from activating foreign changes.
    * FIX: Allowing german umlauts in users mail addresses
    * Allow list of aux tags to be missing in host tag definitions. This
      makes migration from older version easier.
    * FIX: user management modules can now deal with empty lines in htpasswd
    * FIX: Fixed js error on hostlist page with search form

    Multisite:
    * New display type 'boxes-omit-root' for BI views
    * Hostgroup view BI Boxes omits the root level
    * Finalized layout if view options and commands/filters/painteroptions.
    * Broken plugins prevent plugin caching now
    * FIX: remove refresh button from dashboard.
    * FIX: remove use of old option defaults.checkmk_web_uri
    * FIX: fixed outgoing bandwidth in fc port perfometer
    * FIX: remove nasty JS error in sidebar
    * FIX: fix folding in custom links (directories would not open)
    * FIX: animation of rotation treeangle in trees works again
    * FIX: Logwatch: Changed font color back to black
    * FIX: show toggle button for checkboxes in deactivated state
    * FIX: fix repeated stacked refresh when toggling columns
    * FIX: disable checkbox button in non-checkboxable layouts
    * FIX: fix table layout for views (gaps where missing sometimes)
    * FIX: Fixed sorting views by perfdata values which contain floats
    * FIX: fix sometimes-broken sizing of sidebar and dashboard on Chrome
    * FIX: fix dashboard layout on iPad
    * FIX: Fixed styling issues of sidebar in IE7
    * FIX: fix problem where filter settings (of checkboxes) are not effective
           when it comes to executing commands
    * FIX: Fixed styling issues of view filters with dropdown fields
    * FIX: multisite login can now deal with empty lines in htpasswd
    * FIX: Fixed a bunch of js/css errors

    Mobile:
    * FIX: Fixed logtime filter settings in all mobile views
    * FIX: fix some layout problems

    BI:
    * New aggregation function count_ok, that counts the number
      of nodes in state OK.
    * FIX: Removed debug output int count_ok aggregation

    Checks & Agents:
    * Linux: Modified cluster section to allow pacemaker/corosync clusters without heartbeat
    * AIX: convert NIC check to lnx_if (now being compatible with if/if64)
    * AIX: new check for CPU utilization (using section lparstat_aix)
    * ntp checks: Changed default value of time offsets to be 200ms (WARN) / 500ms (CRIT)
    * aironet_{errors,clients}: detect new kinds of devices (Thanks to Tiago Sousa)
    * check_http, check_tcp: allow to omit -I and use dynamic DNS name instead

1.2.0b4:
    Core:
    * New configuration variable snmp_timing, allowing to 
      configure timeout and retries for SNMP requests (also via WATO)
    * New configuration variable custom_checks. This is mainly for
      WATO but also usable in main.mk It's a variant of legacy_checks that
      automatically creates the required "define command" sections.

    WATO:
    * ps and ps.perf configurable via WATO now (without inventory)
    * New layout of main menu and a couple of other similar menus
    * New layout of ruleset overviews
    * Hide check_mk variable names per default now (change via global settings)
    * New layout of global settings
    * Folder layout: show contact groups of folder
    * Folder movement: always show complete path to target folder
    * Sidebar snapin: show pending changes
    * New rule for configuring custom_checks - allowing to run arbitrary
      active checks even if not yet formalized (like HTTP and TCP)
    * Added automation_commands to make automations pluginable
    * New layout and new internal implementation of input forms
    * New layout for view overview and view editor
    * Split up host search in two distinct pages
    * Use dynamic items in rule editor for hosts and items (making use
      of ListOfStrings())
    * FIX: audit log was not shown if no entry for today existed
    * FIX: fix parent scan on single site installations
    * FIX: fix folder visibility permission handling
    * FIX: honor folder-permissions when creating, deleting 
           and modifiying rules
    * FIX: detect non-local site even if unix: is being used
    * FIX: better error message if not logged into site during 
           action that needs remote access
    * FIX: send automation data via POST not GET. This fixes inventory
           on hosts with more than 500 services.
    * FIX: make config options directly active after resetting them
           to their defaults (didn't work for start_url, etc.
    * FIX: Fixed editing of ListOf in valuespec editors (e.g. used in logwatch
    pattern editor)
    * FIX: Reimplemented correct behaviour of the logwatch pattern "ignore"
    state which is used to drop the matching log lines

    Multisite:
    * FIX: fixed filter of recent event views (4 hours didn't catch)
    * FIX: convert more buttons to new graphical style
    * FIX: Logwatch handles logs with only OK lines in it correctly in logfile list views
    * FIX: Fixed syntax error in "Single-Host Problems" view definition
    * New help button at top right of each page now toggles help texts
    * Snapin Custom Links allows to specify HTTP link target
    * Redesign of bar with Display/Filter/Commands/X/1,2,3,4,6,8/30,60,90/Edit

    Mobile GUI:
    * FIX: commands can be executed again
    * FIX: fixed styling of buttons

    Checks & Agents:
    * FIX: Logwatch: fixed missing linebreak during reclassifing lines of logfiles
    * FIX: Logwatch: Logwatch services in rules configured using WATO must be
      given as item, not as whole service name
    * New active check via WATO: check_ldap
    * printer_alerts: new configuration variable printer_alerts_text_map. Make
      'Energiesparen' on Brother printers an OK state.
    * services: This check can now be parameterized in a way that it warn if
      a certain service is running. WATO formalization is available.

    BI:
    * FIX: make rotating folding arrows black (white was not visible)
    * Display format 'boxes' now in all BI views available
    * Display format 'boxes' now persists folding state

1.2.0b3:
    Core:
    * FIX: fixed SNMP info declaration in checks: could be garbled
      up in rare cases
    * avoid duplicate parents definition, when using 'parents' and
      extra_host_conf["parents"] at the same time. The later one has
      precedence.

    Multisite:
    * Logwatch: Colorizing OK state blocks correctly
    * FIX: allow web plugins to be byte compiled (*.pyc). Those
      are preferred over *.py if existing
    * View Editor: Fixed jump to top of the page after moving painters during
      editing views
    * FIX: Fixed login redirection problem after relogging
    * Filter for times now accept ranges (from ... until)
    * New view setting for page header: repeat. This repeats the
      column headers every 20'th row.
    * FIX: Fixed problem with new eval/pickle
    * FIX: Fixed commands in host/service search views

    Checks & Agents:
    * FIX: Made logwatch parsing mechanism a little more robust
      (Had problems with emtpy sections from windows agent)
    * FIX: brocade_fcport: Configuration of portsates now possible  
    * if_lancom: special version for if64 for LANCOM devices (uses
      ifName instead of ifDescr)


    WATO:
    * Reimplemented folder listing in host/folders module
    * Redesigned the breadcrumb navigation
    * Global settings: make boolean switches directly togglable
    * New button "Recursive Inventory" on folder: Allows to do
      a recursive inventory over all hosts. Also allows to selectively
      retry only hosts that have failed in a previous inventory.
    * You can configure parents now (via a host attribute, no rules are
      neccessary).
    * You can now do an automated scan for parents and layer 3 (IP)
    * You can configure active checks (check_tcp, ...) via WATO now
    * FIX: fix page header after confirmation dialogs
    * FIX: Fixed umlaut problem in host aliases and ip addresses created by WATO
    * FIX: Fixed exception caused by validation problems during editing tags in WATO
    * FIX: create sample config only if both rules.mk and hosttags.mk are missing
    * FIX: do not loose host tags when both using WATO-configured and 
      manual ones (via multisite.mk)
    * Timeperiods: Make list of exceptions dynamic, not fixed to 10 entries
    * Timeperiods: Configure exclusion of other timeperiods
    * Configuration of notification_delay and notification_interval

1.2.0b2:
    Core:
    * FIX: Cluster host checks were UNKNOWN all the time
    * FIX: reset counter in case of (broken) future time
    * FIX: Automation try-inventory: Fixed problem on where checks which
      produce equal service descriptions could lead to invalid inventory
      results on cluster hosts.
    * FIX: do not create contacts if they won't be assigned to any host
      or service. Do *not* assign to dummy catch-all group "check_mk".

    WATO:
    * Added new permission "move hosts" to allow/deny moving of hosts in WATO
    * Also write out contact definitions for users without contactgroups to
      have the mail addresses and other notification options persisted
    * FIX: deletion of automation accounts now works
    * FIX: Disabling notifications for users does work now
    * New main overview for rule editor
    * New multisite.mk option wato_hide_varnames for hiding Check_MK 
      configuration variable names from the user
    * New module "Logwatch Pattern Analyzer" to verify logwatch rules
    * Added new variable logwatch_rules which can also be managed through the
      WATO ruleset editor (Host/Service Parameters > Parameters and rules for
      inventorized checks > Various applications > Logwatch Patterns)
    * Users & Contacts: Added new option wato_hidden_users which holds a list
      of userids to hide the listed users from the WATO user management GUI.
    * WATO API: Added new method rewrite_configuration to trigger a rewrite of
      all host related wato configuration files to distribute changed tags
    * Added new internal hook pre-activate-changes to execute custom
      code BEFORE Check_MK is called to restart Nagios
    * FIX: Only showing sudo hint message on sudo error message in automation
      command
    * FIX: Fixed js eror in IE7 on WATO host edit page
    * FIX: Using pickle instead of repr/eval when reading data structures from
      urls to prevent too big security issues
    * Rule editor: improve sorting of groups and rulesets
    * FIX: Escaping single quotes in strings when writing auth.php
    * FIX: Fix resorting of host tags (was bug in ListOf)

    Multisite
    * Added config option default_ts_format to configure default timestamp
      output format in multisite
    * Layout and design update
    * Quicksearch: display site name if more than one different site
      is present in the current search result list
    * FIX: Fixed encoding problem in "custom notification" message
    * New configuration parameter page_heading for the HTML page heads
      of the main frameset (%s will be replaced with OMD site name)
    * FIX: Fix problem where snapins where invisible
    * FIX: Fixed multisite timeout errors when nagios not running
    * Sidebar: some new layout improvements
    * Login page is not shown in framesets anymore (redirects framed page to
      full screen login page)
    * FIX: fix exception when disallowing changing display options
    * FIX: Automatically redirect from login page to target page when already
      logged in
    * FIX: Updating the dashboard header time when the dashlets refresh

    BI:
    * Added new painter "affected hosts (link to host page)" to show all
      host names with links to the "hosts" view
    * FIX: Fixed filtering of Single-Host Aggregations
    * New sorter for aggregation group
    * FIX: fix sorting of Single-Host Aggregations after group
    * Avoid duplicate rule incarnations when using FOREACH_*
    * BI Boxes: allow closing boxes (not yet persisted)
    * New filter for services (not) contained in any aggregate
    * Configure sorting for all BI views

    Checks & Agents:
    * FIX: snmp_uptime handles empty snmp information without exception
    * FIX: Oracle checks try to handle ORA-* errors reported by the agent
      All oracle checks will return UNKNOWN when finding an ORA-* message
    * FIX: filesystem levels set via WATO didn't work, but do now
    * FIX: Group filters can handle groups without aliases now
    * nfsmounts: Added nfs4 support thanks to Thorsten Hintemann
    * megaraid_pdisks megaraid_ldisks: Support for Windows.  Thanks to Josef Hack

1.2.0b1:
    Core, Setup, etc.:
    * new tool 'livedump' for dumping configuration and status
      information from one monitoring core and importing this
      into another.
    * Enable new check registration API (not yet used in checks)
    * FIX: fix handling of prefix-tag rules (+), needed for WATO
    * FIX: handle buggy SNMP devices with non-consecutive OIDS
      (such as BINTEC routers)
    * Check API allows a check to get node information
    * FIX: fix problem with check includes in subchecks
    * Option --checks now also applies to ad-hoc check (e.g.
      cmk --checks=mrpe,df -v somehost)
    * check_mk_templates.cfg: added s to notification options
      of host and service (= downtime alerts)

    WATO:
    * Hosttag-editor: allow reordering of tags
    * Create very basic sample configuration when using
      WATO the first time (three tag groups, two rules)
    * Much more checks are configurable via WATO now
    * Distributed WATO: Made all URL calls using curl now
    * FIX: fix bug in inventory in validate_datatype()
    * Better output in case of inventory error
    * FIX: fix bug in host_icon rule on non OMD
    * FIX: do not use isdisjoint() (was in rule editor on Lenny)
    * FIX: allow UTF-8 encoded permission translations
    * FIX: Fixed several problems in OMD apache shared mode
    * FIX: Do not use None$ as item when creating new rules
    * FIX: Do load *all* users from htpasswd, so passwords from
      users not created via WATO will not be lost.
    * FIX: honor site disabling in replication module
    * FIX: honor write permissions on folder in "bulk delete"
    * FIX: honor permissions for "bulk cleanup" and "bulk edit"
    * FIX: honor write permissions and source folder when moving hosts
    * FIX: honor permissions on hosts also on bulk inventory
    * Only create contacts in Nagios if they are member of at
      least one contact group.
    * It is now possible to configure auxiliary tags via WATO
      (formerly also called secondary tags)
    * FIX: Fixed wrong label "Main Overview" shown for moved WATO folders
      in foldertree snapin
    * FIX: Fixed localization of empty host tags
    * FIX: User alias and notification enabling was not saved

    Checks & Agents:
    * hpux_if: fix missing default parameter errors
    * hpux_if: make configurable via WATO
    * if.include: fix handling of NIC with index 0
    * hpux_lunstats: new check for disk IO on HP-UX
    * windows - mk_oracle tablespace: Added missing sid column
    * diskstat: make inventory mode configurable via WATO
    * added new checks for Fujitsu ETERNUS DX80 S2 
      (thanks to Philipp Höfflin)
    * New checks: lgp_info, lgp_pdu_info and lgp_pdu_aux to monitor Liebert
      MPH/MPX devices
    * Fix Perf-O-Meter of fileage
    * hpux_snmp_cs.cpu: new SNMP check for CPU utilization
      on HP-UX.
    * if/if64: inventory also picks up type 62 (fastEther). This
      is needed on Cisco WLC 21xx series (thanks to Ralf Ertzinger)
    * FIX: fix inventory of f5_bigip_temp
    * mk_oracle (lnx+win): Fixed TEMP tablespace size calculations
    * ps: output node process is running on (only for clusters)
    * FIX: Linux Agent: Fixed ipmi-sensors handling of Power_Unit data
    * hr_mem: handle rare case where more than one entry is present
      (this prevents an exception of pfSense)
    * statgrab_load: level is now checked against 15min average - 
      in order to be consistent with the Linux load check
    * dell_powerconnect_cpu: hopefully correctly handle incomplete
      output from agent now.
    * ntp: do not check 'when' anymore since it can produce false
      alarms.
    * postfix_mailq: handle output with 'Total requests:' in last line
    * FIX: check_mk-hp_blade_psu.php: allow more than 4 power supplies
    * FIX: smart plugin: handle cases with missing vendor (thanks
      to Stefan Kärst)
    * FIX: megaraid_bbu: fix problem with alternative agent output
      (thanks to Daniel Tuecks)
    * mk_oracle: fix quoting problem, replace sessions with version,
      use /bin/bash instead of /bin/sh

    Multisite:
    * Added several missing localization strings
    * IE: Fixed problem with clicking SELECT fields in the new wato foldertree snapin
    * Fixed problem when trying to visit dashboards from new wato foldertree snapin
    * Chrome: Fixed styling problem of foldertree snapin
    * Views: Only show the commands and row selection options for views where
      commands are possible
    * The login mask honors the default_language definition now
    * check_bi_local.py: works now with cookie based authentication
    * FIX: Fixed wrong redirection after login in some cases
    * FIX: Fixed missing stats grouping in alert statistics view
    * FIX: Fixed preview table styling in view editor
    * FIX: Multisite authed users without permission to multisite are
      automatically logged out after showing the error message
    * Retry livestatus connect until timeout is used up. This avoids
      error messages when the core is being restarted
    * Events view now shows icon and text for "flapping" events
    * Use buffer for HTML creation (this speeds up esp. HTTPS a lot)
    * FIX: Fixed state filter in log views

    Livestatus:
    * Add missing column check_freshness to services table

    BI:
    * New column (painter) for simplistic box display of tree.
      This is used in a view for a single hostgroup.

1.1.13i3:
    Core, Setup, etc.:
    * *_contactgroups lists: Single group rules are all appended. When a list
      is found as a value this first list is used exclusively. All other
      matching rules are ignored
    * cmk -d does now honor --cache and --no-tcp
    * cmk -O/-R now uses omd re{start,load} core if using OMD
    * FIX: setup.sh now setups up permissions for conf.d/wato
      correctly
    * cmk --localize update supports an optional ALIAS which is used as
      display string in the multisite GUI
    * FIX: Fixed encoding problems with umlauts in group aliases
    * FIX: honor extra_summary_host_conf (was ignored)
    * new config variable snmpv2c_hosts that allows to enable SNMP v2c
      but *not* bulkwalk (for some broken devices). bulkwalk_hosts still
      implies v2c.

    Checks & Agents:
    * Windows agent: output eventlog texts in UTF-8 encoding. This
      should fix problems with german umlauts in message texts.
    * Windows agent: Added installer for the windows agent (install_agent.exe)
    * Windows agent: Added dmi_sysinfo.bat plugin (Thanks to Arne-Nils Kromer for sharing)
    * Disabled obsolete checks fc_brocade_port and fc_brocade_port_detailed.
      Please use brocade_fcport instead.
    * aironet_errors, statgrab_disk, statgrab_net: Performance data has
      been converted from counters to rates. You might need to delete your
      existing RRDs of these checks. Sorry, but these have been that last
      checks still using counters...
    * ibm_imm_health: added last missing scan function
    * Filesystem checks: trend performance data is now normalized to MB/24h.
      If you have changed the trend range, then your historic values will
      be displayed in a wrong scale. On the other hand - from now on changes
      in the range-setting will not affect the graph anymore.
    * if/if64/lnx_if: pad port numbers with zeros in order to sort correctly.
      This can be turned off with if_inventory_pad_portnumbers = False.
    * Linux agent: wrap freeipmi with lock in order to avoid cache corruption
    * New check: megaraid_bbu - check existance & status of LSI MegaRaid BBU module
    * HP-UX Agent: fix mrpe (remove echo -e and test -e, thanks to Philipp Lemke)
    * FIX: ntp checks: output numeric data also if stratum too high
    * Linux agent: new check for dmraid-based "bios raid" (agent part as plugin)
    * FIX: if64 now uses ifHighSpeed instead of ifSpeed for determining the
      link speed (fixes speed of 10GBit/s and 20GBit/s ports, thanks Marco Poet)
    * cmctc.temp: serivce has been renamed from "CMC Temperature %s" to just
      "Temperature %s", in order to be consistent with the other checks.
    * mounts: exclude changes of the commit option (might change on laptops),
      make only switch to ro critical, other changes warning.
    * cisco_temp_sensor: new check for temperature sensors of Cisco NEXUS
      and other new Cisco devices
    * oracle_tablespace: Fixed tablespace size/free space calculations
    * FIX: if/if64: omit check result on counter wrap if bandwidth traffic levels
      are used.

    Multisite:
    * Improve transaction handling and reload detection: user can have 
      multiple action threads in parallel now
    * Sounds in views are now enabled per default. The new configuration
      variable enable_sounds can be set to False in multisite.mk in order
      to disable sounds.
    * Added filter for log state (UP,DOWN,OK,CRIT...) to all log views
    * New painter for normal and retry check interval (added to detail views)
    * Site filter shows "(local)" in case of non multi-site setup
    * Made "wato folder" columns sortable
    * Hiding site filter in multisite views in single site setups
    * Replaced "wato" sidebar snapin which mixed up WATO and status GUIs with
      the new "wato_foldertree" snapin which only links to the status views
      filtered by the WATO folder.
    * Added "Dashboard" section to views snapin which shows a list of all dashboards
    * FIX: Fixed auth problem when following logwatch icon links while using
      the form based auth
    * FIX: Fix problem with Umlaut in contact alias
    * FIX: Creating auth.php file on first login dialog based login to ensure
      it exists after login when it is first needed
    * Dashboard: link problem views to *unhandled* views (this was
      inconsistent)
    * Localization: Fixed detection of gettext template file when using the
      local/ hierarchy in OMD

    Mobile:
    * Improved sorting of views in main page 
    * Fix: Use all the availiable space in header
    * Fix: Navigation with Android Hardwarekeys now working
    * Fix: Links to pnp4nagios now work better
    * Fix: Host and Service Icons now finger friendly
    * Fix: Corrected some buildin views

    WATO:
    * Removed IP-Address attribute from folders
    * Supporting localized tag titles
    * Using Username as default value for full names when editing users
    * Snapshot/Factory Reset is possible even with a broken config
    * Added error messages to user edit dialog to prevent notification problems
      caused by incomplete configuration
    * Activate Changes: Wato can also reload instead of restarting nagios
    * Replication: Can now handle replication sites which use the form based auth
    * Replication: Added option to ignore problems with the ssl certificates
                   used in ssl secured replications
    * WATO now supports configuring Check_MK clusters
    * FIX: Fixed missing folders in "move to" dropdown fields
    * FIX: Fixed "move to target folders" after CSV import
    * FIX: Fixed problem with duplicate extra_buttons when using the i18n of multiisite
    * FIX: Fixed problem with duplicate permissions when using the i18n of multiisite
    * FIX: Writing single host_contactgroups rules for each selected
      contactgroup in host edit dialog
    * FIX: Fixed wrong folder contacgroup related permissions in auth.php api
    * FIX: Fixed not up-to-date role permission data in roles_saved hook
    * FIX: Fixed duplicate custom columns in WATO after switching languages

    BI:
    * improve doc/treasures/check_bi_local.py: local check that creates
      Nagios services out of BI aggregates

    Livestatus:
    * ColumnHeaders: on is now able to switch column header on even if Stats:
      headers are used. Artifical header names stats_1, stats_2, etc. are
      begin used. Important: Use "ColumnHeaders: on" after Columns: and 
      after Stats:.

1.1.13i2:
    Core, Setup, etc.:
    * cmk -I: accept host tags and cluster names

    Checks & Agents:
    * linux agent - ipmi: Creating directory of cache file if not exists
    * dell_powerconnect_cpu: renamed service from CPU to "CPU utilization", in
      order to be consistent with other checks
    
    Multisite:
    * Several cleanups to prevent css/js warning messages in e.g. Firefox
    * Made texts in selectable rows selectable again
    * Adding reschedule icon to all Check_MK based services. Clicks on these
      icons will simply trigger a reschedule of the Check_MK service
    * FIX: ship missing CSS files for mobile GUI
    * FIX: rename check_mk.js into checkmk.js in order to avoid browser
      caching problems during version update

    WATO:
    * Optimized wraps in host lists tag column
    * Bulk inventory: Remove leading pipe signs in progress bar on main
      folder inventory
    * NagVis auhtorization file generation is also executed on activate_changes
    * Implemented a new inclusion based API for using multisite permissions
      in other addons
    * Inventory of SNMP devices: force implicit full scan if no services
      are configured yet
    * FIX: Calling activate_changes hook also in distributed WATO setups
    * FIX: Fixed display bug in host tags drop down menu after POST of form
    * FIX: Fixed javascript errors when doing replication in distributed
      wato environments when not having the sidebar open
    * FIX: Fixed search form dependant attribute handling
    * FIX: Fixed search form styling issues
    * You can now move folders to other folders
    * FIX: Distributed WATO: Supressing site sync progress output written in
      the apache error log

1.1.13i1:
    Multisite:
    * New nifty sidebar snapin "Speed-O-Meter"
    * Implemented new cookie based login mechanism including a fancy login GUI
    * Implemented logout functionality for basic auth and the new cookie based auth
    * Implemented user profile management page for changing the user password and
      the default language (if available)
    * New filter for the (new) state in host/service alerts
    * New command for sending custom notifications
    * FIX: Fixed encoding problem when opening dashboard
    * New icon on a service whos host is in downtime
    * Only show most frequently used context buttons (configurable
      in multisite.mk via context_buttons_to_show)
    * Show icon if user has modified a view's filter settings
    * New config option debug_livestatus_queries, normal debug
      mode does not include this anymore
    * Icons with link to page URL at bottom of each page
    * Logwatch: Switched strings in logwatch to i18n strings
    * Logwatch: Fixed styling of context button when acknowleding log messages
    * Logwatch: Implemented overview page to show all problematic logfiles
    * Add Snapin page: show previews of all snapins
    * Add Snapin page: Trying to prevent dragging confusions by using other click event
    * New (hidden) button for reloading a snapin (left to the close button)
    * Automatically falling back to hardcoded default language if configured
    language is not available
    * Repair layout of Perf-O-Meter in single dataset layout
    * FIX: Fixed duplicate view plugin loading when using localized multisite
    * FIX: Host-/Servicegroup snapin: Showing group names when no alias is available
    * FIX: Removed double "/" from pnp graph image urls in views

    BI:
    * Host/Service elements are now iterable via FOREACH_HOST, e.g.
      (FOREACH_HOST, ['server'], ALL_HOSTS, "$HOST$", "Kernel" ),
    * FIX: Assuming host states is possible again (exception: list index "3")

    WATO:
    * Evolved to full featured monitoring configuration tool!
    * Major internal code cleanup
    * Hosts can now be created directly in folders. The concept of host lists
      has been dropped (see migration notes!)
    * Configuration of global configuration variables of Check_MK via WATO
    * Configuration of main.mk rules
    * Configuration of Nagios objects and attributes
    * Configuration of users and roles
    * Configuration of host tags
    * Distributed WATO: replication of the configuration to slaves and peers
    * Added missing API function update_host_attributes() to change the
      attributes of a host
    * Added API function num_hosts_in_folder() to count the number of hosts
      below the given folder
    * Added option to download "latest" snapshot
    * extra_buttons can now register a function to gather the URL to link to
    * Implemented NagVis Authorisation management using WATO users/permissions

    Livestatus:
    * Experimental feature: livecheck -> super fast active check execution
      by making use of external helper processes. Set livecheck=PATH_TO_bin/livecheck
      in nagios.cfg where you load Livestatus. Optional set num_livecheck_helpers=NUM
      to set number of processes. Nagios will not fork() anymore for check exection.
    * New columns num_hosts and num_services in status table
    * New aggregation functions suminv and avginv (see Documentation)

    Core, Setup, etc.:
    * New configuration variable static_checks[] (used by WATO)
    * New configuration variable checkgroup_parameters (mainly for WATO)
    * check_submission defaults now to "file" (was "pipe")
    * Added pre-configured notification via cmk --notify
    * Drop RRA-configuration files for PNP4Nagios completely
    * New configuration variable ping_levels for configuring parameters
      for the host checks.
    * cmk --notify: new macros $MONITORING_HOST$, $OMD_ROOT$ and $OMD_SITE$
    * make ping_levels also apply to PING services for ping-only hosts
      (thanks to Bernhard Schmidt)

    Checks & Agents:
    * if/if64: new ruleset if_disable_if64_hosts, that force if on
      hosts the seem to support if64
    * Windows agent: new config variable "sections" in [global], that
      allows to configure which sections are being output.
    * Windows agent: in [logwatch] you can now configure which logfiles
      to process and which levels of messages to send.
    * Windows agent: new config variable "host" in all sections that
      restricts the folling entries to certain hosts.
    * Windows agent: finally implemented <<<mrpe>>. See check_mk.ini
      for examples.
    * Windows agent: do not execute *.txt and *.dir in <<<plugins>>> and
      <<<local>>>
    * Windows agent: make extensions to execute configurable (see
      example check_mk.ini)
    * Windows agent: agent now reuses TCP port even when taskkill'ed, so
      a system reboot is (hopefully) not neccessary anymore
    * Windows agent: section <<<df>>> now also outputs junctions (windows
      mount points). No external plugin is needed.
    * Windows agent: new section <<<fileinfo>>> for monitoring file sizes
      (and later possible ages)
    * logwatch: allow to classify messages based on their count (see
      man page of logwatch for details)
    * fileinfo: new check for monitoring age and size of files
    * heartbeat_crm: apply patches from Václav Ovsík, so that the check
      should work on Debian now.
    * ad_replication: added warninglevel 
    * fsc_*: added missing scan functions
    * printer_alerts: added further state codes (thanks to Matthew Stew)
    * Solaris agent: changed shell to /usr/bin/bash (fixes problems with LC_ALL=C)

1.1.12p7:
    Multisite:
    * FIX: detail view of host was missing column headers
    * FIX: fix problem on IE with background color 'white'
    * FIX: fix hitting enter in host search form on IE
    * FIX: fix problem in ipmi_sensors perfometer

    Checks & Agents:
    * FIX: fixed man pages of h3c_lanswitch_sensors and statgrab_cpu
    * FIX: netapp_volumes: added raid4 as allowed state (thanks to Michaël Coquard)

    Livestatus
    * FIX: fix type column in 'GET columns' for dict-type columns (bug found
      by Gerhard Lausser)

1.1.12p6:
    Checks & Agents:
    * FIX: lnx_if: remove debug output (left over from 1.1.12p5)
    
1.1.12p5:
    Multisite:
    * FIX: fix hitting enter in Quicksearch on IE 8
    * FIX: event/log views: reverse sorting, so that newest entries
      are shown first
    * FIX: fix dashboard dashlet background on IE
    * FIX: fix row highlight in status GUI on IE 7/8
    * FIX: fix row highlight after status page reload
    * FIX: single dataset layout honors column header settings
    * FIX: quote '#' in PNP links (when # is contained in services)
    * FIX: quote '#' in PNP image links also
    * FIX: add notifications to host/service event view

    Checks & Agents:
    * FIX: lnx_if: assume interfaces as up if ethtool is missing or
      not working but interface has been used since last reboot. This
      fixes the problem where interface are not found by inventory.
    * FIX: snmp_uptime: handels alternative timeformat
    * FIX: netapp_*: scan functions now detect IBM versions of firmware
    * FIX: bluecoat_diskcpu: repair scan function
    * FIX: mem.vmalloc: fix default levels (32 and 64 was swapped)
    * FIX: smart: make levels work (thanks to Bernhard Schmidt)
    * FIX: PNP template if if/if64: reset LC_ALL, avoids syntax error
    * FIX: dell_powerconnect_cpu: handle sporadic incomplete output
      from SNMP agent

1.1.12p4:
    Multisite:
    * FIX: sidebar snapin Hostgroups and Servicegroups sometimes
           failed with non-existing "available_views".
    * FIX: Fix host related WATO context button links to point to the hosts site
    * FIX: Fixed view editor redirection to new view after changing the view_name
    * FIX: Made icon painter usable when displaying hostgroup rows
    * Logwatch: Switched strings in logwatch to i18n strings
    * Logwatch: Fixed styling of context button when acknowleding log messages
    * Logwatch: Implemented overview page to show all problematic logfiles

    WATO:
    * FIX: add missing icon_csv.png
    * FIX: WATO did not write values of custom macros to extra_host_conf definitions

1.1.12p3:
    Core, Setup, etc.:
    * FIX: really suppress precompiling on PING-only hosts now

1.1.12p2:
    Core, Setup, etc.:
    * FIX: fix handling of empty suboids
    * FIX: do not create precomiled checks for host without Check_MK services

    Checks & Agents:
    * FIX: mem.win: Default levels now works, check not always OK
    * FIX: blade_health: fix OID specification
    * FIX: blade_bays: fix naming of item and man page

    Multisite:
    * FIX: Fixed styling of view header in older IE browsers
    * FIX: Do not show WATO button in views if WATO is disabled
    * FIX: Remove WATO Folder filter if WATO is disabled 
    * FIX: Snapin 'Performance': fix text align for numbers
    * FIX: Disallow setting downtimes that end in the past
    * FIX: Fix links to downtime services in dashboard
    * FIX: Fix popup help of reschedule icon

1.1.12p1:
    Core, Setup, etc.:
    * FIX: fix aggregate_check_mk (Summary host agent status)

    Checks & Agents:
    * FIX: mk_oracle now also detects XE databases
    * FIX: printer_alerts: handle 0-entries of Brother printers
    * FIX: printer_supply: fix Perf-O-Meter if no max known
    * FIX: Added id parameter to render_statistics() method to allow more than
      one pie dashlet for host/service stats
    * FIX: drbd: fixed inventory functions
    * FIX: printer_supply: handle output of Brother printers
    * FIX: ps.perf PNP template: show memory usage per process and not
      summed up. This is needed in situations where one process forks itself
      in irregular intervals and rates but you are interested just in the
      memory usage of the main process.

    Multisite:
    * FIX: finally fixed long-wanted "NagStaMon create hundreds
      of Apache processes" problem!
    * FIX: query crashed when sorting after a join columns without
      an explicit title.
    * FIX: filter for WATO file/folder was not always working.
    * Added filter for hard services states to search and service
      problems view
    * FIX: dashboard problem views now ignore notification period,
      just as tactical overview and normal problem views do
    * FIX: Loading dashboard plugins in dashboard module
 

1.1.12:
    Checks & Agents:
    * dell_powerconnect_*: final fixed, added PNP-templates
    * ps.perf: better error handling in PNP template

    Multisite:
    * Dashboard: fix font size of service statistics table
    * Dashboard: insert links to views into statistics
    * Dashboard: add links to PNP when using PNP graphs
    
1.1.12b2:
    Core, Setup, etc.:
    * FIX: fix crash with umlauts in host aliases
    * FIX: remove duplicate alias from Nagios config

    Checks & Agents:
    * services: better handling of invalid patterns
    * FIX: multipath: fix for another UUID format
    * AIX agent: fix implementation of thread count
    * blade_bays: detect more than 16 bays
    * statgrab_*: added missing inventory functions
    * FIX: fix smart.temp WARN/CRIT levels were off by one degree

    Multisite:
    * Remove Check_MK logo from default dashboard
    * Let dashboard use 10 more pixels right and bottom
    * FIX: do not show WATO icon if no WATO permission
    * Sidebar sitestatus: Sorting sites by sitealias
    * FIX: removed redundant calls of view_linktitle()

    WATO:
    * FIX: fix update of file/folder title after title property change

    Livestatus:
    * FIX: fix crash on imcomplete log lines (i.e. as
      as result of a full disk)
    * FIX: Livestatus-API: fix COMMAND via persistent connections
	

1.1.12b1:
    Core, Setup, etc.:
    * FIX: fix cmk -D on cluster hosts
    * Made profile output file configurable (Variable: g_profile_path)

    Checks & Agents:
    * FIX: j4p_performance: fix inventory functions 
    * FIX: mk_oracle: fix race condition in cache file handling (agent data
      was missing sections in certain situations)
    * mrpe: make check cluster-aware and work as clustered_service
    * cups_queues: Run agent part only on directly on CUPS servers,
      not on clients
    * FIX: mbg_lantime_state: Fixed output UOM to really be miliseconds
    * FIX: ntp: Handling large times in "poll" column correctly
    * New check dmi_sysinfo to gather basic hardware information
    * New check bintec_info to gather the software version and serial number
    of bintec routers

    Multisite:
    * FIX: fix rescheduling of host check
    * FIX: fix exception when using status_host while local site is offline
    * FIX: Fixed not updating pnp graphs on dashboard in some browsers (like chrome)
    * FIX: fix URL-too-long in permissions page
    * FIX: fix permission computation
    * FIX: fixed sorting of service perfdata columns
    * FIX: fixed sorting of multiple joined columns in some cases
    * FIX: fixed some localisation strings
    * Cleanup permissions page optically, add comments for views and snapins
    * Added some missing i18n strings in general HTML functions
    * Added display_option "w" to disable limit messages and livestatus errors in views
    * Service Perfdata Sorters are sorting correctly now
    * Added "Administration" snapin to default sidebar
    * Tactical Overview: make link clickable even if count is zero
    * Minor cleanup in default dashboard
    * Dashboard: new dashlet attribute title_url lets you make a title into a link
    * Dashboard: make numbers match "Tactical Overview" snapin

    Livestatus:
    * Write messages after initialization into an own livestatus.log

    WATO:
    * FIX: "bulk move to" at the top of wato hostlists works again
    * FIX: IE<9: Fixed problem with checkbox events when editing a host
    * FIX: "move to" dropdown in IE9 works again

1.1.11i4:
    Core, Setup, etc.:
    * FIX: use hostgroups instead of host_groups in Nagios configuration.
      This fixes a problem with Shinken
    * --scan-parents: detected parent hosts are now tagged with 'ping', so
      that no agent will be contacted on those hosts

    Checks & Agents:
    * Added 4 new checks dell_powerconnect_* by Chris Bowlby
    * ipmi_sensors: correctly handle further positive status texts
      (thanks to Sebastian Talmon)
    * FIX: nfsmounts handles zero-sized volumes correctly
    * AIX agent now outputs the user and performance data in <<<ps>>>

    Multisite:
    * FIX: WATO filtered status GUIs did not update the title after changing
      the title of the file/folder in WATO
    * FIX: Removed new python syntax which is incompatible with old python versions
    * FIX: Made bulk inventory work in IE
    * FIX: Fixed js errors in IE when having not enough space on dashboard 
    * FIX: fix error when using non-Ascii characters in view title
    * FIX: fix error on comment page caused by missing sorter
    * FIX: endless javascript when fetching pnp graphs on host/service detail pages
    * FIX: Not showing the action form in "try" mode of the view editor
    * FIX: Preventing up-then-over effect while loading the dashboard in firefox
    * Added missing i18n strings in command form and list of views
    * Views are not reloaded completely anymore. The data tables are reloaded
      on their own.
    * Open tabs in views do not prevent reloading the displayed data anymore
    * Added display_option "L" to enable/disable column title sortings
    * Sorting by joined columns is now possible
    * Added missing sorters for "service nth service perfdata" painters
    * Implemented row selection in views to select only a subset of shown data
      for actions
    * Sort titles in views can be enabled by clicking on the whole cells now
    * Submitting the view editor via ENTER key saves the view now instead of try mode
    * Host comments have red backgrounded rows when host is down
    * Implemented hook api to draw custom link buttons in views

    WATO:
    * Changed row selection in WATO to new row selection mechanism
    * Bulk action buttons are shown at the top of hostlists too when the lists
      have more than 10 list items
    * New function for backup and restore of the configuration

    Livestatus:
    * FIX: fix compile error in TableLog.cc by including stddef.h
    * FIX: tables comments and downtimes now honor AuthUser
    * Table log honors AuthUser for entries that belong to hosts
      (not for external commands, though. Sorry...)
    * FIX: fix Stats: sum/min/max/avg for columns of type time

1.1.11i3:
    Core, Setup, etc.:
    * FIX: allow host names to have spaces
    * --snmpwalk: fix missing space in case of HEX strings
    * cmk --restore: be aware of counters and cache being symbolic links
    * do_rrd_update: direct RRD updates have completely been removed.
      Please use rrdcached in case of performance problems.
    * install_nagios.sh has finally been removed (was not maintained anyway).
      Please use OMD instead.
    * Inventory functions now only take the single argument 'info'. The old
      style FUNC(checkname, info) is still supported but deprecated.
    * Show datasource program on cmk -D
    * Remove .f12 compile helper files from agents directory
    * Output missing sections in case of "WARNING - Only __ output of __..."
    * Remove obsolete code of snmp_info_single
    * Remove 'Agent version (unknown)' for SNMP-only hosts
    * Options --version, --help, --man, --list-checks and --packager now
      work even with errors in the configuration files
    * Minor layout fix in check man-pages

    Checks & Agents:
    * FIX: hr_mem: take into account cache and buffers
    * FIX: printer_pages: workaround for trailing-zero bug in HP Jetdirect
    * mk_logwatch: allow to set limits in processing time and number of
      new log messages per log file
    * Windows Agent: Now supports direct execution of powershell scripts
    * local: PNP template now supports multiple performance values
    * lnx_if: make lnx_if the default interface check for Linux
    * printer_supply: support non-Ascii characters in items like
      "Resttonerbehälter". You need to define snmp_character_encodings in main.mk
    * mem.win: new dedicated memory check for Windows (see Migration notes)
    * hr_mem: added Perf-O-Meter
    * Renamed all temperature checks to "Temperature %s". Please
      read the migration notes!
    * df and friends: enabled trend performance data per default. Please
      carefully read the migration notes!
    * diskstat: make summary mode the default behavious (one check per host)

    MK Livestatus:
    * WaitObject: allow to separate host name and service with a semicolon.
      That makes host names containing spaces possible.
    * Better error messages in case of unimplemented operators

    Multisite:
    * FIX: reschedule now works for host names containing spaces
    * FIX: correctly sort log views in case of multi site setups
    * FIX: avoid seven broken images in case of missing PNP graphs
    * FIX: Fixed javascript errors when opening dashboard in IE below 9
    * FIX: Views: Handling deprecated value "perpage" for option
      column_headers correctly
    * FIX: Fixed javascript error when saving edited views without sidebar
    * FIX: Showing up PNP hover menus above perfometers
    * Host/Service Icon column is now modularized and can be extended using
      the multisite_icons list.
    * New sorters for time and line number of logfile entries
    * Bookmarks snapin: save relative URLs whenever possible
    * Man-Pages of Check_MK checks shown in Multisite honor OMD's local hierarchy
    * nicer output of substates, translate (!) and (!!) into HTML code
    * new command for clearing modified attributes (red cross, green checkmark)
    * Perf-O-Meters: strip away arguments from check_command (e.g.
      "check-foo!17!31" -> "check-foo").
    * Added several missing i18n strings in view editor
    * Views can now be sorted by the users by clicking on the table headers.
      The user sort options are not persisted.
    * Perf-O-Meters are now aware if there really is a PNP graph

    WATO:
    * Show error message in case of empty inventory due to agent error
    * Commited audit log entries are now pages based on days
    * Added download link to download the WATO audit log in CSV format

1.1.11i2:
    Core, Setup, etc.:
    * FIX: sort output of cmk --list-hosts alphabetically
    * FIX: automatically remove leading and trailing space from service names
      (this fixes a problem with printer_pages and an empty item)
    * Great speed up of cmk -N/-C/-U/-R, especially when number of hosts is
      large.
    * new main.mk option delay_precompile: if True, check_mk will skip Python 
      precompilation during cmk -C or cmk -R, but will do this the first 
      time the host is checked.  This speeds up restarts. Default is False.
      Nagios user needs write access in precompiled directory!
    * new config variable agent_ports, allowing to specify the agent's
      TCP port (default is 6556) on a per-host basis.
    * new config variable snmp_ports, allowing to specify the UDP port
      to used with SNMP, on a per-host basis.
    * new config variable dyndns_hosts. Hosts listed in this configuration
      list (compatible to bulkwalk_hosts) use their hostname as IP address.
    
    Checks & Agents:
    * FIX: AIX agent: output name of template in case of MRPE
    * FIX: cisco_temp: skip non-present sensors at inventory
    * FIX: apc_symmetra: fix remaining runtime calculation (by factor 100)
    * FIX: Added PNP-template for winperf_phydisk
    * FIX: if64: fix UNKNOWN in case of non-unique ifAlias
    * FIX: lnx_if/if/if64: ignore percentual traffic levels on NICs without
           speed information.
    * FIX: cisco_temp_perf: add critical level to performance data
    * FIX: windows agent: hopefully fix case with quotes in directory name
    * FIX: printer_supply: fixed logic of Perf-O-Meter (mixed up crit with ok)
    * FIX: Solaris agent: reset localization to C, fixes problems with statgrab
    * FIX: blade_*: fix SNMP scan function for newer firmwares (thanks to Carlos Peón)
    * snmp_uptime, snmp_info: added scan functions. These checks will now
      always be added. Please use ingored_checktypes to disable, if non needed.
    * brocade_port: check for Brocade FC ports has been rewritten with
      lots of new features.
    * AIX agent now simulates <<<netctr>>> output (by Jörg Linge)
    * mbg_lantime_state: Handling refclock offsets correctly now; Changed
      default thresholds to 5/10 refclock offset
    * brocade_port: parameter for phystate, opstate and admstate can now
      also be lists of allowed states.
    * lnx_if: treat interfaces without information from ethtool as
      softwareLoopback interface. The will not be found by inventory now.
    * vbox_guest: new check for checking guest additions of Linux virtual box hosts
    * if/if64: Fixed bug in operstate detection when using old tuple based params
    * if/if64: Fixed bug in operstate detection when using tuple of valid operstates
    * mk_oracle: Added caching of results to prevent problems with long
    running SQL queries. Cache is controlled by CACHE_MAXAGE var which is preset to
    120 seconds 
    * mk_oracle: EXCLUDE_<sid>=ALL or EXCLUDE_<sid>=oracle_sessions can be
    used to exclude specific checks now
    * mk_oracle: Added optional configuration file to configure the new options
    * j4p_performance agent plugin: Supports basic/digest auth now
    * New checks j4p_performance.threads and j4p_performance.uptime which
      track the number of threads and the uptime of a JMX process
    * j4p_performance can fetch app and servlet specific status data. Fetching
      the running state, number of sessions and number of requests now. Can be
      extended via agent configuration (j4p.cfg).
    * Added some preflight checks to --scan-parents code
    * New checks netapp_cluster, netapp_vfiler for checking NetAPP filer 
      running as cluster or running vfilers.
    * megaraid_pdisks: Better handling of MegaCli output (Thanks to Bastian Kuhn)
    * Windows: agent now also sends start type (auto/demand/disabled/boot/system)
    * Windows: inventory_services now allowes regexes, depends and state/start type
      and also allows host tags.

    Multisite:
    * FIX: make non-Ascii characters in services names work again
    * FIX: Avoid exceptions in sidebar on Nagios restart
    * FIX: printer_supply perfometer: Using white font for black toners
    * FIX: ipmi: Skipping items with invalid data (0.000 val, "unspecified" unit) in summary mode
    * FIX: ipmi: Improved output formating in summary mode
    * FIX: BI - fixed wrong variable in running_on aggregation function
    * FIX: "view_name" variable missing error message when opening view.py
      while using the "BI Aggregation Groups" and "Hosts" snapins in sidebar
    * FIX: Fixed styling of form input elements in IE + styling improvements
    * FIX: Fixed initial folding state on page loading on pages with multiple foldings opened
    * Introduced basic infrastructure for multilanguage support in Multisite
    * Make 'Views' snapin foldable
    * Replace old main view by dashboard
    * Sidebar: Snapins can register for a triggered reload after a nagios
      restart has been detected. Check interval is 30 seconds for now.
    * Quicksearch snapin: Reloads host lists after a detected nagios restart.
    * New config directory multisite.d/ - similar to conf.d/
    * great speed up of HTML rendering
    * support for Python profiling (set profile = True in multisite.mk, profile
      will be in var/check_mk/web)
    * WATO: Added new hook "active-changes" which calls the registered hosts
      with a dict of "dirty" hosts
    * Added column painter for host contacts
    * Added column painters for contact groups, added those to detail views
    * Added filters for host and service contact groups
    * Detail views of host/service now show contacts
    * Fix playing of sounds: All problem views now have play_sounds activated,
      all other deactivated.
    * Rescheduling of Check_MK: introduce a short sleep of 0.7 sec. This increases
      the chance of the passive services being updated before the repaint.
    * Added missing i18n strings in filter section of view editor
    * Added filter and painter for the contact_name in log table
    * Added several views to display the notification logs of Nagios

    WATO:
    * Configration files can now be administered via the WEB UI
      (config_files in multisite.mk is obsolete)
    * Snapin is tree-based and foldable
    * Bulk operation on host lists (inventory, tags changed, etc)
    * Easy search operation in host lists
    * Dialog for global host search
    * Services dialog now tries to use cached data. On SNMP hosts
      no scan will be done until new button "Full Scan" is pressed.

    BI:
    * FIX: Fixed displaying of host states (after i18n introduction)h
    * FiX: Fixed filter for aggregation group
    * FIX: Fixed assumption button for services with non-Ascii-characters

    MK Livestatus:
    * FIX: fix compile problem on Debian unstable (Thanks to Sven Velt)
    * Column aggregation (Stats) now also works for perf_data
    * New configuration variable data_encoding and full UTF-8 support.
    * New column contact_groups in table hosts and services (thanks to
      Matthew Kent)
    * New headers Negate:, StatsNegate: and WaitConditionNegate:

1.1.11i1:
    Core, Setup, etc.:
    * FIX: Avoid duplicate SNMP scan of checktypes containing a period
    * FIX: honor ignored_checktypes also on SNMP scan
    * FIX: cmk -II also refreshes cluster checks, if all nodes are specified
    * FIX: avoid floating points with 'e' in performance data
    * FIX: cmk -D: drop obsolete (and always empty) Notification:
    * FIX: better handling of broken checks returning empty services
    * FIX: fix computation of weight when averaging
    * FIX: fix detection of missing OIDs (led to empty lines) 
    * SNMP scan functions can now call oid(".1.3.6.1.4.1.9.9.13.1.3.1.3.*")
      That will return the *first* OID beginning with .1.3.6.1.4.1.9.9.13.1.3.1.3
    * New config option: Set check_submission = "file" in order to write
      check result files instead of using Nagios command pipe (safes
      CPU ressources)
    * Agent simulation mode (for internal use and check development)
    * Call snmpgetnext with the option -Cf (fixes some client errors)
    * Call snmp(bulk)walk always with the option -Cc (fixes problems in some
      cases where OIDs are missing)
    * Allow merging of dictionary based check parameters
    * --debug now implies -v
    * new option --profile: creates execution profile of check_mk itself
    * sped up use of stored snmp walks
    * find configuration file in subdirectories of conf.d also
    * check_mk_templates.cfg: make check-mk-ping take arguments

    Multisite:
    * FIX: Display limit-exceeded message also in multi site setups
    * FIX: Tactical Overview: fix unhandled host problems view
    * FIX: customlinks snapin: Suppressing exception when no links configured
    * FIX: webservice: suppress livestatus errors in multi-site setups
    * FIX: install missing example icons in web/htdocs/images/icons
    * FIX: Nagios-Snapin: avoid duplicate slash in URL
    * FIX: custom_style_sheet now also honored by sidebar
    * FIX: ignore case when sorting groups in ...groups snapin
    * FIX: Fixed handling of embedded graphs to support the changes made to
    * FIX: avoid duplicate import of plugins in OMD local installation
    the PNP webservice
    * FIX: Added host_is_active and host_flapping columns for NagStaMon views
    * Added snmp_uptime, uptime and printer_supply perfometers
    * Allow for displaying service data in host tables
    * View editor foldable states are now permament per user
    * New config variable filter_columns (default is 2)

    BI:
    * Added new component BI to Multisite.

    WATO:
    * FIX: fix crash when saving services after migration from old version
    * Allow moving hosts from one to another config file

    Checks & Agents:
    * FIX: hr_mem: ignore devices that report zero memory
    * FIX: cisco_power: fix syntax error in man page (broke also Multisite)
    * FIX: local: fixed search for custom templates PNP template
    * FIX: if/if64: always generate unique items (in case ifAlias is used)
    * FIX: ipmi: fix ugly ouput in case of warning and error
    * FIX: vms_df: fix, was completely broken due to conversion to df.include
    * FIX: blade_bays: add missing SNMP OIDs (check was always UNKNOWN)
    * FIX: df: fix layout problems in PNP template
    * FIX: df: fix trend computation (thanks to Sebastian Talmon)
    * FIX: df: fix status in case of critical trend and warning used
    * FIX: df: fix display of trend warn/crit in PNP-graph
    * FIX: cmctc: fix inventory in case of incomplete entries
    * FIX: cmctc: add scan function
    * FIX: ucd_cpu_load and ucd_cpu_util: make scan function find Rittal
    * FIX: ucd_cpu_util: fix check in case of missing hi, si and st
    * FIX: mk_logwatch: improve implementation in order to save RAM
    * FIX: mk_oracle: Updated tablespace query to use 'used blocks' instead of 'user blocks'
    * FIX: mk_oracle: Fixed computation for TEMP table spaces
    * FIX: bluecoat_sensors: Using scale parameter provided by the host for reported values
    * FIX: fjdarye60_devencs, fjdarye60_disks.summary: added snmp scan functions
    * FIX: decru_*: added snmp scan functions
    * FIX: heartbeat_rscstatus handles empty agent output correctly
    * FIX: hp_procurve_cpu: fix synatx error in man page
    * FIX: hp_procurve_memory: fix syntax error in man page
    * FIX: fc_brocade_port_detailed: fix PNP template in MULTIPLE mode
    * FIX: ad_replication.bat only generates output on domain controllers now.
           This is useful to prevent checks on non DC hosts (Thanks to Alex Greenwood)
    * FIX: cisco_temp_perf: handle sensors without names correctly
    * printer_supply: Changed order of tests. When a printer reports -3 this
      is used before the check if maxlevel is -2.
    * printer_supply: Skipping inventory of supplies which have current value
    and maxlevel both set to -2.
    * cisco_locif: The check has been removed. Please switch to if/if64
      has not the index 1
    * cisco_temp/cisco_temp_perf: scan function handles sensors not beginning
      with index 1
    * df: split PNP graphs for growth/trend into two graphs
    * omd_status: new check for checking status of OMD sites
    * printer_alerts: Added new check for monitoring alert states reported by
      printers using the PRINTER-MIB
    * diskstat: rewritten check: now show different devices, r+w in one check
    * canon_pages: Added new check for monitoring processed pages on canon
    printer/multi-function devices
    * strem1_sensors: added check to monitor sensors attached to Sensatorinc EM1 devices
    * windows_update: Added check to monitor windows update states on windows
      clients. The check monitors the number of pending updates and checks if
      a reboot is needed after updates have been installed.
    * lnx_if: new check for Linux NICs compatible with if/if64 replacing 
      netif.* and netctr.
    * if/if64: also output performance data if operstate not as expected
    * if/if64: scan function now also detects devices where the first port
    * if/if64: also show perf-o-meter if speed is unknown
    * f5_bigip_pool: status of F5 BIP/ip load balancing pools
    * f5_bigip_vserver: status of F5 BIP/ip virtual servers
    * ipmi: new configuration variable ipmi_ignored_sensors (see man page)
    * hp_procurve_cpu: rename services description to CPU utilization
    * ipmi: Linux agent now (asynchronously) caches output of ipmitool for 20 minutes
    * windows: agent has new output format for performance counters
    * winperf_process.util: new version of winperf.cpuusage supporting new agent
    * winperf_system.diskio: new version of winperf.diskstat supporting new agent
    * winperf_msx_queues: new check for MS Exchange message queues
    * winperf_phydisk: new check compatible with Linux diskstat (Disk IO per device!)
    * smart.temp/smart.stats: added new check for monitoring health of HDDs
      using S.M.A.R.T
    * mcdata_fcport: new check for ports of MCData FC Switches
    * hp_procurve_cpu: add PNP template
    * hp_procurve_cpu: rename load to utilization, rename service to CPU utilizition
    * df,df_netapp,df_netapp32,hr_fs,vms_df: convert to mergeable dictionaries
    * mbg_lantime_state,mbg_lantime_refclock: added new checks to monitor 
      Meinberg LANTIME GPS clocks

    Livestatus:
    * Updated Perl API to version 0.74 (thanks to Sven Nierlein)

1.1.10:
    Core, Setup, etc.:
    * --flush now also deletes all autochecks 
    
    Checks & Agents:
    * FIX: hr_cpu: fix inventory on 1-CPU systems (thanks to Ulrich Kiermayr)


1.1.10b2:
    Core, Setup, etc.:
    * FIX: setup.sh on OMD: fix paths for cache and counters
    * FIX: check_mk -D did bail out if host had no ip address
    * cleanup: all OIDs in checks now begin with ".1.3.6", not "1.3.6"

    WATO:
    * FIX: Fixed bug that lost autochecks when using WATO and cmk -II together

    Checks & Agents:
    * Added check man pages for systemtime, multipath, snmp_info, sylo,
      ad_replication, fsc_fans, fsc_temp, fsc_subsystems
    * Added SNMP uptime check which behaves identical to the agent uptime check


1.1.10b1:
    Core, Setup, etc.:
    * FIX: do not assume 127.0.0.1 as IP address for usewalk_hosts if
      they are not SNMP hosts.
    * FIX: precompile: make sure check includes are added before actual
      checks
    * FIX: setup.sh: do not prepend current directory to url_prefix
    * FIX: output agent version also for mixed (tcp|snmp) hosts
    * RPM: use BuildArch: noarch in spec file rather than as a command
      line option (thanks to Ulrich Kiermayr)
    * setup.sh: Allow to install Check_MK into existing OMD site (>= 0.46).
      This is still experimental!

    Checks & Agents:
    * FIX: Windows agent: fix output of event ID of log messages
    * FIX: if/if64: output speed correctly (1.50MB/s instead of 1MB/s)
    * FIX: drbd now handles output of older version without an ep field
    * FIX: repaired df_netapp32
    * FIX: Added SNMP scan function of df_netapp and df_netapp32
    * FIX: repaired apc_symmetra (was broken due to new option -Ot 
      for SNMP)
    * FIX: df, hr_fs and other filesystem checks: fix bug if using
      magic number. levels_low is now honored.
    * FIX: scan function avoids hr_cpu and ucd_cpu_utilization
      at the same time
    * FIX: HP-UX agent: fixed output of df for long mount points
      (thanks to Claas Rockmann-Buchterkirche)
    * FIX: df_netapp/32: fixed output of used percentage (was always
      0% due to integer division)
    * FIX: fixed manual of df (magic_norm -> magic_normsize)
    * FIX: removed filesystem_trend_perfdata. It didn't work. Use
      now df-parameter "trend_perfdata" (see new man page of df)
    * FIX: cisco_temp_perf: fix return state in case of WARNING (was 0 = OK)
    * FIX: repair PNP template for df when using trends
    * FIX: cisco_qos: fix WATO exception (was due to print command in check)
    * FIX: check_mk check: fixed template for execution time
    * FIX: blade_health, fc_brocade_port_detailed removed debug outputs
    * FIX: netapp_volumes: The check handled 64-bit aggregates correctly
    * FIX: netapp_volumes: Fixed snmp scan function
    * FIX: blade_*: Fixed snmp scan function
    * FIX: nfsmount: fix exception in check in case of 'hanging'
    * systemtime: new simple check for time synchronization on Windows
      (needs agent update)
    * Added Perf-O-Meter for non-df filesystem checks (e.g. netapp)
    * hp_proliant_*: improve scan function (now just looks for "proliant")

    Multisite:
    * FIX: fix json/python Webservice

1.1.9i9:
    Core, Setup, etc.:
    * FIX: check_mk_templates.cfg: add missing check_period for hosts
      (needed for Shinken)
    * FIX: read *.include files before checks. Fixes df_netapp not finding
      its check function
    * FIX: inventory checks on SNMP+TCP hosts ignored new TCP checks
    * local.mk: This file is read after final.mk and *not* backup up
      or restored
    * read all files in conf.d/*.mk in alphabetical order now.
    * use snmp commands always with -Ot: output time stamps as UNIX epoch
      (thanks to Ulrich Kiermayr)

    Checks & Agents:
    * ucd_cpu_load: new check for CPU load via UCD SNMP agent
    * ucd_cpu_util: new check for CPU utilization via UCD SNMP agent
    * steelhead_status: new check for overall health of Riverbed Steelhead appliance
    * steelhead_connections: new check for Riverbed Steelhead connections
    * df, df_netapp, df_netapp32, hr_fs, vms_df: all filesystem checks now support
      trends. Please look at check manpage of df for details.
    * FIX: heartbeat_nodes: Fixed error handling when node is active but at least one link is dead
    * 3ware_units: Handling INITIALIZING state as warning now
    * FIX: 3ware_units: Better handling of outputs from different tw_cli versions now
    * FIX: local: PNP template for local now looks in all template directories for
      specific templates (thanks to Patrick Schaaf)

    Multisite:
    * FIX: fix "too many values to unpack" when editing views in single layout
      mode (such as host or service detail)
    * FIX: fix PNP icon in cases where host and service icons are displayed in 
      same view (found by Wolfgang Barth)
    * FIX: Fixed view column editor forgetting pending changes to other form
           fields
    * FIX: Customlinks snapin persists folding states again
    * FIX: PNP timerange painter option field takes selected value as default now
    * FIX: Fixed perfometer styling in single dataset layouts
    * FIX: Tooltips work in group headers now
    * FIX: Catching exceptions caused by unset bandwidth in interface perfometer

    WATO:
    * FIX: fix problem with vanishing services on Windows. Affected were services
      containing colons (such as fs_C:/).

    Livestatus:
    * FIX: fix most compiler warnings (thanks to patch by Sami Kerola)
    * FIX: fix memory leak. The leak caused increasing check latency in some
      situations
    
1.1.9i8:
    Multisite:
    * New "web service" for retrieving data from views as JSON or 
      Python objects. This allows to connect with NagStaMon 
      (requires patch in NagStaMon). Simply add &output_format=json
      or &output_format=python to your view URL.
    * Added two builtin views for NagStaMon.
    * Acknowledgement of problem now has checkboxes for sticky,
      send notification and persisten comment
    * Downtimes: allow to specify fixed/flexible downtime
    * new display_options d/D for switching on/off the tab "Display"
    * Improved builtin views for downtimes
    * Bugfix: Servicegroups can be searched with the quicksearch snapin using
      the 'sg:' prefix again

    WATO:
    * Fixed problem appearing at restart on older Python version (RH)

1.1.9i7:
    Core, Setup, etc.:
    * Fix crash on Python 2.4 (e.g. RedHat) with fake_file
    * Fixed clustering of SNMP hosts
    * Fix status output of Check_MK check in mixed cluster setups

    Checks & Agents:
    * PNP templates for if/if64: fix bugs: outgoing packets had been
      same as incoming, errors and discards were swapped (thanks to 
      Paul Freeman)
    * Linux Agent: Added suport for vdx and xvdx volumes (KVM+Virtio, XEN+xvda)

    Multisite:
    * Fix encoding problem when host/service groups contain non-ascii
      characters.

    WATO:
    * Fix too-long-URL problem in cases of many services on one host


1.1.9i6:
    INCOMPATIBLE CHANGES:
    * Removed out-dated checks blade_misc, ironport_misc and snia_sml. Replaced
      with dummy checks begin always UNKNOWN.

    Core, Setup, etc.:
    * cmk -D: show ip address of host 
    * Fix SNMP inventory find snmp misc checks inspite of negative scan function
    * Fix output of MB and GB values (fraction part was zero)

    Checks & Agents:
    * megaraid_ldisks: remove debug output
    * fc_brocade_port: hide on SNMP scan, prefer fc_brocade_port_detailed
    * fc_brocade_port_detailed: improve scan function, find more devices
    * New agent for HP-UX
    * hpux_cpu: new check for monitoring CPU load average on HP-UX
    * hpux_if: New check for monitoring NICs on HP-UX (compatible to if/if64)
    * hpux_multipath: New check for monitoring Multipathing on HP-UX
    * hpux_lvm: New check for monitoring LVM mirror state on HP-UX
    * hpux_serviceguard: new check for monitoring HP-UX Serviceguard
    * drbd: Fixed var typo which prevented inventory of drbd general check
      (Thanks to Andreas Behler)
    * mk_oracle: new agent plugin for monitoring ORACLE (currently only
      on Linux and HP-UX, but easily portable to other Unices)
    * oracle_sessions: new check for monitoring the current number of active
      database sessions.
    * oracle_logswitches: new check for monitoring the number of logswitches
      of an ORACLE instances in the last 60 minutes.
    * oracle_tablespaces: new check for monitoring size, state and autoextension
      of ORACLE tablespaces.
    * h3c_lanswitch_cpu: new check for monitoring CPU usage of H3C/HP/3COM switches
    * h3c_lanswitch_sensors: new check for monitoring hardware sensors of H3C/HP/3COM switches
    * superstack3_sensors: new check for monitoring hardware sensors of 3COM Superstack 3 switches

    Multisite:
    * Fixed aligns/widths of snapin contents and several small styling issues
    * Fixed links and border-styling of host matrix snapin
    * Removed jQuery hover menu and replaced it with own code

1.1.9i5:
    Multisite:
    * custom notes: new macros $URL_PREFIX$ and $SITE$, making 
      multi site setups easier
    * new intelligent logwatch icon, using url_prefix in multi site
      setups


1.1.9i4:
    Core, Setup, etc.:
    * added missing 'register 0' to host template
    * setup: fix creation of symlink cmk if already existing

    Multisite:
    * New reschedule icon now also works for non-local sites.
    * painter options are now persisted on a per-user-base
    * new optional column for displaying host and service comments
      (not used in shipped views but available in view editor)

    Livestatus:
    * Check for buffer overflows (replace strcat with strncat, etc.)
    * Reduce number of log messages (reclassify to debug)

    Checks & Agents:
    * apc_symmetra: handle empty SNMP variables and treat as 0.


1.1.9i3:
    INCOMPATIBLE CHANGES:
    * You need a current version of Livestatus for Multisite to work!
    * Multisite: removed (undocumented) view parameters show_buttons and show_controls.
      Please use display_options instead.
    * Finally removed deprecated filesystem_levels. Please use check_parameters instead.
    * Livestatus: The StatsGroupBy: header is still working but now deprecated.
      Please simply use Columns: instead. If your query contains at least one Stats:-
      header than Columns: has the meaning of the old StatsGroupBy: header

    Core, Setup, etc.:
    * Create alias 'cmk' for check_mk in bin/ (easier typing)
    * Create alias 'mkp' for check_mk -P in bin/ (easier typing) 

    Multisite:
    * Each column can now have a tooltip showing another painter (e.g.
      show the IP address of a host when hovering over its name)
    * Finally show host/services icons from the nagios value "icon_image".
      Put your icon files in /usr/share/check_mk/web/htdocs/images/icons.
      OMD users put the icons into ~/local/share/check_mk/web/htdocs/images/icons.
    * New automatic PNP-link icons: These icons automatically appear, if
      the new livestatus is configured correctly (see below). 
    * new view property "hidebutton": allow to hide context button to a view.
    * Defaults views 'Services: OK', 'Services: WARN, etc. do now not create
      context buttons (cleans up button bar).
    * new HTML parameter display_options, which allows to switch off several
      parts of the output (e.g. the HTML header, external links, etc).
    * View hoststatus: show PNP graph of host (usually ping stats)
    * new tab "Display": here the user can choose time stamp
      display format and PNP graph ranges
    * new column "host_tags", showing the Check_MK host tags of a host
    * new datasource "alert_stats" for computing alert statistics
    * new view "Alert Statistics" showing alert statistics for all hosts
      and services
    * Sidebar: Fixed snapin movement to the bottom of the snapin list in Opera
    * Sidebar: Fixed scroll position saving in Opera
    * Fixed reloading button animation in Chrome/IE (Changed request to async mode)
    * Sidebar: Removed scrollbars of in older IE versions and IE8 with compat mode
    * Sidebar: Fixed scrolling problem in IE8 with compat mode (or maybe older IE versions)
      which broke the snapin titles and also the tactical overview table
    * Sidebar: Fixed bulletlist positioning
    * Sidebar: The sidebar quicksearch snapin is case insensitive again
    * Fixed header displaying on views when the edit button is not shown to the user
    * View pages are not refreshed when at least one form (Filter, Commands,
      Display Options) is open
    * Catching javascript errors when pages from other domain are opened in content frame
    * Columns in view editor can now be added/removed/moved easily

    Checks & Agents:
    * Fixed problem with OnlyFrom: in Linux agent (df didn't work properly)
    * cups_queues: fixed plugin error due to invalid import of datetime,
      converted other checks from 'from datetime import...' to 'import datetime'.
    * printer_supply: handle the case where the current value is missing
    * megaraid_ldisks: Fixed item detection to be compatible with different versions of megaraid
    * Linux Agent: Added new 3ware agent code to support multiple controllers
      (Re-inventory of 3ware checks needed due to changed check item names)

    Livestatus:
    * new column pnpgraph_present in table host and service. In order for this
      column to work you need to specify the base directory of the PNP graphs
      with the module option pnp_path=, e.g. pnp_path=/omd/sites/wato/var/pnp4nagios/perfdata
    * Allow more than one column for StatsGroupBy:
    * Do not use function is_contact_member_of_contactgroup anymore (get compatible
      with Nagios CVS)
    * Livestatus: log timeperiod transitions (active <-> inactive) into Nagios
      log file. This will enable us to create availability reports more simple
      in future.

    Multisite:
    * allow include('somefile.mk') in multisite.mk: Include other files.
      Paths not beginning with '/' are interpreted relative to the directory
      of multisite.mk

    Livestatus:
    * new columns services_with_info: similar to services_with_state but with
      the plugin output appended as additional tuple element. This tuple may
      grow in future so do not depend on its length!

1.1.9i2:
    Checks & Agents:
    * ibm_imm_health: fix inventory function
    * if/if64: fix average line in PNP-template, fix display of speed for 20MBit
      lines (e.g. Frame Relay)

    Multisite:
    * WATO: Fixed omd mode/site detection and help for /etc/sudoers
    * WATO: Use and show common log for pending changes 
    * Sidebar Quicksearch: Now really disabling browser built-in completion
      dropdown selections
    
1.1.9i1:
    INCOMPATIBLE CHANGES:
    * TCP / SNMP: hosts using TCP and SNMP now must use the tags 'tcp'
      and 'snmp'. Hosts with the tag 'ping' will not inventorize any
      service. New configuration variable tcp_hosts.
    * Inventory: The call syntax for inventory has been simplified. Just
      call check_mk -I HOSTNAME now. Omit the "tcp" or "snmp". If you
      want to do inventory just for certain check types, type "check_mk --checks=snmp_info,if -I hostnames..."
      instead
    * perfdata_format now defaults to "pnp". Previous default was "standard".
      You might have to change that in main.mk if you are not using PNP (only
      relevant for MRPE checks)
    * inventory_check_severity defaults to 1 now (WARNING)
    * aggregation_output_format now defaults to "multiline"
    * Removed non_bulkwalk_hosts. You can use bulkwalk_hosts with NEGATE
      instead (see docu)
    * snmp_communites is now initialized with [], not with {}. It cannot
      be a dict any longer.
    * bulkwalk_hosts is now initizlized with []. You can do += here just
      as with all other rule variables.
    * Configuration check (-X) is now always done. It is now impossible to
      call any Check_MK action with an invalid configuration. This saves
      you against mistyped variables.
    * Check kernel: converted performance data from counters to rates. This
      fixes RRD problems (spikes) on reboots and also allows better access 
      to the peformance data for the Perf-O-Meters.  Also changed service 
      descriptions. You need to reinventurize the kernel checks. Your old
      RRDs will not be deleted, new ones will be created.
    * Multisite: parameters nagios_url, nagios_cgi_url and pnp_url are now
      obsolete. Instead the new parameter url_prefix is used (which must
      end with a /).

    Core, Setup, etc.:
    * Improve error handling: if hosts are monitored with SNMP *and* TCP,
      then after an error with one of those two agents checks from the
      other haven't been executed. This is fixed now. Inventory check
      is still not complete in that error condition.
    * Packages (MKP): Allow to create and install packages within OMD!
      Files are installed below ~/local/share/check_mk. No root permissions
      are neccessary
    * Inventory: Better error handling on invalid inventory result of checks
    * setup.sh: fix problem with missing package_info (only appears if setup
      is called from another directory)
    * ALL_SERVICES: Instead of [ "" ] you can now write ALL_SERVICES
    * debug_log: also output Check_MK version, check item and check parameters
    * Make sure, host has no duplicate service - this is possible e.g. by
      monitoring via agent and snmp in parallel. duplicate services will
      make Nagios reject the configuration.
    * --snmpwalk: do not translate anymore, use numbers. All checks work
      with numbers now anyway.
    * check_mk -I snmp will now try all checktypes not having an snmp scan
      function. That way all possible checks should be inventorized.
    * new variable ignored_checks: Similar to ignored_checktypes, but allows
      per-host configuration
    * allow check implementations to use common include files. See if/if64
      for an example
    * Better handling for removed checks: Removed exceptions in check_mk calls
      when some configured checks have been removed/renamed

    Checks & Agents:
    * Renamed check functions of imm_health check from test_imm to imm_health
      to have valid function and check names. Please remove remove from
      inventory and re-inventory those checks.
    * fc_brocade_port_detailed: allow to specify port state combinations not 
      to be critical
    * megaraid_pdisks: Using the real enclosure number as check item now
    * if/if64: allow to configure averaging of traffic over time (e.g. 15 min) 
      and apply traffic levels and averaged values. Also allow to specify relative
      traffic levels. Allow new parameter configuration via dictionary. Also
      allow to monitor unused ports and/or to ignore link status.
    * if/if64: Added expected interface speed to warning output
    * if/if64: Allow to ignore speed setting (set target speed to None)
    * wut_webtherm: handle more variants of WuT Webtherms (thanks to Lefty)
    * cisco_fan: Does not inventorize 'notPresent' sensors anymore. Improved output
    * cisco_power: Not using power source as threshold anymore. Improved output
    * cisco_fan: Does not inventorize 'notPresent' sensors anymore. Improved output
    * cisco_power: Not using power source as threshold anymore. Improved output
    * cisco_power: Excluding 'notPresent' devices from inventory now
    * cisco_temp_perf: Do not crash if device does not send current temperature
    * tcp_conn_stats: new check for monitoring number of current TCP connections
    * blade_*: Added snmp scan functions for better automatic inventory
    * blade_bays: Also inventorizes standby blades and has a little more
                  verbose output.
    * blade_blowers: Can handle responses without rpm values now. Improved output
    * blade_health: More detailed output on problems
    * blade_blades: Added new check for checking the health-, present- and
                    power-state of IBM Bladecenter blades
    * win_dhcp_pools: Several cleanups in check
    * Windows agent: allow restriction to ip addresses with only_hosts (like xinetd)
    * heartbeat_rscstatus: Catching empty output from agent correctly
    * tcp_conn_stats: Fixed inventory function when no conn stats can be inventoried
    * heartbeat_nodes: fix Linux agent for hostname with upper case letters (thanks to
            Thorsten Robers)
    * heartbeat_rscstatus: Catching empty output from agent correctly
    * heartbeat_rscstatus: Allowing a list as expected state to expect multiple OK states
    * win_dhcp_pools agent plugin: Filtering additional error message on
      systems without dhcp server
    * j4p_performance: Added experimental agent plugin fetching data via 
      jmx4perl agent (does not need jmx4perl on Nagios)
    * j4p_performance.mem: added new experimental check for memory usage via JMX.
    * if/if64: added Perf-O-Meter for Multisite
    * sylo: fix performance data: on first execution (counter wrap) the check did
      output only one value instead of three. That lead to an invalid RRD.
    * Cleaned up several checks to meet the variable naming conventions
    * drbd: Handling unconfigured drbd devices correctly. These devices are
      ignored during nventory
    * printer_supply: In case of OKI c5900 devices the name of the supply units ins not
      unique. The color of the supply unit is reported in a dedicated OID and added to the
      check item name to have a unique name now.
    * printer_supply: Added simple pnp template to have better graph formating for the check results
    * check_mk.only_from: new check for monitoring the IP address access restriction of the
      agent. The current Linux and Windows agents provide this information.
    * snmp_info check: Recoded not to use snmp_info_single anymore
    * Linux Agent: Fixed <<<cpu>>> output on SPARC machines with openSUSE
    * df_netapp/df_netapp32: Made check inventory resistant against empty size values
    * df_netapp32: Added better detection for possible 32bit counter wrap
    * fc_brocade_port_detailed: Made check handle phystate "noSystemControlAccessToSlot" (10)
      The check also handles unknown states better now
    * printer_supply: Added new parameter "printer_supply_some_remaining_status" to
      configure the reported state on small remaining capacity.
    * Windows agent: .vbs scripts in agents plugins/ directory are executed
      automatically with "cscript.exe /Nologo" to prevent wrong file handlers
    * aironet_clients: Only counting clients which don't have empty values for strength
    * statgrab_disk: Fixed byte calculation in plugin output
    * statgrab_disk: Added inventory function
    * 3ware_disks: Ignoring devices in state NOT-PRESENT during inventory

    Multisite:
    * The custom open/close states of custom links are now stored for each
      user
    * Setting doctype in sidebar frame now
    * Fixed invalid sidebar css height/width definition
    * Fixed repositioning the sidebar scroll state after refreshing the page
    * Fixed mousewheel scrolling in opera/chrome
    * Fixed resize bug on refresh in chrome
    * New view for all services of a site
    * Sidebar snapin site_status: make link target configurable
    * Multisite view "Recently changed services": sort newest first
    * Added options show_header and show_controls to remove the page headers
      from views
    * Cool: new button for an immediate reschedule of a host or service
      check: the view is redisplayed exactly at the point of time when
      Nagios has finished the check. This makes use of MK Livestatus'
      unique waiting feature.

   Livestatus:
    * Added no_more_notifications and check_flapping_recovery_notification
      fields to host table and no_more_notifications field to service table.
      Thanks to Matthew Kent

1.1.8:
    Core, Setup, etc.:
    * setup.sh: turn off Python debugging
    * Cleaned up documentation directory
    * cluster host: use real IP address for host check if cluster has
      one (e.g. service IP address)

    Checks & Agents:
    * Added missing PNP template for check_mk-hr_cpu
    * hr_fs: inventory now ignores filesystem with size 0,
      check does not longer crash on filesystems with size 0
    * logwatch: Fixed typo in 'too many unacknowledged logs' error message
    * ps: fix bug: inventory with fixed user name now correctly puts
      that user name into the resulting check - not None.
    * ps: inventory with GRAB_USER: service description may contain
      %u. That will be replaced with the user name and thus makes the
      service description unique.
    * win_dhcp_pools: better handle invalid agent output
    * hp_proliant_psu: Fixed multiple PSU detection on one system (Thanks to Andreas Döhler)
    * megaraid_pdisks: Fixed coding error
    * cisco_fan: fixed check bug in case of critical state
    * nfsmounts: fix output (free and used was swapped), make output identical to df

    Livestatus:
    * Prohibit { and } in regular expressions. This avoids a segmentation
      fault caused by regcomp in glibc for certain (very unusual) regular
      expressions.
    * Table status: new columns external_command_buffer_slots,
      external_command_buffer_usage and external_command_buffer_max
      (this was implemented according to an idea and special request of
       Heinz Fiebig. Please sue him if this breaks anything for you. I was
       against it, but he thinks that it is absolutely neccessary to have
       this in version 1.1.8...)
    * Table status: new columns external_commands and external_commands_rate
      (also due to Mr. Fiebig - he would have quit our workshop otherwise...)
    * Table downtimes/comments: new column is_service

    Multisite:
    * Snapin Performance: show external command per second and usage and
      size of external command buffer
    * Downtimes view: Group by hosts and services - just like comments
    * Fix links for items containing + (e.g. service descriptionen including
      spaces)
    * Allow non-ASCII character in downtimes and comments
    * Added nagvis_base_url to multisite.mk example configuration
    * Filter for host/service groups: use name instead of alias if 
      user has no permissions for groups

1.1.8b3:
    Core, Setup, etc.:
    * Added some Livestatus LQL examples to documentation
    * Removed cleanup_autochecks.py. Please use check_mk -u now.
    * RRA configuration for PNP: install in separate directory and do not
      use per default, since they use an undocumented feature of PNP.

    Checks & Agents:
    * postfix_mailq: Changed limit last 6 lines which includes all needed
		information
    * hp_proliant_temp/hp_proliant_fans: Fixed wrong variable name
    * hp_procurve_mem: Fixed wrong mem usage calculation
    * ad_replication: Works no with domain controller hostnames like DC02,DC02
    * aironet_client: fix crash on empty variable from SNMP output
    * 3ware_disks, 3ware_units: hopefully repaired those checks
    * added rudimentary agent for HP-UX (found in docs/)

    Multisite:
    * added Perf-O-Meter to "Problems of Host" view
    * added Perf-O-Meter to "All Services" view
    * fix bug with cleaning up persistent connections
    * Multisite now only fetches the available PNP Graphs of hosts/services
    * Quicksearch: limit number of items in dropdown to 80
      (configurable via quicksearch_dropdown_limit)
    * Views of hosts: make counts of OK/WARN/CRIT klickable, new views
      for services of host in a certain state
    * Multisite: sort context buttons in views alphabetically
    * Sidebar drag scrolling: Trying to compensate lost mouse events when
	leaving the sidebar frame while dragging

    Livestatus:
    * check for event_broker_options on start
    * Fix memory leakage caused by Filter: headers using regular expressions
    * Fix two memory leaks in logfile parser

1.1.8b2:
    Core, Setup, etc.:
    * Inventory: skip SNMP-only hosts on non-SNMP checktypes (avoids timeouts)
    * Improve error output for invalid checks
    
    Checks & Agents:
    * fix bug: run local and plugins also when spaces are in path name
      (such as C:\Program Files\Check_MK\plugins
    * mem.vmalloc: Do not create a check for 64 bit architectures, where
      vmalloc is always plenty
    * postfix_mailq: limit output to 1000 lines
    * multipath: handle output of SLES 11 SP1 better
    * if/if64: output operstatus in check output
    * if/if64: inventory now detects type 117 (gigabitEthernet) for 3COM
    * sylo: better handling of counter wraps.

    Multisite:
    * cleanup implementation of how user settings are written to disk
    * fix broken links in 'Edit view -> Try out' situation
    * new macros $HOSTNAME_LOWER$, $HOSTNAME_UPPER$ and $HOSTNAME_TITLE$ for
      custom notes

1.1.8b1:
    Core, Setup, etc.:
    * SNMPv3: allow privProtocol and privPassword to be specified (thanks
      to Josef Hack)
    * install_nagios.sh: fix problem with broken filenames produced by wget
    * install_nagios.sh: updated software to newest versions
    * install_nagios.sh: fix Apache configuration problem
    * install_nagios.sh: fix configuration vor PNP4Nagios 0.6.6
    * config generation: fix host check of cluster hosts
    * config generation: add missing contact groups for summary hosts
    * RPM package of agent: do not overwrite xinetd.d/check_mk, but install
      new version with .rpmnew, if admin has changed his one
    * legacy_checks: fix missing perfdata, template references where in wrong
      direction (thanks Daniel Nauck for his precise investigation)

    Checks & Agents:
    * New check imm_health by Michael Nieporte
    * rsa_health: fix bug: detection of WARNING state didn't work (was UNKNOWN
            instead)
    * check_mk_agent.solaris: statgrab now excludes filesystems. This avoids hanging
      in case of an NFS problem. Thanks to Divan Santana.
    * multipath: Handle new output of multipath -l (found on SLES11 SP1)
    * ntp: fix typo in variable ntp_inventory_mode (fixes inventory problem)
    * if64: improve output formatting of link speed
    * cisco_power: inventory function now ignores non-redundant power supplies
    * zpool_status: new check from Darin Perusich for Solaris zpools

    Multisite:
    * fix several UTF-8 problems: allow non-ascii characters in host names
      (must be UTF 8 encoded!)
    * improve compatibility with Python 2.3
    * Allow loading custom style sheet overriding Check_MK styles by setting
      custom_style_sheet in multisite.mk
    * Host icons show link to detail host, on summary hosts.
    * Fix sidebar problem: Master Control did not display data correctly
    * status_host: honor states even if sites hosting status hosts is disabled
      (so dead-detection works even if local site is disabled)
    * new config variable start_url: set url for welcome page
    * Snapin Quicksearch: if no host is matching, automatically search for
      services
    * Remove links to legacy Nagios GUI (can be added by user if needed)
    * Sidebar Quicksearch: fix several annoyances
    * Views with services of one host: add title with host name and status

    Livestatus:
    * fix memory leak: lost ~4K on memory on each StatsAnd: or StatsOr:
      header (found by Sven Nierlein)
    * fix invalid json output for empty responses (found by Sven Nierlein)
    * fix Stats: avg ___ for 0 matching elements. Output was '-nan' and is
      now '0.0'
    * fix output of floating point numbers: always use exponent and make
      sure a decimal point is contained (this makes JSON/Python detect
      the correct type)

1.1.7i5:
    Core, Setup, etc.:
    * SNMP: do not load any MIB files (speeds up snmpwalk a lot!)
    * legacy_checks: new config variable allowing creating classical
      non-Check_MK checks while using host tags and config options
    * check_mk_objects.cfg: beautify output, use tabs instead of spaces
    * check_mk -II: delete only specified checktypes, allow to reinventorize
      all hosts
    * New option -O, --reload: Does the same as -R, but reloads Nagios
      instead of restarting it.
    * SNMP: Fixed string detection in --snmpwalk calls
    * SNMP: --snmpwalk does walk the enterprises tree correctly now
    * SNMP: Fixed missing OID detection in SNMP check processing. There was a problem
      when the first column had OID gaps in the middle. This affected e.g. the cisco_locif check.
    * install_nagios.sh: correctly detect Ubuntu 10.04.1
    * Config output: make order of service deterministic
    * fix problem with missing default hostgroup

    Multisite:
    * Sidebar: Improved the quicksearch snapin. It can search for services, 
      servicegroups and hostgroups now. Simply add a prefix "s:", "sg:" or "hg:"
      to search for other objects than hosts.
    * View editor: fix bug which made it impossible to add more than 10 columns
    * Service details: for Check_MK checks show description from check manual in
      service details
    * Notes: new column 'Custom notes' which allows customizable notes
      on a per host / per service base (see online docu for details)
    * Configuration: new variable show_livestatus_errors which can be set
      to False in order to hide error about unreachable sites
    * hiding views: new configuration variables hidden_views and visible_views
    * View "Service problems": hide problems of down or unreachable hosts. This
      makes the view consistant with "Tactical Overview"

    Checks & Agents:
    * Two new checks: akcp_sensor_humidity and akcp_sensor_temp (Thanks to Michael Nieporte)
    * PNP-template for kernel: show average of displayed range
    * ntp and ntp.time: Inventory now per default just creates checks for ntp.time (summary check).
      This is controlled by the new variable ntp_inventory_mode (see check manuals).
    * 3ware: Three new checks by Radoslav Bak: 3ware_disks, 3ware_units, 3ware_info
    * nvidia: agent now only queries GPUCoreTemp and GPUErrors. This avoids
      a vmalloc leakage of 32kB per call (bug in NVIDIA driver)
    * Make all SNMP based checks independent of standard MIB files
    * ad_replication: Fixed syntax errors and unhandled date output when
      not replicated yet
    * ifoperstatus: Allowing multiple target states as a list now
    * cisco_qos: Added new check to monitor traffic in QoS classes on Cisco routers
    * cisco_power: Added scan function
    * if64/if/cisco_qos: Traffic is displayed in variable byte scales B/s,KB/s,MB/s,GB/s
      depending on traffic amount.
    * if64: really using ifDescr with option if_inventory_uses_description = True
    * if64: Added option if_inventory_uses_alias to using ifAlias for the item names
    * if64/if: Fixed bug displaying the out traffic (Perfdata was ok)
    * if64/if: Added WARN/CRIT thresholds for the bandwidth usage to be given as rates
    * if64/if: Improved PNP-Templates
    * if64/if: The ifoperstatus check in if64/if can now check for multiple target states
    * if64/if: Removing all null bytes during hex string parsing (These signs Confuse nagios pipe)
    * Fixed hr_mem and hr_fs checks to work with new SNMP format
    * ups_*: Inventory works now on Riello UPS systems
    * ups_power: Working arround wrong implemented RFC in some Riello UPS systems (Fixing negative power
      consumption values)
    * FreeBSD Agent: Added sections: df mount mem netctr ipmitool (Thanks to Florian Heigl)
    * AIX: exclude NFS and CIFS from df (thanks to Jörg Linge)
    * cisco_locif: Using the interface index as item when no interface name or description are set

    Livestatus:
    * table columns: fix type of num_service_* etc.: was list, is now int (thanks to Gerhard Laußer)
    * table hosts: repair semantics of hard_state (thanks to Michael Kraus). Transition was one
      cycle to late in certain situations.

1.1.7i4:
    Core, Setup, etc.:
    * Fixed automatic creation of host contactgroups
    * templates: make PNP links work without rewrite

    Multisite:
    * Make page handler modular: this allows for custom pages embedded into
      the Multisite frame work and thus using Multisite for other tasks as
      well.
    * status_host: new state "waiting", if status host is still pending
    * make PNP links work without rewrite
    * Fix visibility problem: in multisite setups all users could see
      all objects.

1.1.7i3:
    Core, Setup, etc.:
    * Fix extra_nagios_conf: did not work in 1.1.7i2
    * Service Check_MK now displays overall processing time including
      agent communication and adds this as performance data
    * Fix bug: define_contactgroups was always assumed True. That led to duplicate
      definitions in case of manual definitions in Nagios 

    Checks & Agents:
    * New Check: hp_proliant_da_phydrv for monitoring the state of physical disks
      in HP Proliant Servers
    * New Check: hp_proliant_mem for monitoring the state of memory modules in
      HP Proliant Servers
    * New Check: hp_proliant_psu for monitoring the state of power supplies in
      HP Proliant Servers
    * PNP-templates: fix several templates not working with MULTIPLE rrds
    * new check mem.vmalloc for monitoring vmalloc address space in Linux kernel.
    * Linux agent: add timeout of 2 secs to ntpq 
    * wmic_process: make check OK if no matching process is found

    Livestatus:
    * Remove obsolete parameter 'accept_timeout'
    * Allow disabling idle_timeout and query_timeout by setting them to 0.

    Multisite:
    * logwatch page: wrap long log lines

1.1.7i2:
    Incompatible Changes:
    * Remove config option define_timeperiods and option --timeperiods.
      Check_MK does not longer define timeperiod definitions. Please
      define them manually in Nagios.
    * host_notification_period has been removed. Use host_extra_conf["notification_period"]
      instead. Same holds for service_notification_periods, summary_host_notification_periods
      and summary_service_notification_periods.
    * Removed modes -H and -S for creating config data. This now does
      the new option -N. Please set generate_hostconf = False if you
      want only services to be defined.

    Core, Setup, etc.:
    * New config option usewalk_hosts, triggers --usewalk during
      normal checking for selected hosts.
    * new option --scan-parents for automatically finding and 
      configuring parent hosts (see online docu for details)
    * inventory check: put detailed list of unchecked items into long
      plugin output (to be seen in status details)
    * New configuration variable check_parameters, that allows to
      override default parameters set by inventory, without defining 
      manual checks!

    Checks & Agents:
    * drbd: changed check parameters (please re-inventorize!)
    * New check ad_replication: Checks active directory replications
      of domain controllers by using repadm
    * New check postifx_mailq: Checks mailqueue lengths of postifx mailserves
    * New check hp_procurve_cpu: Checks the CPU load on HP Procurve switches
    * New check hp_procurve_mem: Checks the memory usage on HP Procurve switches
    * New check hp_procurve_sensors: Checks the health of PSUs, FANs and
      Temperature on HP Procurve switches
    * New check heartbeat_crm: Monitors the general state of heartbeat clusters
      using the CRM
    * New check heartbeat_crm_resources: Monitors the state of resources and nodes
      in heartbeat clusters using the CRM
    * *nix agents: output AgentOS: in header
    * New agent for FreeBSD: It is based on the linux agent. Most of the sections
      could not be ported easily so the FreeBSD agent provides information for less
      checks than the linux agent.
    * heartbeat_crm and heartbeat_crm.resources: Change handling of check parameters.
      Please reinvenurize and read the updated man page of those checks
    * New check hp_proliant_cpu: Check the physical state of CPUs in HP Proliant servers
    * New check hp_proliant_temp: Check the temperature sensors of HP Proliant servers
    * New check hp_proliant_fans: Check the FAN sensors of HP Proliant servers

    Multisite:
    * fix chown problem (when nagios user own files to be written
      by the web server)
    * Sidebar: Fixed snapin movement problem using older firefox
      than 3.5.
    * Sidebar: Fixed IE8 and Chrome snapin movement problems
    * Sidebar: Fixed IE problem where sidebar is too small
    * Multisite: improve performance in multi site environments by sending
      queries to sites in parallel
    * Multisite: improve performance in high latency situations by
      allowing persistent Livestatus connections (set "persist" : True 
      in sites, use current Livestatus version)

    Livestatus:
    * Fix problems with in_*_period. Introduce global
      timeperiod cache. This also improves performance
    * Table timeperiods: new column 'in' which is 0/1 if/not the
      timeperiod is currently active
    * New module option idle_timeout. It sets the time in ms
      Livestatus waits for the next query. Default is 300000 ms (5 min).
    * New module option query_timeout. It limits the time between
      two lines of a query (in ms). Default is 10000 ms (10 sec).

1.1.7i1: Core, Setup, etc.:
    * New option -u for reordering autochecks in per-host-files
      (please refer to updated documentation about inventory for
       details)
    * Fix exception if check_mk is called without arguments. Show
      usage in that case.
    * install_nagios.sh: Updated to NagVis 1.5 and fixed download URL
    * New options --snmpwalk and --usewalk help implemeting checks
      for SNMP hardware which is not present
    * SNMP: Automatically detect missing entries. That fixes if64
      on some CISCO switches.
    * SNMP: Fix hex string detection (hopefully)
    * Do chown only if running as root (avoid error messages)
    * SNMP: SNMPv3 support: use 4-tuple of security level, auth protocol,
      security name and password instead of a string in snmp_communities
      for V3 hosts.
    * SNMP: Fixed hexstring detection on empty strings
    * New option -II: Is like -I, but removes all previous autochecks
      from inventorized hosts
    * install_nagios.sh: Fix detection of PNP4Nagios URL and URL of
      NagVis
    * Packager: make sanity check prohibiting creating of package files
      in Check MK's directories
    * install_nagios.sh: Support Ubuntu 10.04 (Thanks to Ben)
      
    Checks & Agents:
    * New check ntp.time: Similar to 'ntp' but only honors the system peer
      (that NTP peer where ntpq -p prints a *).
    * wmic_process: new check for ressource consumption of windows processes
    * Windows agent supports now plugins/ and local/ checks
    * [FIX] ps.perf now correctly detects extended performance data output
      even if number of matching processes is 0
    * renamed check cisco_3640_temp to cisco_temp, renamed cisco_temp
      to cisco_temp_perf, fixed snmp detection of those checks
    * New check hr_cpu - checking the CPU utilization via SNMP
    * New check hr_fs - checking filesystem usage via SNMP
    * New check hr_mem - checking memory usage via SNMP
    * ps: inventory now can configured on a per host / tag base
    * Linux: new check nvidia.temp for monitoring temperature of NVIDIA graphics card
    * Linux: avoid free-ipmi hanging forever on hardware that does not support IPMI
    * SNMP: Instead of an artificial index column, which some checks use, now
      the last component of the OID is used as index. That means that inventory
      will find new services and old services will become UNKNOWN. Please remove
      the outdated checks.
    * if: handle exception on missing OIDs
    * New checks hp_blade* - Checking health of HP BladeSystem Enclosures via SNMP
    * New check drbd - Checking health of drbd nodes
    * New SNMP based checks for printers (page counter, supply), contributed
      by Peter Lauk (many thanks!)
    * New check cups_queues: Checking the state of cups printer queues
    * New check heartbeat_nodes: Checking the node state and state of the links
      of heartbeat nodes
    * New check heartbeat_rscstatus: Checks the local resource status of
      a heartbeat node
    * New check win_dhcp_pools: Checks the usage of Windows DHCP Server lease pools
    * New check netapp_volumes: Checks on/offline-condition and states of netapp volumes 

    Multisite:
    * New view showing all PNP graphs of services with the same description
    * Two new filters for host: notifications_enabled and acknowledged
    * Files created by the webserver (*.mk) are now created with the group
      configured as common group of Nagios and webserver. Group gets write
      permissions on files and directories.
    * New context view: all services of a host group
    * Fix problems with Umlauts (non-Ascii-characters) in performance data
    * New context view: all services of a host group
    * Sidebar snapins can now fetch URLs for the snapin content instead of
      building the snapin contents on their own.
    * Added new nagvis_maps snapin which displays all NagVis maps available
      to the user. Works with NagVis 1.5 and newer.

1.1.6:
    Core, Setup, etc.:
    * Service aggregation: new config option aggregation_output_format.
      Settings this to "multiline" will produce Nagios multiline output
      with one line for each individual check.

    Multisite:
    * New painter for long service plugin output (Currently not used
      by any builtin view)

    Checks & Agents:
    * Linux agent: remove broken check for /dev/ipmi0

1.1.6rc3:
    Core, Setup, etc.:
    * New option --donate for donating live host data to the community.
      Please refer to the online documentation for details.
    * Tactical Overview: Fixed refresh timeout typo
      (Was 16 mins instead of 10 secs)

    Livestatus:
    * Assume strings are UTF-8 encoded in Nagios. Convert from latin-1 only
      on invalid UTF-8 sequences (thanks to Alexander Yegorov)

    Multisite:
    * Correctly display non-ascii characters (fixes exception with 'ascii codec')
      (Please also update Livestatus to 1.1.6rc3)

1.1.6rc2:
    Multisite:
    * Fix bug in Master control: other sites vanished after klicking buttons.
      This was due to connection error detection in livestatus.py (Bug found
      by Benjamin Odenthal)
    * Add theme and baseurl to links to PNP (using features of new PNP4Nagios
      0.6.4)

    Core, Setup, etc.:
    * snmp: hopefully fix HEX/string detection now

    Checks & Agents:
    * md: fix inventory bug on resync=PENDING (Thanks to Darin Perusich)

1.1.6rc1:
    Multisite:
    * Repair Perf-O-Meters on webkit based browsers (e.g. Chrome, Safari)
    * Repair layout on IE7/IE8. Even on IE6 something is working (definitely
      not transparent PNGs though). Thanks to Lars.
    * Display host state correct if host is pending (painter "host with state")
    * Logfile: new filter for plugin output
    * Improve dialog flow when cloning views (button [EDIT] in views snapin)
    * Quicksearch: do not open search list if text did not change (e.g. Shift up),
      close at click into field or snapin.

    Core, Setup, etc.:
    * Included three patched from Jeff Dairiki dealing with compile flags
      and .gitignore removed from tarballs
    * Fix problem with clustered_services_of[]: services of one cluster
      appeared also on others
    * Packager: handle broken files in package dir
    * snmp handling: better error handling in cases where multiple tables
      are merged (e.g. fc_brocade_port_detailed)
    * snmp: new handling of unprintable strings: hex dumps are converted
      into binary strings now. That way all strings can be displayed and
      no information is lost - nevertheless.
      
    Checks & Agents:
    * Solaris agent: fixed rare df problems on Solaris 10, fix problem with test -f
      (thanks to Ulf Hoffmann)
    * Converted all PNP templates to format of 0.6.X. Dropped compatibility
      with 0.4.X.
    * Do not use ipmi-sensors if /dev/ipmi0 is missing. ipmi-sensors tries
      to fiddle around with /dev/mem in that case and miserably fails
      in some cases (infinite loop)
    * fjdary60_run: use new binary encoding of hex strings
    * if64: better error handling for cases where clients do not send all information
    * apc_symmetra: handle status 'smart boost' as OK, not CRITICAL

    Livestatus:
    * Delay starting of threads (and handling of socket) until Nagios has
      started its event loop. This prevents showing services as PENDING 
      a short time during program start.

1.1.6b3:
    Multisite:
    * Quicksearch: hide complete host list if field is emptied via Backspace or Del.
      Also allow handle case where substring match is unique.

1.1.6b2:
    Core, Setup, etc.:
    * Packager: fix unpackaged files (sounds, etc)

    Multisite:
    * Complete new design (by Tobias Roeckl, Kopf & Herz)
    * New filters for last service check and last service state change
    * New views "Recently changed services" and "Unchecked services"
    * New page for adding sidebar snapins
    * Drag & Drop for sidebar snapins (thanks to Lars)
    * Grab & Move for sidebar scrolling (thanks to Lars)
    * Filter out summary hosts in most views.
    * Set browser refresh to 30 secs for most views
    * View host status: added a lot of missing information
    * View service status: also added information here
    * Make sure, enough columns can be selected in view editor
    * Allow user to change num columns and refresh directly in view
    * Get back to where you came after editing views
    * New sidebar snapin "Host Matrix"
    * New feature "status_host" for remote sites: Determine connection
      state to remote side by considering a certain host state. This
      avoids livestatus time outs to dead sites.
    * Sidebar snapin site status: fix reload problem
    * New Perf-O-Meters displaying service performance data
    * New snapin "Custom Links" where you easily configure your own
      links via multisite.mk (see example in new default config file)
    * Fixed problem when using only one site and that is not local

    Livestatus:
    * new statistics columns: log_messages and log_messages_rate
    * make statistics average algorithm more sluggish

1.1.5i3:
     Core, Setup, etc.:
     * New Check_MK packager (check_mk -P)

1.1.5i2:
     Core, Setup, etc.:
     * install_nagios.sh: add missing package php5-iconv for SLES11

     Checks & Agents:
     * if64: new SNMP check for network interfaces. Like if, but uses 64 bit
       counters of modern switches. You might need to configure bulkwalk_hosts.
     * Linux agent: option -d enabled debug output
     * Linux agent: fix ipmi-sensors cache corruption detection
     * New check for temperature on Cisco devices (cisco_3640_temp)
     * recompiled waitmax with dietlibc (fixed incompatibility issues
       on older systems)

     Multisite:
     * Filters for groups are negateable.

1.1.5i1:
     Checks & Agents:
     * uptime: new check for system uptime (Linux)
     * if: new SNMP check for network interfaces with very detailed traffic,
       packet and error statistics - PNP graphs included

     Multisite:
     * direct integration of PNP graphs into Multisite views
     * Host state filter: renamed HTML variables (collision with service state). You
       might need to update custom views using a filter on host states.
     * Tactical overview: exclude services of down hosts from problems, also exclude
       summary hosts
     * View host problems/service problems: exclude summary hosts, exclude services
       of down hosts
     * Simplified implementation of sidebar: sidebar is not any longer embeddeable.
     * Sidebar search: Added host site to be able to see the context links on
       the result page
     * Sidebar search: Hitting enter now closes the hint dropdown in all cases

1.1.5i0:
      Core, Setup, etc.:
      * Ship check-specific rra.cfg's for PNP4Nagios (save much IO and disk space)
      * Allow sections in agent output to apear multiple times
      * cleanup_autochecks.py: new option -f for directly activating new config
      * setup.sh: better detection for PNP4Nagios 0.6
      * snmpwalk: use option -Oa, inhibit strings to be output as hex if an umlaut
        is contained.

      Checks & Agents:
      * local: allow more than once performance value, separated by pipe (|)
      * ps.perf: also send memory and CPU usage (currently on Linux and Solaris)
      * Linux: new check for filesystems mount options
      * Linux: new very detailed check for NTP synchronization
      * ifoperstatus: inventory honors device type, per default only Ethernet ports
        will be monitored now
      * kernel: now inventory is supported and finds pgmajfault, processes (per/s)
        and context switches
      * ipmi_sensors: Suppress performance data for fans (save much IO/space)
      * dual_lan_check: fix problem which using MRPE
      * apc_symmetra: PNP template now uses MIN for capacity (instead of AVERAGE)
      * fc_brocade_port_detailed: PNP template now uses MAX instead of AVERAGE
      * kernel: fix text in PNP template
      * ipmi_sensors: fix timeout in agent (lead to missing items)
      * multipath: allow alias as item instead of uuid
      * caching agent: use /var/cache/check_mk as cache directory (instead of /etc/check_mk)
      * ifoperstatus: is now independent of MIB

      Multisite:
      * New column host painter with link to old Nagios services
      * Multisite: new configuration parameter default_user_role
      
      Livestatus:
      * Add missing LDFLAGS for compiling (useful for -g)

1.1.4:
      Summary:
      * A plentitude of problem fixes (including MRPE exit code bug)
      * Many improvements in new Multisite GUI
      * Stability and performance improvements in Livestatus

      Core, Setup, etc.:
      * Check_MK is looking for main.mk not longer in the current and home
        directory
      * install_nagios.sh: fix link to Check_MK in sidebar
      * install_nagios.sh: switch PNP to version 0.6.3
      * install_nagios.sh: better Apache-Config for Multisite setup
      * do not search main.mk in ~ and . anymore (brought only trouble) 
      * clusters: new variable 'clustered_services_of', allowing for overlapping
         clusters (as proposed by Jörg Linge)
      * install_nagios.sh: install snmp package (needed for snmp based checks)
      * Fix ower/group of tarballs: set them to root/root
      * Remove dependency from debian agent package    
      * Fixed problem with inventory when using clustered_services
      * tcp_connect_timeout: Applies now only for connect(), not for
        time of data transmission once a connection is established
      * setup.sh now also works for Icinga
      * New config parameter debug_log: set this to a filename in main.mk and you
        will get a debug log in case if 'invalid output from plugin...'
      * ping-only-hosts: When ping only hosts are summarized, remove Check_MK and
        add single PING to summary host.
      * Service aggregation: fix state relationship: CRIT now worse than UNKNOWN 
      * Make extra_service_conf work also for autogenerated PING on ping-only-hosts
        (groups, contactgroups still missing)

      Checks & Agents:
      * mrpe in Linux agent: Fix bug introduced in 1.1.3: Exit status of plugins was
        not honored anymore (due to newline handling)
      * mrpe: allow for sending check_command to PNP4Nagios (see MRPE docu)
      * Logwatch GUI: fix problem on Python 2.4 (thanks to Lars)
      * multipath: Check is now less restrictive when parsing header lines with
        the following format: "<alias> (<id>)"
      * fsc_ipmi_mem_status: New check for monitoring memory status (e.g. ECC)
         on FSC TX-120 (and maybe other) systems.
      * ipmi_sensors in Linux agent: Fixed compatibility problem with new ipmi
        output. Using "--legacy-output" parameter with newer freeipmi versions now.
      * mrpe: fix output in Solaris agent (did never work)
      * IBM blade center: new checks for chassis blowers, mediatray and overall health
      * New caching agent (wrapper) for linux, supporting efficient fully redundant
        monitoring (please read notes in agents/check_mk_caching_agent)
      * Added new smbios_sel check for monitoring the System Event Log of SMBIOS.
      * fjdarye60_rluns: added missing case for OK state
      * Linux agent: The xinetd does not log each request anymore. Only
        failures are logged by xinetd now. This can be changed in the xinetd
	configuration files.
      * Check df: handle mountpoints containing spaces correctly 
        (need new inventorization if you have mountpoints with spaces)
      * Check md on Linux: handle spare disks correctly
      * Check md on Linux: fix case where (auto-read-only) separated by space
      * Check md on Linux: exclude RAID 0 devices from inventory (were reported as critical)
      * Check ipmi: new config variable ipmi_ignore_nr
      * Linux agent: df now also excludes NFSv4
      * Wrote man-page for ipmi check
      * Check mrpe: correctly display multiline output in Nagios GUI
      * New check rsa_health for monitoring IBM Remote Supervisor Adapter (RSA)
      * snmp scan: suppress error messages of snmpget
      * New check: cpsecure_sessions for number of sessions on Content Security Gateway
      * Logwatch GUI: move acknowledge button to top, use Multisite layout,
         fix several layout problem, remove list of hosts
      * Check logwatch: limit maximum size of stored log messages (configurable
        be logwatch_max_filesize)
      * AIX agent: fix output of MRPE (state and description was swapped)
      * Linux agent: fixed computation of number of processors on S390
      * check netctr: add missing perfdata (was only sent on OK case)
      * Check sylo: New check for monitoring the sylo state
      
      Livestatus:
      * Table hosts: New column 'services' listing all services of that host
      * Column servicegroups:members: 'AuthUser' is now honored
      * New columns: hosts:services_with_state and servicegroups:members_with_state
      * New column: hostgroup:members_with_state
      * Columns hostgroup:members and hostgroup:members_with_state honor AuthUser
      * New rudimentary API for C++
      * Updates API for Python
      * Make stack size of threads configurable
      * Set stack size of threads per default o 64 KB instead of 8 MB
      * New header Localtime: for compensating time offsets of remote sites
      * New performance counter for fork rate
      * New columns for hosts: last_time_{up,down,unreachable}
      * New columns for services: last_time_{ok,warning,critical,unknown}
      * Columns with counts honor now AuthUser
      * New columns for hosts/services: modified_attributes{,_list}
      * new columns comments_with_info and downtimes_with_info
      * Table log: switch output to reverse chronological order!
      * Fix segfault on filter on comments:host_services
      * Fix missing -lsocket on Solaris
      * Add missing SUN_LEN (fixed compile problem on Solaris)
      * Separators: remote sanitiy check allowing separators to be equal
      * New output format "python": declares strings as UTF-8 correctly
      * Fix segault if module loaded without arguments

      Multisite:
      * Improved many builtin views
      * new builtin views for host- and service groups
      * Number of columns now configurable for each layout (1..50)
      * New layout "tiled"
      * New painters for lists of hosts and services in one column
      * Automatically compensate timezone offsets of remote sites
      * New datasources for downtimes and comments
      * New experimental datasource for log
      * Introduce limitation, this safes you from too large output
      * reimplement host- and service icons more intelligent
      * Output error messages from dead site in Multisite mode
      * Increase wait time for master control buttons from 4s to 10s
      * Views get (per-view) configurable browser automatic reload interval
      * Playing of alarm sounds (configurable per view)
      * Sidebar: fix bookmark deletion problem in bookmark snapin
      * Fixed problem with sticky debug
      * Improve pending services view
      * New column with icon with link to Nagios GUI
      * New icon showing items out of their notification period.
      * Multisite: fix bug in removing all downtimes
      * View "Hostgroups": fix color and table heading
      * New sidebar snapin "Problem hosts"
      * Tactical overview: honor downtimes
      * Removed filter 'limit'. Not longer needed and made problems
        with new auto-limitation.
      * Display umlauts from Nagios comments correctly (assuming Latin-1),
         inhibit entering of umlauts in new comments (fixes exception)
      * Switched sidebar from synchronous to asynchronous requests
      * Reduced complete reloads of the sidebar caused by user actions
      * Fix reload problem in frameset: Browser reload now only reloads
        content frames, not frameset.


1.1.3:

      Core, Setup, etc.:
      * Makefile: make sure all files are world readable
      * Clusters: make real host checks for clusters (using check_icmp with multiple IP addresses)
      * check_mk_templates: remove action_url from cluster and summary hosts (they have no performance data)
      * check_mk_template.cfg: fix typo in notes_url
      * Negation in binary conf lists via NEGATE (clustered_services, ingored_services,
	bulkwalk_hosts, etc).
      * Better handling of wrapping performance counters
      * datasource_programs: allow <HOST> (formerly only <IP>)
      * new config variable: extra_nagios_conf: string simply added to Nagios
        object configuration (for example for define command, etc.)
      * New option --flush: delete runtime data of some or all hosts
      * Abort installation if livestatus does not compile.
      * PNP4Nagios Templates: Fixed bug in template file detection for local checks
      * nagios_install.sh: Added support for Ubuntu 9.10
      * SNMP: handle multiline output of snmpwalk (e.g. Hexdumps)
      * SNMP: handle ugly error output of snmpwalk
      * SNMP: allow snmp_info to fetch multiple tables
      * check_mk -D: sort hostlist before output
      * check_mk -D: fix output: don't show aggregated services for non-aggregated hosts
      * check_mk_templates.cfg: fix syntax error, set notification_options to n

      Checks & Agents:
      * logwatch: fix authorization problem on web pages when acknowledging
      * multipath: Added unhandled multipath output format (UUID with 49 signs)
      * check_mk-df.php: Fix locale setting (error of locale DE on PNP 0.6.2)
      * Make check_mk_agent.linux executable
      * MRPE: Fix problems with quotes in commands
      * multipath: Fixed bug in output parser
      * cpu: fixed bug: apply level on 15min, not on 1min avg
      * New check fc_brocade_port_detailed
      * netctrl: improved handling of wrapped counters
      * winperf: Better handling of wrapping counters
      * aironet_client: New check for number of clients and signal
        quality of CISCO Aironet access points
      * aironet_errors: New check for monitoring CRC errors on
        CISCO Aironet access points
      * logwatch: When Agent does not send a log anymore and no local logwatch
                  file present the state will be UNKNOWN now (Was OK before).
      * fjdarye60_sum: New check for summary status of Fidary-E60 devices
      * fjdarye60_disks: New check for status of physical disks
      * fjdarye60_devencs: New check for status of device enclosures
      * fjdarye60_cadaps: New check for status of channel adapters
      * fjdarye60_cmods: New check for status of channel modules
      * fjdarye60_cmods_flash: New check for status of channel modules flash
      * fjdarye60_cmods_mem: New check for status of channel modules memory
      * fjdarye60_conencs: New check for status of controller enclosures
      * fjdarye60_expanders: New check for status of expanders
      * fjdarye60_inletthmls: New check for status of inlet thermal sensors
      * fjdarye60_thmls: New check for status of thermal sensors
      * fjdarye60_psus: New check for status of PSUs
      * fjdarye60_syscaps: New check for status of System Capacitor Units
      * fjdarye60_rluns: New check for RLUNs
      * lparstat_aix: New check by Joerg Linge
      * mrpe: Handles multiline output correctly (only works on Linux,
	      Agents for AIX, Solaris still need fix).
      * df: limit warning and critical levels to 50/60% when using a magic number
      * fc_brocade_port_detailed: allow setting levels on in/out traffic, detect
         baudrate of inter switch links (ISL). Display warn/crit/baudrate in
	 PNP-template

      MK Livestatus:
      * fix operators !~ and !~~, they didn't work (ever)
      * New headers for waiting (please refer to online documentation)
      * Abort on errors even if header is not fixed16
      * Changed response codes to better match HTTP
      * json output: handle tab and other control characters correctly
      * Fix columns host:worst_service_state and host:worst_service_hard_state
      * New tables servicesbygroup, servicesbyhostgroup and hostsbygroup
      * Allow to select columns with table prefix, e.g. host_name instead of name
        in table hosts. This does not affect the columns headers output by
	ColumnHeaders, though.
      * Fix invalid json output of group list column in tables hosts and services
      * Fix minor compile problem.
      * Fix hangup on AuthUser: at certain columns
      * Fix some compile problems on Solaris

      Multisite:
      * Replaced Multiadmin with Multisite.


1.1.2:
      Summary:
      * Lots of new checks
      * MK Livestatus gives transparent access to log files (nagios.log, archive/*.log)
      * Many bug fixes

      MK Livestatus:
      * Added new table "log", which gives you transparent access to the Nagios log files!
      * Added some new columns about Nagios status data to stable 'status'
      * Added new table "comments"
      * Added logic for count of pending service and hosts
      * Added several new columns in table 'status' 
      * Added new columns flap_detection and obsess_over_services in table services
      * Fixed bug for double columns: filter truncated double to int
      * Added new column status:program_version, showing the Nagios version
      * Added new column num_services_pending in table hosts
      * Fixed several compile problems on AIX
      * Fixed bug: queries could be garbled after interrupted connection
      * Fixed segfault on downtimes:contacts
      * New feature: sum, min, max, avg and std of columns in new syntax of Stats:

      Checks & Agents:
      * Check ps: this check now supports inventory in a very flexible way. This simplifies monitoring a great number of slightly different processes such as with ORACLE or SAP.
      * Check 'md': Consider status active(auto-read-only) as OK
      * Linux Agent: fix bug in vmware_state
      * New Checks for APC Symmetra USV
      * Linux Agent: made <<<meminfo>>> work on RedHat 3.
      * New check ps.perf: Does the same as ps, but without inventory, but with performance data
      * Check kernel: fixed missing performance data
      * Check kernel: make CPU utilization work on Linux 2.4
      * Solaris agent: don't use egrep, removed some bashisms, output filesystem type zfs or ufs
      * Linux agent: fixed problem with nfsmount on SuSE 9.3/10.0
      * Check 'ps': fix incompability with old agent if process is in brackets
      * Linux agent: 'ps' now no longer supresses kernel processes
      * Linux agent: make CPU count work correctly on PPC-Linux
      * Five new checks for monitoring DECRU SANs
      * Some new PNP templates for existing checks that still used the default templates
      * AIX Agent: fix filesystem output
      * Check logwatch: Fix problem occuring at empty log lines
      * New script install_nagios.sh that does the same as install_nagios_on_lenny.sh, but also works on RedHat/CentOS 5.3.
      * New check using the output of ipmi-sensors from freeipmi (Linux)
      * New check for LSI MegaRAID disks and arrays using MegaCli (based on the driver megaraid_sas) (Linux)
      * Added section <<<cpu>>> to AIX and Solaris agents
      * New Check for W&T web thermograph (webthermometer)
      * New Check for output power of APC Symmetra USP
      * New Check for temperature sensors of APC Symmetra WEB/SNMP Management Card.
      * apc_symmetra: add remaining runtime to output
      * New check for UPS'es using the generic UPS-MIB (such as GE SitePro USP)
      * Fix bug in PNP-template for Linux NICs (bytes and megabytes had been mixed up).
      * Windows agent: fix bug in output of performance counters (where sometimes with , instead of .)
      * Windows agent: outputs version if called with 'version'
      
      Core, Setup, etc.:
      * New SNMP scan feature: -I snmp scans all SNMP checks (currently only very few checks support this, though)
      * make non-bulkwalk a default. Please edit bulkwalk_hosts or non_bulkwalk_hosts to change that
      * Improve setup autodetection on RedHat/CentOS.  Also fix problem with Apache config for Mutliadmin: On RedHat Check_MK's Apache conf file must be loaded after mod_python and was thus renamed to zzz_check_mk.conf.
      * Fix problem in Agent-RPM: mark xinetd-configfile with %config -> avoid data loss on update
      * Support PNP4Nagios 0.6.2
      * New setup script "install_nagios.sh" for installing Nagios and everything else on SLES11
      * New option define_contactgroups: will automatically create contactgroup definitions for Nagios

1.1.0:
      * Fixed problems in Windows agent (could lead
        to crash of agent in case of unusal Eventlog
	messages)
      * Fixed problem sind 1.0.39: recompile waitmax for
        32 Bit (also running on 64)
      * Fixed bug in cluster checks: No cache files
        had been used. This can lead to missing logfile
	messages.
      * Check kernel: allow to set levels (e.g. on 
	pgmajfaults)
      * Check ps now allows to check for processes owned
        by a specific user (need update of Linux agent)
      * New configuration option aggregate_check_mk: If
        set to True, the summary hosts will show the
	status auf check_mk (default: False)
      * Check winperf.cpuusage now supports levels
        for warning and critical. Default levels are
	at 101 / 101
      * New check df_netapp32 which must be used
        for Netapps that do not support 64 bit 
	counters. Does the same as df_netapp
      * Symlink PNP templates: df_netapp32 and
        df_netapp use same template as df
      * Fix bug: ifoperstatus does not produce performance
        data but said so.
      * Fix bug in Multiadmin: Sorting according to
        service states did not work
      * Fix two bugs in df_netapp: use 64 bit counters
        (32 counter wrap at 2TB filesystems) and exclude
       	snapshot filesystems with size 0 from inventory.
      * Rudimentary support for monitoring ESX: monitor
        virtual filesystems with 'vdf' (using normal df
	check of check_mk) and monitor state of machines 
	with vcbVmName -s any (new check vmware_state).
      * Fixed bug in MRPE: check failed on empty performance
        data (e.g. from check_snmp: there is emptyness
        after the pipe symbol sometimes)
      * MK Livestatus is now multithreaded an can
        handle up to 10 parallel connections (might
        be configurable in a future version).
      * mk_logwatch -d now processes the complete logfile
        if logwatch.state is missing or not including the
	file (this is easier for testing)
      * Added missing float columns to Livestatus.
      * Livestatus: new header StatsGroupBy:
      * First version with "Check_MK Livestatus Module"!
        setup.sh will compile, install and activate
	Livestatus per default now. If you do not want
	this, please disable it by entering <tt>no</tt>,
	when asked by setup.
      * New Option --paths shows all installation, config
        and data paths of Check_mk and Nagios
      * New configuration variable define_hostgroups and
        define service_groups allow you to automatically
        create host- and service groups - even with aliases.
      * Multiadmin has new filter for 'active checks enabled'.
      * Multiadmin filter for check_command is now a drop down list.
      * Dummy commands output error message when passive services
        are actively checked (by accident)
      * New configuration option service_descriptions allows to
        define customized service descriptions for each check type
      * New configuration options extra_host_conf, extra_summary_host_conf
        and extra_service_conf allow to define arbitrary Nagios options
	in host and service defitions (notes, icon_image, custom variables,
        etc)
      * Fix bug: honor only_hosts also at option -C


1.0.39:
      * New configuration variable only_hosts allows
	you to limit check_mk to a subset of your
	hosts (for testing)
      * New configuration parameter mem_extended_perfdata
	sends more performance data on Linux (see 
	check manual for details)
      * many improvements of Multiadmin web pages: optionally 
	filter out services which are (not) currently in downtime
	(host or service itself), optionally (not) filter out summary
	hosts, show host status (down hosts), new action
	for removing all scheduled downtimes of a service.
	Search results will be refreshed every 90 seconds.
	Choose between two different sorting orders.
	Multadmin now also supports user authentication
      * New configuration option define_timeperiods, which
	allows to create Nagios timeperiod definitions.
	This also enables the Multiadmin tools to filter
	out services which are currently not in their
	notification interval.
      * NIC check for Linux (netctr.combined) now supports
	checking of error rates
      * fc_brocade_port: New possibility of monitoring
	CRC errors and C3 discards
      * Fixed bug: snmp_info_single was missing
        in precompiled host checks
	
1.0.38:
      * New: check_mk's multiadmin tool (Python based
	web page). It allows mass administration of
	services (enable/disable checks/notifications, 
	acknowledgements, downtimes). It does not need
	Nagios service- or host groups but works with
	a freeform search.
      * Remove duplicate <?php from the four new 
	PNP templates of 1.0.37.
      * Linux Agent: Kill hanging NFS with signal 9
	(signal 15 does not always help)
      * Some improvements in autodetection. Also make
	debug mode: ./autodetect.py: This helps to
	find problems in autodetection.
      * New configuration variables generate_hostconf and
	generate_dummy_commands, which allows to suppress
	generation of host definitions for Nagios, or 
	dummy commands, resp.
      * Now also SNMP based checks use cache files.
      * New major options --backup and --restore for
	intelligent backup and restore of configuration
	and runtime data
      * New variable simulation_mode allows you to dry
	run your Nagios with data from another installation.
      * Fixed inventory of Linux cpu.loads and cpu.threads
      * Fixed several examples in checks manpages
      * Fixed problems in install_nagios_on_lenny.sh
      * ./setup.sh now understands option --yes: This
        will not output anything except error messages
	and assumes 'yes' to all questions
      * Fix missing 'default.php' in templates for
	local
	
1.0.37:
      * IMPORTANT: Semantics of check "cpu.loads" has changed.
	Levels are now regarded as *per CPU*. That means, that
	if your warning level is at 4.0 on a 2 CPU machine, then 
	a level of 8.0 is applied.
      * On check_mk -v now also ouputs version of check_mk
      * logfile_patterns can now contain host specific entries.
	Please refer to updated online documentation for details.
      * Handling wrapping of performance counters. 32 and 64 bit
	counters should be autodetected and handled correctly.
	Counters wrapping over twice within one check cycle
	cannot be handled, though.
      * Fixed bug in diskstat: Throughput was computed twice
	too high, since /proc/diskstats counts in sectors (512 Bytes)
	not in KB
      * The new configuration variables bulkwalk_hosts and
	non_bulkwalk_hosts, that allow 	to specify, which hosts 
	support snmpbulkwalk (which is
	faster than snmpwalk) and which not. In previos versions,
	always bulk walk was used, but some devices do not support
	that.
      * New configuration variable non_aggregated_hosts allows
	to exclude hosts generally from service aggregation.
      * New SNMP based check for Rittal CMC TC 
	(ComputerMultiControl-TopConcept) Temperature sensors 
      * Fixed several problems in autodetection of setup
      * Fixed inventory check: exit code was always 0
	for newer Python versions.
      * Fixed optical problem in check manual pages with
	newer version of less.
      * New template check_mk-local.php that tries to
	find and include service name specific templates.
	If none is found, default.php will be used.
      * New PNP templates check_mk-kernel.php for major page
	faults, context switches and process creation
      * New PNP template for cpu.threads (Number of threads)
      * Check nfsmounts now detects stale NFS handles and
	triggers a warning state in that case

1.0.36:
      * New feature of Linux/UNIX Agent: "MRPE" allows
	you to call Nagios plugins by the agent. Please
	refer to online documentation for details.
      * Fix bug in logwatch.php: Logfiles names containing spaces
	now work.
      * Setup.sh now automatically creates cfg_dir if
	none found in nagios.cfg (which is the case for the
	default configuration of a self compiled Nagios)
      * Fix computation of CPU usage for VMS.
      * snmp_hosts now allows config-list syntax. If you do
	not define snmp_hosts at all, all hosts with tag
	'snmp' are considered to be SNMP hosts. That is 
	the new preferred way to do it. Please refer
	to the new online documentation.
      * snmp_communities now also allows config-list syntax
	and is compatible to datasource_programs. This allows
	to define different SNMP communities by making use
	of host tags.
      * Check ifoperstatus: Monitoring of unused ports is
	now controlled via ifoperstatus_monitor_unused.
      * Fix problem in Windows-Agent with cluster filesystems:
	temporarily non-present cluster-filesystems are ignored by
	the agent now.
      * Linux agent now supports /dev/cciss/d0d0... in section
	<<<diskstat>>>
      * host configuration for Nagios creates now a variable
	'name host_$HOSTNAME' for each host. This allows
	you to add custom Nagios settings to specific hosts
	in a quite general way.
      * hosts' parents can now be specified with the
	variable 'parents'. Please look at online documentation
	for details.
      * Summary hosts now automatically get their real host as a
	parent. This also holds for summary cluster hosts.
      * New option -X, --config-check that checks your configuration
	for invalid variables. You still can use your own temporary
	variables if you prefix them with an underscore.
	IMPORTANT: Please check your configuration files with
	this option. The check may become an implicit standard in
	future versions.
      * Fixed problem with inventory check on older Python 
	versions.
      * Updated install_nagios_on_lenny.sh to Nagios version
	3.2.0 and fixed several bugs.

1.0.35:
      * New option -R/--restart that does -S, -H and -C and
	also restarts Nagios, but before that does a Nagios
	config check. If that fails, everything is rolled
	back and Nagios keeps running with the old configuration.
      * PNP template for PING which combines RTA and LOSS into
	one graph.
      * Host check interval set to 1 in default templates.
      * New check for hanging NFS mounts (currently only
	on Linux)
      * Changed check_mk_templates.cfg for PING-only hosts:
	No performance data is processed for the PING-Check
	since the PING data is already processed via the
	host check (avoid duplicate RRDs)
      * Fix broken notes_url for logwatch: Value from setup.sh
	was ignored and always default value taken.
      * Renamed config variable mknagios_port to agent_port
	(please updated main.mk if you use that variable)
      * Renamed config variable mknagios_min_version to
	agent_min_version (update main.mk if used)
      * Renamed config variable mknagios_autochecksdir to 
	autochecksdir (update main.mk if used)
      * configuration directory for Linux/UNIX agents is
	now configurable (default is /etc/check_mk)
      * Add missing configuration variable to precompiled
	checks (fix problem when using clusters)
      * Improved multipath-check: Inventory now determines
	current number of paths. And check output is more
	verbose.
      * Mark config files as config files in RPM. RPM used
	to overwrite main.mk on update!
	
1.0.34:
      * Ship agents for AIX and SunOS/Solaris (beta versions).
      * setup script now autodetects paths and settings of your
	running Nagios
      * Debian package of check_mk itself is now natively build
	with paths matching the prepackaged Nagios on Debian 5.0
      * checks/df: Fix output of check: percentage shown in output
	did include reserved space for root where check logic did
	not. Also fix logic: account reserved space as used - not
	as avail.
      * checks/df: Exclude filesystems with size 0 from inventory.
      * Fix bug with host tags in clusters -> precompile did not
	work.
      * New feature "Inventory Check": Check for new services. Setting
	inventory_check_interval=120 in main.mk will check for new services
	every 2 hours on each host. Refer to online documentation
	for more details.
      * Fixed bug: When agent sends invalid information or check
	has bug, check_mk now handles this gracefully
      * Fixed bug in checks/diskstat and in Linux agent. Also
	IDE disks are found. The inventory does now work correctly
	if now disks are found.
      * Determine common group of Apache and Nagios at setup.
	Auto set new variable www_group which replaces logwatch_groupid.
	Fix bug: logwatch directories are now created with correct
	ownership when check_mk is called manually as root.
      * Default templates: notifications options for hosts and
	services now include also recovery, flapping and warning
	events.
      * Windows agent: changed computation of RAM and SWAP usage
	(now we assume that "totalPageFile" includes RAM *and*
	SWAP).
      * Fix problem with Nagios configuration files: remove
	characters Nagios considers as illegal from service
	descriptions.
      * Processing of performance data (check_icmp) for host
        checks and PING-only-services now set to 1 in default
	templates check_mk_templates.cfg.
      * New SNMP checks for querying FSC ServerView Agent: fsc_fans,
	fsc_temp and fsc_subsystems. Successfully tested with agents
	running	on Windows and Linux.
      * RPM packaged agent tested to be working on VMWare ESX 4.0 
	(simply install RPM package with rpm -i ... and open port 
	in firewall with "esxcfg-firewall -o 6556,tcp,in,check_mk")
      * Improve handling of cache files: inventory now uses cache
	files only if they are current and if the hosts are not
	explicitely specified.
	
1.0.33:
      * Made check_mk run on Python 2.3.4 (as used in CentOS 4.7
	und RedHat 4.7). 
      * New option -M that prints out manual pages of checks.
	Only a few check types are documented yet, but more will
	be following.
      * Package the empty directory /usr/lib/check_mk_agent/plugins
	and ../local into the RPM and DEB package of the agent
      * New feature: service_dependencies. check_mk lets you comfortably
	create Nagios servicedependency definitions for you and also
	supports them by executing the checks in an optimal order.
      * logwatch.php: New button for hiding the context messages.
	This is a global setting for all logfiles and its state is
	stored in a cookie.
	
1.0.32:
      * IMPORTANT: Configuration variable datasource_programs is now
        analogous to that of host_groups. That means: the order of
        program and hostlist must be swapped!
      * New option --fake-dns, useful for tests with non-existing
	hosts.
      * Massive speed improvement for -S, -H and -C
      * Fixed bug in inventory of clusters: Clustered services where
	silently dropped (since introduction of host tags). Fixed now.
      * Fixed minor bug in inventory: Suppress DNS lookup when using
	--no-tcp
      * Fixed bug in cluster handling: Missing function strip_tags()
	in check_mk_base.py was eliminated.
      * Changed semantics of host_groups, summary_host_groups,
	host_contactgroups, and summary_host_groups for clusters. 
	Now the cluster names will be relevant, not
	the names of the nodes. This allows the cluster hosts to
	have different host/contactgroups than the nodes. And it is more
	consistent with other parts of the configuration.
      * Fixed bug: datasource_programs on cluster nodes did not work
	when precompiling

1.0.31:
      * New option -D, --dump that dumps all configuration information
	about one, several or all hosts
	New config variables 'ignored_checktypes' and 'ignored_services',
        which allow to include certain checktypes in general or
        some services from some hosts from inventory
      * Config variable 'clustered_services' now has the same semantics
	as ignored_checktypes and allows to make it host dependent.
      * Allow magic tags PHYSICAL_HOSTS, CLUSTER_HOSTS and ALL_HOSTS at
	all places, where lists of hosts are expected (except checks).
	This fixes various problems that arise when using all_hosts at
	those places:
	  * all_hosts might by changed by another file in conf.d
	  * all_hosts does not contain the cluster hosts
      * Config file 'final.mk' is read after all other config files -
	if it exists. You can put debug code there that prints the
	contents of your variables.
      * Use colored output only, if stdout is a tty. If you have
	problems with colors, then you can pipe the output
	through cat or less
      * Fixed bug with host tags: didn't strip off tags when
	processing configuration lists (occurs when using
	custom host lists)
      * mk_logwatch is now aware of inodes of logfiles. This
	is important for fast rotating files: If the inode
	of a logfile changes between two checks mk_logwatch
	assumes that the complete content is new, even if
	the new file is longer than the old one.
      * check_mk makes sure that you do not have duplicate
	hosts in all_hosts or clusters.

1.0.30:
      * Windows agent now automatically monitors all existing
	event logs, not only "System" and "Application".

1.0.29:
      * Improved default Nagios configuration file:
	added some missing templates, enter correct URLs
	asked at setup time.
      * IMPORANT: If you do not use the new default 
	Nagios configuration file you need to rename
	the template for aggregated services (summary
	services) to check_mk_summarizes (old name
	was 'check_mk_passive-summary'). Aggregated
	services are *always* passive and do *never*
	have performance data.
      * Hopefully fixed CPU usage output on multi-CPU
	machines
      * Fixed Problem in Windows Agent: Eventlog monitoring
	does now also work, if first record has not number 1
	(relevant for larger/older eventlogs)
      * Fixed bug in administration.html: Filename for Nagios
	must be named check_mk.cfg and *not* main.mk. Nagios
	does not read files without the suffix .cfg. 
      * magic factor for df, that allows to automatgically 
        adapt levels for very big or very small filesystems.
      * new concept of host tags simplyfies configuration.
      * IMPORTANT: at all places in the configuration where
	lists of hosts are used those are not any longer
	interpreted as regular expressions. Hostnames
	must match exactly. Therefore the list [ "" ] does
	not any longer represent the list of all hosts.
	It is a bug now. Please write all_hosts instead
	of [ "" ]. The semantics for service expressions
	has not changed.
      * Fixed problem with logwatch.php: Begin with
	<?php, not with <?. This makes some older webservers
	happy.
      * Fixed problem in check ipmi: Handle corrupt output
	from agent
      * Cleaned up code, improved inline documentation
      * Fixed problem with vms_df: default_filesystem_levels,
	filesystem_levels and df magic number now are used
	for df, vms_df and df_netapp together. Works now also
	when precompiled.
	
1.0.28:
      * IMPORTANT: the config file has been renamed from
	check_mk.cfg to main.mk. This has been suggested
	by several of my customers in order to avoid 
	confusion with Nagios configuration files. In addition,
	all check_mk's configuration file have to end in
	'.mk'. This also holds for the autochecks. The 
	setup.sh script will automatically rename all relevant
	files. Users of RPM or DEB installations have to remove
	the files themselves - sorry.
      * Windows agent supports eventlogs. Current all Warning
        and Error messages from 'System' and 'Application' are
        being sent to check_mk. Events can be filtered on the
	Nagios host.
      * Fixed bug: direct RRD update didn't work. Should now.
      * Fixed permission problems when run as root.
      * Agent is expected to send its version in <<<check_mk>>>
	now (not any longer in <<<mknagios>>>
      * Fixed bug in Windows agent. Performance counters now output
	correct values
      * Change checks/winperf: Changed 'ops/sec' into MB/s.
	That measures read and write disk throughput
	(now warn/crit levels possible yet)
      * new SNMP check 'ifoperstatus' for checking link
        of network interfaces via SNMP standard MIB
      * translated setup script into english
      * fixed bug with missing directories in setup script
      * made setup script's output nicer, show version information
      * NEW: mk_logwatch - a new plugin for the linux/UNIX agent
	for watching logfiles
      * Better error handling with Nagios pipe
      * Better handling of global error: make check_mk return
	CRIT, when no data can retrieved at all.
      * Added missing template 'check_mk_pingonly' in sample
	Nagios config file (is needed for hosts without checks)
	
1.0.27:
      * Ship source code of windows agent
      * fix several typos
      * fix bug: option --list-hosts did not work
      * fix bug: precompile "-C" did not work because
	of missing extension .py
      * new option -U,--update: It combines -S, -H and
	-U and writes the Nagios configuration into a
	file (not to stdout).
      * ship templates for PNP4Nagios matching most check_mk-checks.
	Standard installation path is /usr/share/check_mk/pnp-templates
	
1.0.26:
      -	Changed License to GNU GPL Version 2
      * modules check_mk_admin and check_mk_base are both shipped
	uncompiled.
      * source code of windows agent togehter with Makefile shipped
	with normal distribution
      * checks/md now handles rare case where output of /proc/mdstat
	shows three lines per array

1.0.25:
      * setup skript remembers paths

1.0.24:
      * fixed bug with precompile: Version of Agent was always 0

1.0.23:
      * fixed bug: check_config_variables was missing in precompiled
	files
      * new logwatch agent in Python plus new logwatch-check that
	handles both the output from the old and the new agent

1.0.22:
      * Default timeout for TCP transfer increased from 3.0 to 60.0
      * Windows agent supports '<<<mem>>>' that is compatible with Linux
      * Windows agents performance counters output fixed
      * Windows agent can now be cross-compiled with mingw on Linux
      * New checktype winperf.cpuusage that retrieves the percentage
	of CPU usage from windows (still has to be tested on Multi-CPU
	machine)
      * Fixed bug: logwatch_dir and logwatch_groupid got lost when
	precompiling. 
      * arithmetic for CPU usage on VMS multi-CPU machines changed

1.0.21:
      * fixed bug in checks/df: filesystem levels did not work
	with precompiled checks

1.0.20:
      * new administration guide in doc/
      * fixed bug: option -v now works independent of order
      * fixed bug: in statgrab_net: variable was missing (affected -C)
      * fixed bug: added missing variables, imported re (affected -C)
      * check ipmi: new option ipmi_summarize: create only one check for all sensors
      * new pnp-template for ipmi summarized ambient temperature
 
1.0.19:
      * Monitoring of Windows Services
      * Fixed bug with check-specific default parameters
      * Monitoring of VMS (agent not included yet)
      * Retrieving of data via an external programm (e.g. SSH/RSH)
      * setup.sh does not overwrite check_mk.cfg but installs
	the new default file as check_mk.cfg-1.0.19
      * Put hosts into default hostgroup if none is configured<|MERGE_RESOLUTION|>--- conflicted
+++ resolved
@@ -14,12 +14,9 @@
     * 0137 FIX: Fixed printer_pages...
     * 0563 FIX: windows agent: now able to process perl scripts...
     * 0142 FIX: winperf_if: treat unknown packets no longer as error packets
-<<<<<<< HEAD
     * 0148 FIX: cisco_mem: Repaired error handling when updating from older versions...
-=======
     * 0737 FIX: megaraid_ldisks: now able to handle "No Virtual Drive Configured" states...
     * 0763 FIX: hpux_if: Fixed exception during parsing of provided data on some systems...
->>>>>>> 1a88afac
 
     Multisite:
     * 0278 FIX: Fixed bookmark icon images for non-english user languages...
