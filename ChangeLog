1.1.11i4
    Multisite:
    * FIX: WATO filtered status GUIs did not update the title after changing
      the title of the file/folder in WATO
<<<<<<< HEAD
    * FIX: Removed new python syntax which is incompatible with old python versions
    * Views are not reloaded completely anymore. The data tables are reloaded
      on their own.
=======
    * Open tabs in views do not prevent reloading the displayed data anymore
>>>>>>> cd4770cb

1.1.11i3:
    Core, Setup, etc.:
    * FIX: allow host names to have spaces
    * --snmpwalk: fix missing space in case of HEX strings
    * cmk --restore: be aware of counters and cache being symbolic links
    * do_rrd_update: direct RRD updates have completely been removed.
      Please use rrdcached in case of performance problems.
    * install_nagios.sh has finally been removed (was not maintained anyway).
      Please use OMD instead.
    * Inventory functions now only take the single argument 'info'. The old
      style FUNC(checkname, info) is still supported but deprecated.
    * Show datasource program on cmk -D
    * Remove .f12 compile helper files from agents directory
    * Output missing sections in case of "WARNING - Only __ output of __..."
    * Remove obsolete code of snmp_info_single
    * Remove 'Agent version (unknown)' for SNMP-only hosts
    * Options --version, --help, --man, --list-checks and --packager now
      work even with errors in the configuration files
    * Minor layout fix in check man-pages

    Checks & Agents:
    * FIX: hr_mem: take into account cache and buffers
    * FIX: printer_pages: workaround for trailing-zero bug in HP Jetdirect
    * mk_logwatch: allow to set limits in processing time and number of
      new log messages per log file
    * Windows Agent: Now supports direct execution of powershell scripts
    * local: PNP template now supports multiple performance values
    * lnx_if: make lnx_if the default interface check for Linux
    * printer_supply: support non-Ascii characters in items like
      "Resttonerbehälter". You need to define snmp_character_encodings in main.mk
    * mem.win: new dedicated memory check for Windows (see Migration notes)
    * hr_mem: added Perf-O-Meter
    * Renamed all temperature checks to "Temperature %s". Please
      read the migration notes!
    * df and friends: enabled trend performance data per default. Please
      carefully read the migration notes!
    * diskstat: make summary mode the default behavious (one check per host)

    MK Livestatus:
    * WaitObject: allow to separate host name and service with a semicolon.
      That makes host names containing spaces possible.
    * Better error messages in case of unimplemented operators

    Multisite:
    * FIX: reschedule now works for host names containing spaces
    * FIX: correctly sort log views in case of multi site setups
    * FIX: avoid seven broken images in case of missing PNP graphs
    * FIX: Fixed javascript errors when opening dashboard in IE below 9
    * FIX: Views: Handling deprecated value "perpage" for option
      column_headers correctly
    * FIX: Fixed javascript error when saving edited views without sidebar
    * FIX: Showing up PNP hover menus above perfometers
    * Host/Service Icon column is now modularized and can be extended using
      the multisite_icons list.
    * New sorters for time and line number of logfile entries
    * Bookmarks snapin: save relative URLs whenever possible
    * Man-Pages of Check_MK checks shown in Multisite honor OMD's local hierarchy
    * nicer output of substates, translate (!) and (!!) into HTML code
    * new command for clearing modified attributes (red cross, green checkmark)
    * Perf-O-Meters: strip away arguments from check_command (e.g.
      "check-foo!17!31" -> "check-foo").
    * Added several missing i18n strings in view editor
    * Views can now be sorted by the users by clicking on the table headers.
      The user sort options are not persisted.
    * Views are not reloaded completely anymore. The data tables are reloaded
      on their own.
    * Perf-O-Meters are now aware if there really is a PNP graph

    WATO:
    * Show error message in case of empty inventory due to agent error
    * Commited audit log entries are now pages based on days
    * Added download link to download the WATO audit log in CSV format

1.1.11i2:
    Core, Setup, etc.:
    * FIX: sort output of cmk --list-hosts alphabetically
    * FIX: automatically remove leading and trailing space from service names
      (this fixes a problem with printer_pages and an empty item)
    * Great speed up of cmk -N/-C/-U/-R, especially when number of hosts is
      large.
    * new main.mk option delay_precompile: if True, check_mk will skip Python 
      precompilation during cmk -C or cmk -R, but will do this the first 
      time the host is checked.  This speeds up restarts. Default is False.
      Nagios user needs write access in precompiled directory!
    * new config variable agent_ports, allowing to specify the agent's
      TCP port (default is 6556) on a per-host basis.
    * new config variable snmp_ports, allowing to specify the UDP port
      to used with SNMP, on a per-host basis.
    * new config variable dyndns_hosts. Hosts listed in this configuration
      list (compatible to bulkwalk_hosts) use their hostname as IP address.
    
    Checks & Agents:
    * FIX: AIX agent: output name of template in case of MRPE
    * FIX: cisco_temp: skip non-present sensors at inventory
    * FIX: apc_symmetra: fix remaining runtime calculation (by factor 100)
    * FIX: Added PNP-template for winperf_phydisk
    * FIX: if64: fix UNKNOWN in case of non-unique ifAlias
    * FIX: lnx_if/if/if64: ignore percentual traffic levels on NICs without
           speed information.
    * FIX: cisco_temp_perf: add critical level to performance data
    * FIX: windows agent: hopefully fix case with quotes in directory name
    * FIX: printer_supply: fixed logic of Perf-O-Meter (mixed up crit with ok)
    * FIX: Solaris agent: reset localization to C, fixes problems with statgrab
    * FIX: blade_*: fix SNMP scan function for newer firmwares (thanks to Carlos Peón)
    * snmp_uptime, snmp_info: added scan functions. These checks will now
      always be added. Please use ingored_checktypes to disable, if non needed.
    * brocade_port: check for Brocade FC ports has been rewritten with
      lots of new features.
    * AIX agent now simulates <<<netctr>>> output (by Jörg Linge)
    * mbg_lantime_state: Handling refclock offsets correctly now; Changed
      default thresholds to 5/10 refclock offset
    * brocade_port: parameter for phystate, opstate and admstate can now
      also be lists of allowed states.
    * lnx_if: treat interfaces without information from ethtool as
      softwareLoopback interface. The will not be found by inventory now.
    * vbox_guest: new check for checking guest additions of Linux virtual box hosts
    * if/if64: Fixed bug in operstate detection when using old tuple based params
    * if/if64: Fixed bug in operstate detection when using tuple of valid operstates
    * mk_oracle: Added caching of results to prevent problems with long
    running SQL queries. Cache is controlled by CACHE_MAXAGE var which is preset to
    120 seconds 
    * mk_oracle: EXCLUDE_<sid>=ALL or EXCLUDE_<sid>=oracle_sessions can be
    used to exclude specific checks now
    * mk_oracle: Added optional configuration file to configure the new options
    * j4p_performance agent plugin: Supports basic/digest auth now
    * New checks j4p_performance.threads and j4p_performance.uptime which
      track the number of threads and the uptime of a JMX process
    * j4p_performance can fetch app and servlet specific status data. Fetching
      the running state, number of sessions and number of requests now. Can be
      extended via agent configuration (j4p.cfg).
    * Added some preflight checks to --scan-parents code
    * New checks netapp_cluster, netapp_vfiler for checking NetAPP filer 
      running as cluster or running vfilers.
    * megaraid_pdisks: Better handling of MegaCli output (Thanks to Bastian Kuhn)
    * Windows: agent now also sends start type (auto/demand/disabled/boot/system)
    * Windows: inventory_services now allowes regexes, depends and state/start type
      and also allows host tags.

    Multisite:
    * FIX: make non-Ascii characters in services names work again
    * FIX: Avoid exceptions in sidebar on Nagios restart
    * FIX: printer_supply perfometer: Using white font for black toners
    * FIX: ipmi: Skipping items with invalid data (0.000 val, "unspecified" unit) in summary mode
    * FIX: ipmi: Improved output formating in summary mode
    * FIX: BI - fixed wrong variable in running_on aggregation function
    * FIX: "view_name" variable missing error message when opening view.py
      while using the "BI Aggregation Groups" and "Hosts" snapins in sidebar
    * FIX: Fixed styling of form input elements in IE + styling improvements
    * FIX: Fixed initial folding state on page loading on pages with multiple foldings opened
    * Introduced basic infrastructure for multilanguage support in Multisite
    * Make 'Views' snapin foldable
    * Replace old main view by dashboard
    * Sidebar: Snapins can register for a triggered reload after a nagios
      restart has been detected. Check interval is 30 seconds for now.
    * Quicksearch snapin: Reloads host lists after a detected nagios restart.
    * New config directory multisite.d/ - similar to conf.d/
    * great speed up of HTML rendering
    * support for Python profiling (set profile = True in multisite.mk, profile
      will be in var/check_mk/web)
    * WATO: Added new hook "active-changes" which calls the registered hosts
      with a dict of "dirty" hosts
    * Added column painter for host contacts
    * Added column painters for contact groups, added those to detail views
    * Added filters for host and service contact groups
    * Detail views of host/service now show contacts
    * Fix playing of sounds: All problem views now have play_sounds activated,
      all other deactivated.
    * Rescheduling of Check_MK: introduce a short sleep of 0.7 sec. This increases
      the chance of the passive services being updated before the repaint.
    * Added missing i18n strings in filter section of view editor
    * Added filter and painter for the contact_name in log table
    * Added several views to display the notification logs of Nagios

    WATO:
    * Configration files can now be administered via the WEB UI
      (config_files in multisite.mk is obsolete)
    * Snapin is tree-based and foldable
    * Bulk operation on host lists (inventory, tags changed, etc)
    * Easy search operation in host lists
    * Dialog for global host search
    * Services dialog now tries to use cached data. On SNMP hosts
      no scan will be done until new button "Full Scan" is pressed.

    BI:
    * FIX: Fixed displaying of host states (after i18n introduction)h
    * FiX: Fixed filter for aggregation group
    * FIX: Fixed assumption button for services with non-Ascii-characters

    MK Livestatus:
    * FIX: fix compile problem on Debian unstable (Thanks to Sven Velt)
    * Column aggregation (Stats) now also works for perf_data
    * New configuration variable data_encoding and full UTF-8 support.
    * New column contact_groups in table hosts and services (thanks to
      Matthew Kent)
    * New headers Negate:, StatsNegate: and WaitConditionNegate:

1.1.11i1:
    Core, Setup, etc.:
    * FIX: Avoid duplicate SNMP scan of checktypes containing a period
    * FIX: honor ignored_checktypes also on SNMP scan
    * FIX: cmk -II also refreshes cluster checks, if all nodes are specified
    * FIX: avoid floating points with 'e' in performance data
    * FIX: cmk -D: drop obsolete (and always empty) Notification:
    * FIX: better handling of broken checks returning empty services
    * FIX: fix computation of weight when averaging
    * FIX: fix detection of missing OIDs (led to empty lines) 
    * SNMP scan functions can now call oid(".1.3.6.1.4.1.9.9.13.1.3.1.3.*")
      That will return the *first* OID beginning with .1.3.6.1.4.1.9.9.13.1.3.1.3
    * New config option: Set check_submission = "file" in order to write
      check result files instead of using Nagios command pipe (safes
      CPU ressources)
    * Agent simulation mode (for internal use and check development)
    * Call snmpgetnext with the option -Cf (fixes some client errors)
    * Call snmp(bulk)walk always with the option -Cc (fixes problems in some
      cases where OIDs are missing)
    * Allow merging of dictionary based check parameters
    * --debug now implies -v
    * new option --debug: creates execution profile of check_mk itself
    * sped up use of stored snmp walks
    * find configuration file in subdirectories of conf.d also
    * check_mk_templates.cfg: make check-mk-ping take arguments

    Multisite:
    * FIX: Display limit-exceeded message also in multi site setups
    * FIX: Tactical Overview: fix unhandled host problems view
    * FIX: customlinks snapin: Suppressing exception when no links configured
    * FIX: webservice: suppress livestatus errors in multi-site setups
    * FIX: install missing example icons in web/htdocs/images/icons
    * FIX: Nagios-Snapin: avoid duplicate slash in URL
    * FIX: custom_style_sheet now also honored by sidebar
    * FIX: ignore case when sorting groups in ...groups snapin
    * FIX: Fixed handling of embedded graphs to support the changes made to
    * FIX: avoid duplicate import of plugins in OMD local installation
    the PNP webservice
    * FIX: Added host_is_active and host_flapping columns for NagStaMon views
    * Added snmp_uptime, uptime and printer_supply perfometers
    * Allow for displaying service data in host tables
    * View editor foldable states are now permament per user
    * New config variable filter_columns (default is 2)

    BI:
    * Added new component BI to Multisite.

    WATO:
    * FIX: fix crash when saving services after migration from old version
    * Allow moving hosts from one to another config file

    Checks & Agents:
    * FIX: hr_mem: ignore devices that report zero memory
    * FIX: cisco_power: fix syntax error in man page (broke also Multisite)
    * FIX: local: fixed search for custom templates PNP template
    * FIX: if/if64: always generate unique items (in case ifAlias is used)
    * FIX: ipmi: fix ugly ouput in case of warning and error
    * FIX: vms_df: fix, was completely broken due to conversion to df.include
    * FIX: blade_bays: add missing SNMP OIDs (check was always UNKNOWN)
    * FIX: df: fix layout problems in PNP template
    * FIX: df: fix trend computation (thanks to Sebastian Talmon)
    * FIX: df: fix status in case of critical trend and warning used
    * FIX: df: fix display of trend warn/crit in PNP-graph
    * FIX: cmctc: fix inventory in case of incomplete entries
    * FIX: cmctc: add scan function
    * FIX: ucd_cpu_load and ucd_cpu_util: make scan function find Rittal
    * FIX: ucd_cpu_util: fix check in case of missing hi, si and st
    * FIX: mk_logwatch: improve implementation in order to save RAM
    * FIX: mk_oracle: Updated tablespace query to use 'used blocks' instead of 'user blocks'
    * FIX: mk_oracle: Fixed computation for TEMP table spaces
    * FIX: bluecoat_sensors: Using scale parameter provided by the host for reported values
    * FIX: fjdarye60_devencs, fjdarye60_disks.summary: added snmp scan functions
    * FIX: decru_*: added snmp scan functions
    * FIX: heartbeat_rscstatus handles empty agent output correctly
    * FIX: hp_procurve_cpu: fix synatx error in man page
    * FIX: hp_procurve_memory: fix syntax error in man page
    * FIX: fc_brocade_port_detailed: fix PNP template in MULTIPLE mode
    * FIX: ad_replication.bat only generates output on domain controllers now.
           This is useful to prevent checks on non DC hosts (Thanks to Alex Greenwood)
    * FIX: cisco_temp_perf: handle sensors without names correctly
    * printer_supply: Changed order of tests. When a printer reports -3 this
      is used before the check if maxlevel is -2.
    * printer_supply: Skipping inventory of supplies which have current value
    and maxlevel both set to -2.
    * cisco_locif: The check has been removed. Please switch to if/if64
      has not the index 1
    * cisco_temp/cisco_temp_perf: scan function handles sensors not beginning
      with index 1
    * df: split PNP graphs for growth/trend into two graphs
    * omd_status: new check for checking status of OMD sites
    * printer_alerts: Added new check for monitoring alert states reported by
      printers using the PRINTER-MIB
    * diskstat: rewritten check: now show different devices, r+w in one check
    * canon_pages: Added new check for monitoring processed pages on canon
    printer/multi-function devices
    * strem1_sensors: added check to monitor sensors attached to Sensatorinc EM1 devices
    * windows_update: Added check to monitor windows update states on windows
      clients. The check monitors the number of pending updates and checks if
      a reboot is needed after updates have been installed.
    * lnx_if: new check for Linux NICs compatible with if/if64 replacing 
      netif.* and netctr.
    * if/if64: also output performance data if operstate not as expected
    * if/if64: scan function now also detects devices where the first port
    * if/if64: also show perf-o-meter if speed is unknown
    * f5_bigip_pool: status of F5 BIP/ip load balancing pools
    * f5_bigip_vserver: status of F5 BIP/ip virtual servers
    * ipmi: new configuration variable ipmi_ignored_sensors (see man page)
    * hp_procurve_cpu: rename services description to CPU utilization
    * ipmi: Linux agent now (asynchronously) caches output of ipmitool for 20 minutes
    * windows: agent has new output format for performance counters
    * winperf_process.util: new version of winperf.cpuusage supporting new agent
    * winperf_system.diskio: new version of winperf.diskstat supporting new agent
    * winperf_msx_queues: new check for MS Exchange message queues
    * winperf_phydisk: new check compatible with Linux diskstat (Disk IO per device!)
    * smart.temp/smart.stats: added new check for monitoring health of HDDs
      using S.M.A.R.T
    * mcdata_fcport: new check for ports of MCData FC Switches
    * hp_procurve_cpu: add PNP template
    * hp_procurve_cpu: rename load to utilization, rename service to CPU utilizition
    * df,df_netapp,df_netapp32,hr_fs,vms_df: convert to mergeable dictionaries
    * mbg_lantime_state,mbg_lantime_refclock: added new checks to monitor 
      Meinberg LANTIME GPS clocks

    Livestatus:
    * Updated Perl API to version 0.74 (thanks to Sven Nierlein)

1.1.10:
    Core, Setup, etc.:
    * --flush now also deletes all autochecks 
    
    Checks & Agents:
    * FIX: hr_cpu: fix inventory on 1-CPU systems (thanks to Ulrich Kiermayr)


1.1.10b2:
    Core, Setup, etc.:
    * FIX: setup.sh on OMD: fix paths for cache and counters
    * FIX: check_mk -D did bail out if host had no ip address
    * cleanup: all OIDs in checks now begin with ".1.3.6", not "1.3.6"

    WATO:
    * FIX: Fixed bug that lost autochecks when using WATO and cmk -II together

    Checks & Agents:
    * Added check man pages for systemtime, multipath, snmp_info, sylo,
      ad_replication, fsc_fans, fsc_temp, fsc_subsystems
    * Added SNMP uptime check which behaves identical to the agent uptime check


1.1.10b1:
    Core, Setup, etc.:
    * FIX: do not assume 127.0.0.1 as IP address for usewalk_hosts if
      they are not SNMP hosts.
    * FIX: precompile: make sure check includes are added before actual
      checks
    * FIX: setup.sh: do not prepend current directory to url_prefix
    * FIX: output agent version also for mixed (tcp|snmp) hosts
    * RPM: use BuildArch: noarch in spec file rather than as a command
      line option (thanks to Ulrich Kiermayr)
    * setup.sh: Allow to install Check_MK into existing OMD site (>= 0.46).
      This is still experimental!

    Checks & Agents:
    * FIX: Windows agent: fix output of event ID of log messages
    * FIX: if/if64: output speed correctly (1.50MB/s instead of 1MB/s)
    * FIX: drbd now handles output of older version without an ep field
    * FIX: repaired df_netapp32
    * FIX: Added SNMP scan function of df_netapp and df_netapp32
    * FIX: repaired apc_symmetra (was broken due to new option -Ot 
      for SNMP)
    * FIX: df, hr_fs and other filesystem checks: fix bug if using
      magic number. levels_low is now honored.
    * FIX: scan function avoids hr_cpu and ucd_cpu_utilization
      at the same time
    * FIX: HP-UX agent: fixed output of df for long mount points
      (thanks to Claas Rockmann-Buchterkirche)
    * FIX: df_netapp/32: fixed output of used percentage (was always
      0% due to integer division)
    * FIX: fixed manual of df (magic_norm -> magic_normsize)
    * FIX: removed filesystem_trend_perfdata. It didn't work. Use
      now df-parameter "trend_perfdata" (see new man page of df)
    * FIX: cisco_temp_perf: fix return state in case of WARNING (was 0 = OK)
    * FIX: repair PNP template for df when using trends
    * FIX: cisco_qos: fix WATO exception (was due to print command in check)
    * FIX: check_mk check: fixed template for execution time
    * FIX: blade_health, fc_brocade_port_detailed removed debug outputs
    * FIX: netapp_volumes: The check handled 64-bit aggregates correctly
    * FIX: netapp_volumes: Fixed snmp scan function
    * FIX: blade_*: Fixed snmp scan function
    * FIX: nfsmount: fix exception in check in case of 'hanging'
    * systemtime: new simple check for time synchronization on Windows
      (needs agent update)
    * Added Perf-O-Meter for non-df filesystem checks (e.g. netapp)
    * hp_proliant_*: improve scan function (now just looks for "proliant")

    Multisite:
    * FIX: fix json/python Webservice

1.1.9i9:
    Core, Setup, etc.:
    * FIX: check_mk_templates.cfg: add missing check_period for hosts
      (needed for Shinken)
    * FIX: read *.include files before checks. Fixes df_netapp not finding
      its check function
    * FIX: inventory checks on SNMP+TCP hosts ignored new TCP checks
    * local.mk: This file is read after final.mk and *not* backup up
      or restored
    * read all files in conf.d/*.mk in alphabetical order now.
    * use snmp commands always with -Ot: output time stamps as UNIX epoch
      (thanks to Ulrich Kiermayr)

    Checks & Agents:
    * ucd_cpu_load: new check for CPU load via UCD SNMP agent
    * ucd_cpu_util: new check for CPU utilization via UCD SNMP agent
    * steelhead_status: new check for overall health of Riverbed Steelhead appliance
    * steelhead_connections: new check for Riverbed Steelhead connections
    * df, df_netapp, df_netapp32, hr_fs, vms_df: all filesystem checks now support
      trends. Please look at check manpage of df for details.
    * FIX: heartbeat_nodes: Fixed error handling when node is active but at least one link is dead
    * 3ware_units: Handling INITIALIZING state as warning now
    * FIX: 3ware_units: Better handling of outputs from different tw_cli versions now
    * FIX: local: PNP template for local now looks in all template directories for
      specific templates (thanks to Patrick Schaaf)

    Multisite:
    * FIX: fix "too many values to unpack" when editing views in single layout
      mode (such as host or service detail)
    * FIX: fix PNP icon in cases where host and service icons are displayed in 
      same view (found by Wolfgang Barth)
    * FIX: Fixed view column editor forgetting pending changes to other form
           fields
    * FIX: Customlinks snapin persists folding states again
    * FIX: PNP timerange painter option field takes selected value as default now
    * FIX: Fixed perfometer styling in single dataset layouts
    * FIX: Tooltips work in group headers now
    * FIX: Catching exceptions caused by unset bandwidth in interface perfometer

    WATO:
    * FIX: fix problem with vanishing services on Windows. Affected were services
      containing colons (such as fs_C:/).

    Livestatus:
    * FIX: fix most compiler warnings (thanks to patch by Sami Kerola)
    * FIX: fix memory leak. The leak caused increasing check latency in some
      situations
    
1.1.9i8:
    Multisite:
    * New "web service" for retrieving data from views as JSON or 
      Python objects. This allows to connect with NagStaMon 
      (requires patch in NagStaMon). Simply add &output_format=json
      or &output_format=python to your view URL.
    * Added two builtin views for NagStaMon.
    * Acknowledgement of problem now has checkboxes for sticky,
      send notification and persisten comment
    * Downtimes: allow to specify fixed/flexible downtime
    * new display_options d/D for switching on/off the tab "Display"
    * Improved builtin views for downtimes
    * Bugfix: Servicegroups can be searched with the quicksearch snapin using
      the 'sg:' prefix again

    WATO:
    * Fixed problem appearing at restart on older Python version (RH)

1.1.9i7:
    Core, Setup, etc.:
    * Fix crash on Python 2.4 (e.g. RedHat) with fake_file
    * Fixed clustering of SNMP hosts
    * Fix status output of Check_MK check in mixed cluster setups

    Checks & Agents:
    * PNP templates for if/if64: fix bugs: outgoing packets had been
      same as incoming, errors and discards were swapped (thanks to 
      Paul Freeman)
    * Linux Agent: Added suport for vdx and xvdx volumes (KVM+Virtio, XEN+xvda)

    Multisite:
    * Fix encoding problem when host/service groups contain non-ascii
      characters.

    WATO:
    * Fix too-long-URL problem in cases of many services on one host


1.1.9i6:
    INCOMPATIBLE CHANGES:
    * Removed out-dated checks blade_misc, ironport_misc and snia_sml. Replaced
      with dummy checks begin always UNKNOWN.

    Core, Setup, etc.:
    * cmk -D: show ip address of host 
    * Fix SNMP inventory find snmp misc checks inspite of negative scan function
    * Fix output of MB and GB values (fraction part was zero)

    Checks & Agents:
    * megaraid_ldisks: remove debug output
    * fc_brocade_port: hide on SNMP scan, prefer fc_brocade_port_detailed
    * fc_brocade_port_detailed: improve scan function, find more devices
    * New agent for HP-UX
    * hpux_cpu: new check for monitoring CPU load average on HP-UX
    * hpux_if: New check for monitoring NICs on HP-UX (compatible to if/if64)
    * hpux_multipath: New check for monitoring Multipathing on HP-UX
    * hpux_lvm: New check for monitoring LVM mirror state on HP-UX
    * hpux_serviceguard: new check for monitoring HP-UX Serviceguard
    * drbd: Fixed var typo which prevented inventory of drbd general check
      (Thanks to Andreas Behler)
    * mk_oracle: new agent plugin for monitoring ORACLE (currently only
      on Linux and HP-UX, but easily portable to other Unices)
    * oracle_sessions: new check for monitoring the current number of active
      database sessions.
    * oracle_logswitches: new check for monitoring the number of logswitches
      of an ORACLE instances in the last 60 minutes.
    * oracle_tablespaces: new check for monitoring size, state and autoextension
      of ORACLE tablespaces.
    * h3c_lanswitch_cpu: new check for monitoring CPU usage of H3C/HP/3COM switches
    * h3c_lanswitch_sensors: new check for monitoring hardware sensors of H3C/HP/3COM switches
    * superstack3_sensors: new check for monitoring hardware sensors of 3COM Superstack 3 switches

    Multisite:
    * Fixed aligns/widths of snapin contents and several small styling issues
    * Fixed links and border-styling of host matrix snapin
    * Removed jQuery hover menu and replaced it with own code

1.1.9i5:
    Multisite:
    * custom notes: new macros $URL_PREFIX$ and $SITE$, making 
      multi site setups easier
    * new intelligent logwatch icon, using url_prefix in multi site
      setups


1.1.9i4:
    Core, Setup, etc.:
    * added missing 'register 0' to host template
    * setup: fix creation of symlink cmk if already existing

    Multisite:
    * New reschedule icon now also works for non-local sites.
    * painter options are now persisted on a per-user-base
    * new optional column for displaying host and service comments
      (not used in shipped views but available in view editor)

    Livestatus:
    * Check for buffer overflows (replace strcat with strncat, etc.)
    * Reduce number of log messages (reclassify to debug)

    Checks & Agents:
    * apc_symmetra: handle empty SNMP variables and treat as 0.


1.1.9i3:
    INCOMPATIBLE CHANGES:
    * You need a current version of Livestatus for Multisite to work!
    * Multisite: removed (undocumented) view parameters show_buttons and show_controls.
      Please use display_options instead.
    * Finally removed deprecated filesystem_levels. Please use check_parameters instead.
    * Livestatus: The StatsGroupBy: header is still working but now deprecated.
      Please simply use Columns: instead. If your query contains at least one Stats:-
      header than Columns: has the meaning of the old StatsGroupBy: header

    Core, Setup, etc.:
    * Create alias 'cmk' for check_mk in bin/ (easier typing)
    * Create alias 'mkp' for check_mk -P in bin/ (easier typing) 

    Multisite:
    * Each column can now have a tooltip showing another painter (e.g.
      show the IP address of a host when hovering over its name)
    * Finally show host/services icons from the nagios value "icon_image".
      Put your icon files in /usr/share/check_mk/web/htdocs/images/icons.
      OMD users put the icons into ~/local/share/check_mk/web/htdocs/images/icons.
    * New automatic PNP-link icons: These icons automatically appear, if
      the new livestatus is configured correctly (see below). 
    * new view property "hidebutton": allow to hide context button to a view.
    * Defaults views 'Services: OK', 'Services: WARN, etc. do now not create
      context buttons (cleans up button bar).
    * new HTML parameter display_options, which allows to switch off several
      parts of the output (e.g. the HTML header, external links, etc).
    * View hoststatus: show PNP graph of host (usually ping stats)
    * new tab "Display": here the user can choose time stamp
      display format and PNP graph ranges
    * new column "host_tags", showing the Check_MK host tags of a host
    * new datasource "alert_stats" for computing alert statistics
    * new view "Alert Statistics" showing alert statistics for all hosts
      and services
    * Sidebar: Fixed snapin movement to the bottom of the snapin list in Opera
    * Sidebar: Fixed scroll position saving in Opera
    * Fixed reloading button animation in Chrome/IE (Changed request to async mode)
    * Sidebar: Removed scrollbars of in older IE versions and IE8 with compat mode
    * Sidebar: Fixed scrolling problem in IE8 with compat mode (or maybe older IE versions)
      which broke the snapin titles and also the tactical overview table
    * Sidebar: Fixed bulletlist positioning
    * Sidebar: The sidebar quicksearch snapin is case insensitive again
    * Fixed header displaying on views when the edit button is not shown to the user
    * View pages are not refreshed when at least one form (Filter, Commands,
      Display Options) is open
    * Catching javascript errors when pages from other domain are opened in content frame
    * Columns in view editor can now be added/removed/moved easily

    Checks & Agents:
    * Fixed problem with OnlyFrom: in Linux agent (df didn't work properly)
    * cups_queues: fixed plugin error due to invalid import of datetime,
      converted other checks from 'from datetime import...' to 'import datetime'.
    * printer_supply: handle the case where the current value is missing
    * megaraid_ldisks: Fixed item detection to be compatible with different versions of megaraid
    * Linux Agent: Added new 3ware agent code to support multiple controllers
      (Re-inventory of 3ware checks needed due to changed check item names)

    Livestatus:
    * new column pnpgraph_present in table host and service. In order for this
      column to work you need to specify the base directory of the PNP graphs
      with the module option pnp_path=, e.g. pnp_path=/omd/sites/wato/var/pnp4nagios/perfdata
    * Allow more than one column for StatsGroupBy:
    * Do not use function is_contact_member_of_contactgroup anymore (get compatible
      with Nagios CVS)
    * Livestatus: log timeperiod transitions (active <-> inactive) into Nagios
      log file. This will enable us to create availability reports more simple
      in future.

    Multisite:
    * allow include('somefile.mk') in multisite.mk: Include other files.
      Paths not beginning with '/' are interpreted relative to the directory
      of multisite.mk

    Livestatus:
    * new columns services_with_info: similar to services_with_state but with
      the plugin output appended as additional tuple element. This tuple may
      grow in future so do not depend on its length!

1.1.9i2:
    Checks & Agents:
    * ibm_imm_health: fix inventory function
    * if/if64: fix average line in PNP-template, fix display of speed for 20MBit
      lines (e.g. Frame Relay)

    Multisite:
    * WATO: Fixed omd mode/site detection and help for /etc/sudoers
    * WATO: Use and show common log for pending changes 
    * Sidebar Quicksearch: Now really disabling browser built-in completion
      dropdown selections
    
1.1.9i1:
    INCOMPATIBLE CHANGES:
    * TCP / SNMP: hosts using TCP and SNMP now must use the tags 'tcp'
      and 'snmp'. Hosts with the tag 'ping' will not inventorize any
      service. New configuration variable tcp_hosts.
    * Inventory: The call syntax for inventory has been simplified. Just
      call check_mk -I HOSTNAME now. Omit the "tcp" or "snmp". If you
      want to do inventory just for certain check types, type "check_mk --checks=snmp_info,if -I hostnames..."
      instead
    * perfdata_format now defaults to "pnp". Previous default was "standard".
      You might have to change that in main.mk if you are not using PNP (only
      relevant for MRPE checks)
    * inventory_check_severity defaults to 1 now (WARNING)
    * aggregation_output_format now defaults to "multiline"
    * Removed non_bulkwalk_hosts. You can use bulkwalk_hosts with NEGATE
      instead (see docu)
    * snmp_communites is now initialized with [], not with {}. It cannot
      be a dict any longer.
    * bulkwalk_hosts is now initizlized with []. You can do += here just
      as with all other rule variables.
    * Configuration check (-X) is now always done. It is now impossible to
      call any Check_MK action with an invalid configuration. This saves
      you against mistyped variables.
    * Check kernel: converted performance data from counters to rates. This
      fixes RRD problems (spikes) on reboots and also allows better access 
      to the peformance data for the Perf-O-Meters.  Also changed service 
      descriptions. You need to reinventurize the kernel checks. Your old
      RRDs will not be deleted, new ones will be created.
    * Multisite: parameters nagios_url, nagios_cgi_url and pnp_url are now
      obsolete. Instead the new parameter url_prefix is used (which must
      end with a /).

    Core, Setup, etc.:
    * Improve error handling: if hosts are monitored with SNMP *and* TCP,
      then after an error with one of those two agents checks from the
      other haven't been executed. This is fixed now. Inventory check
      is still not complete in that error condition.
    * Packages (MKP): Allow to create and install packages within OMD!
      Files are installed below ~/local/share/check_mk. No root permissions
      are neccessary
    * Inventory: Better error handling on invalid inventory result of checks
    * setup.sh: fix problem with missing package_info (only appears if setup
      is called from another directory)
    * ALL_SERVICES: Instead of [ "" ] you can now write ALL_SERVICES
    * debug_log: also output Check_MK version, check item and check parameters
    * Make sure, host has no duplicate service - this is possible e.g. by
      monitoring via agent and snmp in parallel. duplicate services will
      make Nagios reject the configuration.
    * --snmpwalk: do not translate anymore, use numbers. All checks work
      with numbers now anyway.
    * check_mk -I snmp will now try all checktypes not having an snmp scan
      function. That way all possible checks should be inventorized.
    * new variable ignored_checks: Similar to ignored_checktypes, but allows
      per-host configuration
    * allow check implementations to use common include files. See if/if64
      for an example
    * Better handling for removed checks: Removed exceptions in check_mk calls
      when some configured checks have been removed/renamed

    Checks & Agents:
    * Renamed check functions of imm_health check from test_imm to imm_health
      to have valid function and check names. Please remove remove from
      inventory and re-inventory those checks.
    * fc_brocade_port_detailed: allow to specify port state combinations not 
      to be critical
    * megaraid_pdisks: Using the real enclosure number as check item now
    * if/if64: allow to configure averaging of traffic over time (e.g. 15 min) 
      and apply traffic levels and averaged values. Also allow to specify relative
      traffic levels. Allow new parameter configuration via dictionary. Also
      allow to monitor unused ports and/or to ignore link status.
    * if/if64: Added expected interface speed to warning output
    * if/if64: Allow to ignore speed setting (set target speed to None)
    * wut_webtherm: handle more variants of WuT Webtherms (thanks to Lefty)
    * cisco_fan: Does not inventorize 'notPresent' sensors anymore. Improved output
    * cisco_power: Not using power source as threshold anymore. Improved output
    * cisco_fan: Does not inventorize 'notPresent' sensors anymore. Improved output
    * cisco_power: Not using power source as threshold anymore. Improved output
    * cisco_power: Excluding 'notPresent' devices from inventory now
    * cisco_temp_perf: Do not crash if device does not send current temperature
    * tcp_conn_stats: new check for monitoring number of current TCP connections
    * blade_*: Added snmp scan functions for better automatic inventory
    * blade_bays: Also inventorizes standby blades and has a little more
                  verbose output.
    * blade_blowers: Can handle responses without rpm values now. Improved output
    * blade_health: More detailed output on problems
    * blade_blades: Added new check for checking the health-, present- and
                    power-state of IBM Bladecenter blades
    * win_dhcp_pools: Several cleanups in check
    * Windows agent: allow restriction to ip addresses with only_hosts (like xinetd)
    * heartbeat_rscstatus: Catching empty output from agent correctly
    * tcp_conn_stats: Fixed inventory function when no conn stats can be inventoried
    * heartbeat_nodes: fix Linux agent for hostname with upper case letters (thanks to
            Thorsten Robers)
    * heartbeat_rscstatus: Catching empty output from agent correctly
    * heartbeat_rscstatus: Allowing a list as expected state to expect multiple OK states
    * win_dhcp_pools agent plugin: Filtering additional error message on
      systems without dhcp server
    * j4p_performance: Added experimental agent plugin fetching data via 
      jmx4perl agent (does not need jmx4perl on Nagios)
    * j4p_performance.mem: added new experimental check for memory usage via JMX.
    * if/if64: added Perf-O-Meter for Multisite
    * sylo: fix performance data: on first execution (counter wrap) the check did
      output only one value instead of three. That lead to an invalid RRD.
    * Cleaned up several checks to meet the variable naming conventions
    * drbd: Handling unconfigured drbd devices correctly. These devices are
      ignored during nventory
    * printer_supply: In case of OKI c5900 devices the name of the supply units ins not
      unique. The color of the supply unit is reported in a dedicated OID and added to the
      check item name to have a unique name now.
    * printer_supply: Added simple pnp template to have better graph formating for the check results
    * check_mk.only_from: new check for monitoring the IP address access restriction of the
      agent. The current Linux and Windows agents provide this information.
    * snmp_info check: Recoded not to use snmp_info_single anymore
    * Linux Agent: Fixed <<<cpu>>> output on SPARC machines with openSUSE
    * df_netapp/df_netapp32: Made check inventory resistant against empty size values
    * df_netapp32: Added better detection for possible 32bit counter wrap
    * fc_brocade_port_detailed: Made check handle phystate "noSystemControlAccessToSlot" (10)
      The check also handles unknown states better now
    * printer_supply: Added new parameter "printer_supply_some_remaining_status" to
      configure the reported state on small remaining capacity.
    * Windows agent: .vbs scripts in agents plugins/ directory are executed
      automatically with "cscript.exe /Nologo" to prevent wrong file handlers
    * aironet_clients: Only counting clients which don't have empty values for strength
    * statgrab_disk: Fixed byte calculation in plugin output
    * statgrab_disk: Added inventory function
    * 3ware_disks: Ignoring devices in state NOT-PRESENT during inventory

    Multisite:
    * The custom open/close states of custom links are now stored for each
      user
    * Setting doctype in sidebar frame now
    * Fixed invalid sidebar css height/width definition
    * Fixed repositioning the sidebar scroll state after refreshing the page
    * Fixed mousewheel scrolling in opera/chrome
    * Fixed resize bug on refresh in chrome
    * New view for all services of a site
    * Sidebar snapin site_status: make link target configurable
    * Multisite view "Recently changed services": sort newest first
    * Added options show_header and show_controls to remove the page headers
      from views
    * Cool: new button for an immediate reschedule of a host or service
      check: the view is redisplayed exactly at the point of time when
      Nagios has finished the check. This makes use of MK Livestatus'
      unique waiting feature.

   Livestatus:
    * Added no_more_notifications and check_flapping_recovery_notification
      fields to host table and no_more_notifications field to service table.
      Thanks to Matthew Kent

1.1.8:
    Core, Setup, etc.:
    * setup.sh: turn off Python debugging
    * Cleaned up documentation directory
    * cluster host: use real IP address for host check if cluster has
      one (e.g. service IP address)

    Checks & Agents:
    * Added missing PNP template for check_mk-hr_cpu
    * hr_fs: inventory now ignores filesystem with size 0,
      check does not longer crash on filesystems with size 0
    * logwatch: Fixed typo in 'too many unacknowledged logs' error message
    * ps: fix bug: inventory with fixed user name now correctly puts
      that user name into the resulting check - not None.
    * ps: inventory with GRAB_USER: service description may contain
      %u. That will be replaced with the user name and thus makes the
      service description unique.
    * win_dhcp_pools: better handle invalid agent output
    * hp_proliant_psu: Fixed multiple PSU detection on one system (Thanks to Andreas Döhler)
    * megaraid_pdisks: Fixed coding error
    * cisco_fan: fixed check bug in case of critical state
    * nfsmounts: fix output (free and used was swapped), make output identical to df

    Livestatus:
    * Prohibit { and } in regular expressions. This avoids a segmentation
      fault caused by regcomp in glibc for certain (very unusual) regular
      expressions.
    * Table status: new columns external_command_buffer_slots,
      external_command_buffer_usage and external_command_buffer_max
      (this was implemented according to an idea and special request of
       Heinz Fiebig. Please sue him if this breaks anything for you. I was
       against it, but he thinks that it is absolutely neccessary to have
       this in version 1.1.8...)
    * Table status: new columns external_commands and external_commands_rate
      (also due to Mr. Fiebig - he would have quit our workshop otherwise...)
    * Table downtimes/comments: new column is_service

    Multisite:
    * Snapin Performance: show external command per second and usage and
      size of external command buffer
    * Downtimes view: Group by hosts and services - just like comments
    * Fix links for items containing + (e.g. service descriptionen including
      spaces)
    * Allow non-ASCII character in downtimes and comments
    * Added nagvis_base_url to multisite.mk example configuration
    * Filter for host/service groups: use name instead of alias if 
      user has no permissions for groups

1.1.8b3:
    Core, Setup, etc.:
    * Added some Livestatus LQL examples to documentation
    * Removed cleanup_autochecks.py. Please use check_mk -u now.
    * RRA configuration for PNP: install in separate directory and do not
      use per default, since they use an undocumented feature of PNP.

    Checks & Agents:
    * postfix_mailq: Changed limit last 6 lines which includes all needed
		information
    * hp_proliant_temp/hp_proliant_fans: Fixed wrong variable name
    * hp_procurve_mem: Fixed wrong mem usage calculation
    * ad_replication: Works no with domain controller hostnames like DC02,DC02
    * aironet_client: fix crash on empty variable from SNMP output
    * 3ware_disks, 3ware_units: hopefully repaired those checks
    * added rudimentary agent for HP-UX (found in docs/)

    Multisite:
    * added Perf-O-Meter to "Problems of Host" view
    * added Perf-O-Meter to "All Services" view
    * fix bug with cleaning up persistent connections
    * Multisite now only fetches the available PNP Graphs of hosts/services
    * Quicksearch: limit number of items in dropdown to 80
      (configurable via quicksearch_dropdown_limit)
    * Views of hosts: make counts of OK/WARN/CRIT klickable, new views
      for services of host in a certain state
    * Multisite: sort context buttons in views alphabetically
    * Sidebar drag scrolling: Trying to compensate lost mouse events when
	leaving the sidebar frame while dragging

    Livestatus:
    * check for event_broker_options on start
    * Fix memory leakage caused by Filter: headers using regular expressions
    * Fix two memory leaks in logfile parser

1.1.8b2:
    Core, Setup, etc.:
    * Inventory: skip SNMP-only hosts on non-SNMP checktypes (avoids timeouts)
    * Improve error output for invalid checks
    
    Checks & Agents:
    * fix bug: run local and plugins also when spaces are in path name
      (such as C:\Program Files\Check_MK\plugins
    * mem.vmalloc: Do not create a check for 64 bit architectures, where
      vmalloc is always plenty
    * postfix_mailq: limit output to 1000 lines
    * multipath: handle output of SLES 11 SP1 better
    * if/if64: output operstatus in check output
    * if/if64: inventory now detects type 117 (gigabitEthernet) for 3COM
    * sylo: better handling of counter wraps.

    Multisite:
    * cleanup implementation of how user settings are written to disk
    * fix broken links in 'Edit view -> Try out' situation
    * new macros $HOSTNAME_LOWER$, $HOSTNAME_UPPER$ and $HOSTNAME_TITLE$ for
      custom notes

1.1.8b1:
    Core, Setup, etc.:
    * SNMPv3: allow privProtocol and privPassword to be specified (thanks
      to Josef Hack)
    * install_nagios.sh: fix problem with broken filenames produced by wget
    * install_nagios.sh: updated software to newest versions
    * install_nagios.sh: fix Apache configuration problem
    * install_nagios.sh: fix configuration vor PNP4Nagios 0.6.6
    * config generation: fix host check of cluster hosts
    * config generation: add missing contact groups for summary hosts
    * RPM package of agent: do not overwrite xinetd.d/check_mk, but install
      new version with .rpmnew, if admin has changed his one
    * legacy_checks: fix missing perfdata, template references where in wrong
      direction (thanks Daniel Nauck for his precise investigation)

    Checks & Agents:
    * New check imm_health by Michael Nieporte
    * rsa_health: fix bug: detection of WARNING state didn't work (was UNKNOWN
            instead)
    * check_mk_agent.solaris: statgrab now excludes filesystems. This avoids hanging
      in case of an NFS problem. Thanks to Divan Santana.
    * multipath: Handle new output of multipath -l (found on SLES11 SP1)
    * ntp: fix typo in variable ntp_inventory_mode (fixes inventory problem)
    * if64: improve output formatting of link speed
    * cisco_power: inventory function now ignores non-redundant power supplies
    * zpool_status: new check from Darin Perusich for Solaris zpools

    Multisite:
    * fix several UTF-8 problems: allow non-ascii characters in host names
      (must be UTF 8 encoded!)
    * improve compatibility with Python 2.3
    * Allow loading custom style sheet overriding Check_MK styles by setting
      custom_style_sheet in multisite.mk
    * Host icons show link to detail host, on summary hosts.
    * Fix sidebar problem: Master Control did not display data correctly
    * status_host: honor states even if sites hosting status hosts is disabled
      (so dead-detection works even if local site is disabled)
    * new config variable start_url: set url for welcome page
    * Snapin Quicksearch: if no host is matching, automatically search for
      services
    * Remove links to legacy Nagios GUI (can be added by user if needed)
    * Sidebar Quicksearch: fix several annoyances
    * Views with services of one host: add title with host name and status

    Livestatus:
    * fix memory leak: lost ~4K on memory on each StatsAnd: or StatsOr:
      header (found by Sven Nierlein)
    * fix invalid json output for empty responses (found by Sven Nierlein)
    * fix Stats: avg ___ for 0 matching elements. Output was '-nan' and is
      now '0.0'
    * fix output of floating point numbers: always use exponent and make
      sure a decimal point is contained (this makes JSON/Python detect
      the correct type)

1.1.7i5:
    Core, Setup, etc.:
    * SNMP: do not load any MIB files (speeds up snmpwalk a lot!)
    * legacy_checks: new config variable allowing creating classical
      non-Check_MK checks while using host tags and config options
    * check_mk_objects.cfg: beautify output, use tabs instead of spaces
    * check_mk -II: delete only specified checktypes, allow to reinventorize
      all hosts
    * New option -O, --reload: Does the same as -R, but reloads Nagios
      instead of restarting it.
    * SNMP: Fixed string detection in --snmpwalk calls
    * SNMP: --snmpwalk does walk the enterprises tree correctly now
    * SNMP: Fixed missing OID detection in SNMP check processing. There was a problem
      when the first column had OID gaps in the middle. This affected e.g. the cisco_locif check.
    * install_nagios.sh: correctly detect Ubuntu 10.04.1
    * Config output: make order of service deterministic
    * fix problem with missing default hostgroup

    Multisite:
    * Sidebar: Improved the quicksearch snapin. It can search for services, 
      servicegroups and hostgroups now. Simply add a prefix "s:", "sg:" or "hg:"
      to search for other objects than hosts.
    * View editor: fix bug which made it impossible to add more than 10 columns
    * Service details: for Check_MK checks show description from check manual in
      service details
    * Notes: new column 'Custom notes' which allows customizable notes
      on a per host / per service base (see online docu for details)
    * Configuration: new variable show_livestatus_errors which can be set
      to False in order to hide error about unreachable sites
    * hiding views: new configuration variables hidden_views and visible_views
    * View "Service problems": hide problems of down or unreachable hosts. This
      makes the view consistant with "Tactical Overview"

    Checks & Agents:
    * Two new checks: akcp_sensor_humidity and akcp_sensor_temp (Thanks to Michael Nieporte)
    * PNP-template for kernel: show average of displayed range
    * ntp and ntp.time: Inventory now per default just creates checks for ntp.time (summary check).
      This is controlled by the new variable ntp_inventory_mode (see check manuals).
    * 3ware: Three new checks by Radoslav Bak: 3ware_disks, 3ware_units, 3ware_info
    * nvidia: agent now only queries GPUCoreTemp and GPUErrors. This avoids
      a vmalloc leakage of 32kB per call (bug in NVIDIA driver)
    * Make all SNMP based checks independent of standard MIB files
    * ad_replication: Fixed syntax errors and unhandled date output when
      not replicated yet
    * ifoperstatus: Allowing multiple target states as a list now
    * cisco_qos: Added new check to monitor traffic in QoS classes on Cisco routers
    * cisco_power: Added scan function
    * if64/if/cisco_qos: Traffic is displayed in variable byte scales B/s,KB/s,MB/s,GB/s
      depending on traffic amount.
    * if64: really using ifDescr with option if_inventory_uses_description = True
    * if64: Added option if_inventory_uses_alias to using ifAlias for the item names
    * if64/if: Fixed bug displaying the out traffic (Perfdata was ok)
    * if64/if: Added WARN/CRIT thresholds for the bandwidth usage to be given as rates
    * if64/if: Improved PNP-Templates
    * if64/if: The ifoperstatus check in if64/if can now check for multiple target states
    * if64/if: Removing all null bytes during hex string parsing (These signs Confuse nagios pipe)
    * Fixed hr_mem and hr_fs checks to work with new SNMP format
    * ups_*: Inventory works now on Riello UPS systems
    * ups_power: Working arround wrong implemented RFC in some Riello UPS systems (Fixing negative power
      consumption values)
    * FreeBSD Agent: Added sections: df mount mem netctr ipmitool (Thanks to Florian Heigl)
    * AIX: exclude NFS and CIFS from df (thanks to Jörg Linge)
    * cisco_locif: Using the interface index as item when no interface name or description are set

    Livestatus:
    * table columns: fix type of num_service_* etc.: was list, is now int (thanks to Gerhard Laußer)
    * table hosts: repair semantics of hard_state (thanks to Michael Kraus). Transition was one
      cycle to late in certain situations.

1.1.7i4:
    Core, Setup, etc.:
    * Fixed automatic creation of host contactgroups
    * templates: make PNP links work without rewrite

    Multisite:
    * Make page handler modular: this allows for custom pages embedded into
      the Multisite frame work and thus using Multisite for other tasks as
      well.
    * status_host: new state "waiting", if status host is still pending
    * make PNP links work without rewrite
    * Fix visibility problem: in multisite setups all users could see
      all objects.

1.1.7i3:
    Core, Setup, etc.:
    * Fix extra_nagios_conf: did not work in 1.1.7i2
    * Service Check_MK now displays overall processing time including
      agent communication and adds this as performance data
    * Fix bug: define_contactgroups was always assumed True. That led to duplicate
      definitions in case of manual definitions in Nagios 

    Checks & Agents:
    * New Check: hp_proliant_da_phydrv for monitoring the state of physical disks
      in HP Proliant Servers
    * New Check: hp_proliant_mem for monitoring the state of memory modules in
      HP Proliant Servers
    * New Check: hp_proliant_psu for monitoring the state of power supplies in
      HP Proliant Servers
    * PNP-templates: fix several templates not working with MULTIPLE rrds
    * new check mem.vmalloc for monitoring vmalloc address space in Linux kernel.
    * Linux agent: add timeout of 2 secs to ntpq 
    * wmic_process: make check OK if no matching process is found

    Livestatus:
    * Remove obsolete parameter 'accept_timeout'
    * Allow disabling idle_timeout and query_timeout by setting them to 0.

    Multisite:
    * logwatch page: wrap long log lines

1.1.7i2:
    Incompatible Changes:
    * Remove config option define_timeperiods and option --timeperiods.
      Check_MK does not longer define timeperiod definitions. Please
      define them manually in Nagios.
    * host_notification_period has been removed. Use host_extra_conf["notification_period"]
      instead. Same holds for service_notification_periods, summary_host_notification_periods
      and summary_service_notification_periods.
    * Removed modes -H and -S for creating config data. This now does
      the new option -N. Please set generate_hostconf = False if you
      want only services to be defined.

    Core, Setup, etc.:
    * New config option usewalk_hosts, triggers --usewalk during
      normal checking for selected hosts.
    * new option --scan-parents for automatically finding and 
      configuring parent hosts (see online docu for details)
    * inventory check: put detailed list of unchecked items into long
      plugin output (to be seen in status details)
    * New configuration variable check_parameters, that allows to
      override default parameters set by inventory, without defining 
      manual checks!

    Checks & Agents:
    * drbd: changed check parameters (please re-inventorize!)
    * New check ad_replication: Checks active directory replications
      of domain controllers by using repadm
    * New check postifx_mailq: Checks mailqueue lengths of postifx mailserves
    * New check hp_procurve_cpu: Checks the CPU load on HP Procurve switches
    * New check hp_procurve_mem: Checks the memory usage on HP Procurve switches
    * New check hp_procurve_sensors: Checks the health of PSUs, FANs and
      Temperature on HP Procurve switches
    * New check heartbeat_crm: Monitors the general state of heartbeat clusters
      using the CRM
    * New check heartbeat_crm_resources: Monitors the state of resources and nodes
      in heartbeat clusters using the CRM
    * *nix agents: output AgentOS: in header
    * New agent for FreeBSD: It is based on the linux agent. Most of the sections
      could not be ported easily so the FreeBSD agent provides information for less
      checks than the linux agent.
    * heartbeat_crm and heartbeat_crm.resources: Change handling of check parameters.
      Please reinvenurize and read the updated man page of those checks
    * New check hp_proliant_cpu: Check the physical state of CPUs in HP Proliant servers
    * New check hp_proliant_temp: Check the temperature sensors of HP Proliant servers
    * New check hp_proliant_fans: Check the FAN sensors of HP Proliant servers

    Multisite:
    * fix chown problem (when nagios user own files to be written
      by the web server)
    * Sidebar: Fixed snapin movement problem using older firefox
      than 3.5.
    * Sidebar: Fixed IE8 and Chrome snapin movement problems
    * Sidebar: Fixed IE problem where sidebar is too small
    * Multisite: improve performance in multi site environments by sending
      queries to sites in parallel
    * Multisite: improve performance in high latency situations by
      allowing persistent Livestatus connections (set "persist" : True 
      in sites, use current Livestatus version)

    Livestatus:
    * Fix problems with in_*_period. Introduce global
      timeperiod cache. This also improves performance
    * Table timeperiods: new column 'in' which is 0/1 if/not the
      timeperiod is currently active
    * New module option idle_timeout. It sets the time in ms
      Livestatus waits for the next query. Default is 300000 ms (5 min).
    * New module option query_timeout. It limits the time between
      two lines of a query (in ms). Default is 10000 ms (10 sec).

1.1.7i1: Core, Setup, etc.:
    * New option -u for reordering autochecks in per-host-files
      (please refer to updated documentation about inventory for
       details)
    * Fix exception if check_mk is called without arguments. Show
      usage in that case.
    * install_nagios.sh: Updated to NagVis 1.5 and fixed download URL
    * New options --snmpwalk and --usewalk help implemeting checks
      for SNMP hardware which is not present
    * SNMP: Automatically detect missing entries. That fixes if64
      on some CISCO switches.
    * SNMP: Fix hex string detection (hopefully)
    * Do chown only if running as root (avoid error messages)
    * SNMP: SNMPv3 support: use 4-tuple of security level, auth protocol,
      security name and password instead of a string in snmp_communities
      for V3 hosts.
    * SNMP: Fixed hexstring detection on empty strings
    * New option -II: Is like -I, but removes all previous autochecks
      from inventorized hosts
    * install_nagios.sh: Fix detection of PNP4Nagios URL and URL of
      NagVis
    * Packager: make sanity check prohibiting creating of package files
      in Check MK's directories
    * install_nagios.sh: Support Ubuntu 10.04 (Thanks to Ben)
      
    Checks & Agents:
    * New check ntp.time: Similar to 'ntp' but only honors the system peer
      (that NTP peer where ntpq -p prints a *).
    * wmic_process: new check for ressource consumption of windows processes
    * Windows agent supports now plugins/ and local/ checks
    * [FIX] ps.perf now correctly detects extended performance data output
      even if number of matching processes is 0
    * renamed check cisco_3640_temp to cisco_temp, renamed cisco_temp
      to cisco_temp_perf, fixed snmp detection of those checks
    * New check hr_cpu - checking the CPU utilization via SNMP
    * New check hr_fs - checking filesystem usage via SNMP
    * New check hr_mem - checking memory usage via SNMP
    * ps: inventory now can configured on a per host / tag base
    * Linux: new check nvidia.temp for monitoring temperature of NVIDIA graphics card
    * Linux: avoid free-ipmi hanging forever on hardware that does not support IPMI
    * SNMP: Instead of an artificial index column, which some checks use, now
      the last component of the OID is used as index. That means that inventory
      will find new services and old services will become UNKNOWN. Please remove
      the outdated checks.
    * if: handle exception on missing OIDs
    * New checks hp_blade* - Checking health of HP BladeSystem Enclosures via SNMP
    * New check drbd - Checking health of drbd nodes
    * New SNMP based checks for printers (page counter, supply), contributed
      by Peter Lauk (many thanks!)
    * New check cups_queues: Checking the state of cups printer queues
    * New check heartbeat_nodes: Checking the node state and state of the links
      of heartbeat nodes
    * New check heartbeat_rscstatus: Checks the local resource status of
      a heartbeat node
    * New check win_dhcp_pools: Checks the usage of Windows DHCP Server lease pools
    * New check netapp_volumes: Checks on/offline-condition and states of netapp volumes 

    Multisite:
    * New view showing all PNP graphs of services with the same description
    * Two new filters for host: notifications_enabled and acknowledged
    * Files created by the webserver (*.mk) are now created with the group
      configured as common group of Nagios and webserver. Group gets write
      permissions on files and directories.
    * New context view: all services of a host group
    * Fix problems with Umlauts (non-Ascii-characters) in performance data
    * New context view: all services of a host group
    * Sidebar snapins can now fetch URLs for the snapin content instead of
      building the snapin contents on their own.
    * Added new nagvis_maps snapin which displays all NagVis maps available
      to the user. Works with NagVis 1.5 and newer.

1.1.6:
    Core, Setup, etc.:
    * Service aggregation: new config option aggregation_output_format.
      Settings this to "multiline" will produce Nagios multiline output
      with one line for each individual check.

    Multisite:
    * New painter for long service plugin output (Currently not used
      by any builtin view)

    Checks & Agents:
    * Linux agent: remove broken check for /dev/ipmi0

1.1.6rc3:
    Core, Setup, etc.:
    * New option --donate for donating live host data to the community.
      Please refer to the online documentation for details.
    * Tactical Overview: Fixed refresh timeout typo
      (Was 16 mins instead of 10 secs)

    Livestatus:
    * Assume strings are UTF-8 encoded in Nagios. Convert from latin-1 only
      on invalid UTF-8 sequences (thanks to Alexander Yegorov)

    Multisite:
    * Correctly display non-ascii characters (fixes exception with 'ascii codec')
      (Please also update Livestatus to 1.1.6rc3)

1.1.6rc2:
    Multisite:
    * Fix bug in Master control: other sites vanished after klicking buttons.
      This was due to connection error detection in livestatus.py (Bug found
      by Benjamin Odenthal)
    * Add theme and baseurl to links to PNP (using features of new PNP4Nagios
      0.6.4)

    Core, Setup, etc.:
    * snmp: hopefully fix HEX/string detection now

    Checks & Agents:
    * md: fix inventory bug on resync=PENDING (Thanks to Darin Perusich)

1.1.6rc1:
    Multisite:
    * Repair Perf-O-Meters on webkit based browsers (e.g. Chrome, Safari)
    * Repair layout on IE7/IE8. Even on IE6 something is working (definitely
      not transparent PNGs though). Thanks to Lars.
    * Display host state correct if host is pending (painter "host with state")
    * Logfile: new filter for plugin output
    * Improve dialog flow when cloning views (button [EDIT] in views snapin)
    * Quicksearch: do not open search list if text did not change (e.g. Shift up),
      close at click into field or snapin.

    Core, Setup, etc.:
    * Included three patched from Jeff Dairiki dealing with compile flags
      and .gitignore removed from tarballs
    * Fix problem with clustered_services_of[]: services of one cluster
      appeared also on others
    * Packager: handle broken files in package dir
    * snmp handling: better error handling in cases where multiple tables
      are merged (e.g. fc_brocade_port_detailed)
    * snmp: new handling of unprintable strings: hex dumps are converted
      into binary strings now. That way all strings can be displayed and
      no information is lost - nevertheless.
      
    Checks & Agents:
    * Solaris agent: fixed rare df problems on Solaris 10, fix problem with test -f
      (thanks to Ulf Hoffmann)
    * Converted all PNP templates to format of 0.6.X. Dropped compatibility
      with 0.4.X.
    * Do not use ipmi-sensors if /dev/ipmi0 is missing. ipmi-sensors tries
      to fiddle around with /dev/mem in that case and miserably fails
      in some cases (infinite loop)
    * fjdary60_run: use new binary encoding of hex strings
    * if64: better error handling for cases where clients do not send all information
    * apc_symmetra: handle status 'smart boost' as OK, not CRITICAL

    Livestatus:
    * Delay starting of threads (and handling of socket) until Nagios has
      started its event loop. This prevents showing services as PENDING 
      a short time during program start.

1.1.6b3:
    Multisite:
    * Quicksearch: hide complete host list if field is emptied via Backspace or Del.
      Also allow handle case where substring match is unique.

1.1.6b2:
    Core, Setup, etc.:
    * Packager: fix unpackaged files (sounds, etc)

    Multisite:
    * Complete new design (by Tobias Roeckl, Kopf & Herz)
    * New filters for last service check and last service state change
    * New views "Recently changed services" and "Unchecked services"
    * New page for adding sidebar snapins
    * Drag & Drop for sidebar snapins (thanks to Lars)
    * Grab & Move for sidebar scrolling (thanks to Lars)
    * Filter out summary hosts in most views.
    * Set browser refresh to 30 secs for most views
    * View host status: added a lot of missing information
    * View service status: also added information here
    * Make sure, enough columns can be selected in view editor
    * Allow user to change num columns and refresh directly in view
    * Get back to where you came after editing views
    * New sidebar snapin "Host Matrix"
    * New feature "status_host" for remote sites: Determine connection
      state to remote side by considering a certain host state. This
      avoids livestatus time outs to dead sites.
    * Sidebar snapin site status: fix reload problem
    * New Perf-O-Meters displaying service performance data
    * New snapin "Custom Links" where you easily configure your own
      links via multisite.mk (see example in new default config file)
    * Fixed problem when using only one site and that is not local

    Livestatus:
    * new statistics columns: log_messages and log_messages_rate
    * make statistics average algorithm more sluggish

1.1.5i3:
     Core, Setup, etc.:
     * New Check_MK packager (check_mk -P)

1.1.5i2:
     Core, Setup, etc.:
     * install_nagios.sh: add missing package php5-iconv for SLES11

     Checks & Agents:
     * if64: new SNMP check for network interfaces. Like if, but uses 64 bit
       counters of modern switches. You might need to configure bulkwalk_hosts.
     * Linux agent: option -d enabled debug output
     * Linux agent: fix ipmi-sensors cache corruption detection
     * New check for temperature on Cisco devices (cisco_3640_temp)
     * recompiled waitmax with dietlibc (fixed incompatibility issues
       on older systems)

     Multisite:
     * Filters for groups are negateable.

1.1.5i1:
     Checks & Agents:
     * uptime: new check for system uptime (Linux)
     * if: new SNMP check for network interfaces with very detailed traffic,
       packet and error statistics - PNP graphs included

     Multisite:
     * direct integration of PNP graphs into Multisite views
     * Host state filter: renamed HTML variables (collision with service state). You
       might need to update custom views using a filter on host states.
     * Tactical overview: exclude services of down hosts from problems, also exclude
       summary hosts
     * View host problems/service problems: exclude summary hosts, exclude services
       of down hosts
     * Simplified implementation of sidebar: sidebar is not any longer embeddeable.
     * Sidebar search: Added host site to be able to see the context links on
       the result page
     * Sidebar search: Hitting enter now closes the hint dropdown in all cases

1.1.5i0:
      Core, Setup, etc.:
      * Ship check-specific rra.cfg's for PNP4Nagios (save much IO and disk space)
      * Allow sections in agent output to apear multiple times
      * cleanup_autochecks.py: new option -f for directly activating new config
      * setup.sh: better detection for PNP4Nagios 0.6
      * snmpwalk: use option -Oa, inhibit strings to be output as hex if an umlaut
        is contained.

      Checks & Agents:
      * local: allow more than once performance value, separated by pipe (|)
      * ps.perf: also send memory and CPU usage (currently on Linux and Solaris)
      * Linux: new check for filesystems mount options
      * Linux: new very detailed check for NTP synchronization
      * ifoperstatus: inventory honors device type, per default only Ethernet ports
        will be monitored now
      * kernel: now inventory is supported and finds pgmajfault, processes (per/s)
        and context switches
      * ipmi_sensors: Suppress performance data for fans (save much IO/space)
      * dual_lan_check: fix problem which using MRPE
      * apc_symmetra: PNP template now uses MIN for capacity (instead of AVERAGE)
      * fc_brocade_port_detailed: PNP template now uses MAX instead of AVERAGE
      * kernel: fix text in PNP template
      * ipmi_sensors: fix timeout in agent (lead to missing items)
      * multipath: allow alias as item instead of uuid
      * caching agent: use /var/cache/check_mk as cache directory (instead of /etc/check_mk)
      * ifoperstatus: is now independent of MIB

      Multisite:
      * New column host painter with link to old Nagios services
      * Multisite: new configuration parameter default_user_role
      
      Livestatus:
      * Add missing LDFLAGS for compiling (useful for -g)

1.1.4:
      Summary:
      * A plentitude of problem fixes (including MRPE exit code bug)
      * Many improvements in new Multisite GUI
      * Stability and performance improvements in Livestatus

      Core, Setup, etc.:
      * Check_MK is looking for main.mk not longer in the current and home
        directory
      * install_nagios.sh: fix link to Check_MK in sidebar
      * install_nagios.sh: switch PNP to version 0.6.3
      * install_nagios.sh: better Apache-Config for Multisite setup
      * do not search main.mk in ~ and . anymore (brought only trouble) 
      * clusters: new variable 'clustered_services_of', allowing for overlapping
         clusters (as proposed by Jörg Linge)
      * install_nagios.sh: install snmp package (needed for snmp based checks)
      * Fix ower/group of tarballs: set them to root/root
      * Remove dependency from debian agent package    
      * Fixed problem with inventory when using clustered_services
      * tcp_connect_timeout: Applies now only for connect(), not for
        time of data transmission once a connection is established
      * setup.sh now also works for Icinga
      * New config parameter debug_log: set this to a filename in main.mk and you
        will get a debug log in case if 'invalid output from plugin...'
      * ping-only-hosts: When ping only hosts are summarized, remove Check_MK and
        add single PING to summary host.
      * Service aggregation: fix state relationship: CRIT now worse than UNKNOWN 
      * Make extra_service_conf work also for autogenerated PING on ping-only-hosts
        (groups, contactgroups still missing)

      Checks & Agents:
      * mrpe in Linux agent: Fix bug introduced in 1.1.3: Exit status of plugins was
        not honored anymore (due to newline handling)
      * mrpe: allow for sending check_command to PNP4Nagios (see MRPE docu)
      * Logwatch GUI: fix problem on Python 2.4 (thanks to Lars)
      * multipath: Check is now less restrictive when parsing header lines with
        the following format: "<alias> (<id>)"
      * fsc_ipmi_mem_status: New check for monitoring memory status (e.g. ECC)
         on FSC TX-120 (and maybe other) systems.
      * ipmi_sensors in Linux agent: Fixed compatibility problem with new ipmi
        output. Using "--legacy-output" parameter with newer freeipmi versions now.
      * mrpe: fix output in Solaris agent (did never work)
      * IBM blade center: new checks for chassis blowers, mediatray and overall health
      * New caching agent (wrapper) for linux, supporting efficient fully redundant
        monitoring (please read notes in agents/check_mk_caching_agent)
      * Added new smbios_sel check for monitoring the System Event Log of SMBIOS.
      * fjdarye60_rluns: added missing case for OK state
      * Linux agent: The xinetd does not log each request anymore. Only
        failures are logged by xinetd now. This can be changed in the xinetd
	configuration files.
      * Check df: handle mountpoints containing spaces correctly 
        (need new inventorization if you have mountpoints with spaces)
      * Check md on Linux: handle spare disks correctly
      * Check md on Linux: fix case where (auto-read-only) separated by space
      * Check md on Linux: exclude RAID 0 devices from inventory (were reported as critical)
      * Check ipmi: new config variable ipmi_ignore_nr
      * Linux agent: df now also excludes NFSv4
      * Wrote man-page for ipmi check
      * Check mrpe: correctly display multiline output in Nagios GUI
      * New check rsa_health for monitoring IBM Remote Supervisor Adapter (RSA)
      * snmp scan: suppress error messages of snmpget
      * New check: cpsecure_sessions for number of sessions on Content Security Gateway
      * Logwatch GUI: move acknowledge button to top, use Multisite layout,
         fix several layout problem, remove list of hosts
      * Check logwatch: limit maximum size of stored log messages (configurable
        be logwatch_max_filesize)
      * AIX agent: fix output of MRPE (state and description was swapped)
      * Linux agent: fixed computation of number of processors on S390
      * check netctr: add missing perfdata (was only sent on OK case)
      * Check sylo: New check for monitoring the sylo state
      
      Livestatus:
      * Table hosts: New column 'services' listing all services of that host
      * Column servicegroups:members: 'AuthUser' is now honored
      * New columns: hosts:services_with_state and servicegroups:members_with_state
      * New column: hostgroup:members_with_state
      * Columns hostgroup:members and hostgroup:members_with_state honor AuthUser
      * New rudimentary API for C++
      * Updates API for Python
      * Make stack size of threads configurable
      * Set stack size of threads per default o 64 KB instead of 8 MB
      * New header Localtime: for compensating time offsets of remote sites
      * New performance counter for fork rate
      * New columns for hosts: last_time_{up,down,unreachable}
      * New columns for services: last_time_{ok,warning,critical,unknown}
      * Columns with counts honor now AuthUser
      * New columns for hosts/services: modified_attributes{,_list}
      * new columns comments_with_info and downtimes_with_info
      * Table log: switch output to reverse chronological order!
      * Fix segfault on filter on comments:host_services
      * Fix missing -lsocket on Solaris
      * Add missing SUN_LEN (fixed compile problem on Solaris)
      * Separators: remote sanitiy check allowing separators to be equal
      * New output format "python": declares strings as UTF-8 correctly
      * Fix segault if module loaded without arguments

      Multisite:
      * Improved many builtin views
      * new builtin views for host- and service groups
      * Number of columns now configurable for each layout (1..50)
      * New layout "tiled"
      * New painters for lists of hosts and services in one column
      * Automatically compensate timezone offsets of remote sites
      * New datasources for downtimes and comments
      * New experimental datasource for log
      * Introduce limitation, this safes you from too large output
      * reimplement host- and service icons more intelligent
      * Output error messages from dead site in Multisite mode
      * Increase wait time for master control buttons from 4s to 10s
      * Views get (per-view) configurable browser automatic reload interval
      * Playing of alarm sounds (configurable per view)
      * Sidebar: fix bookmark deletion problem in bookmark snapin
      * Fixed problem with sticky debug
      * Improve pending services view
      * New column with icon with link to Nagios GUI
      * New icon showing items out of their notification period.
      * Multisite: fix bug in removing all downtimes
      * View "Hostgroups": fix color and table heading
      * New sidebar snapin "Problem hosts"
      * Tactical overview: honor downtimes
      * Removed filter 'limit'. Not longer needed and made problems
        with new auto-limitation.
      * Display umlauts from Nagios comments correctly (assuming Latin-1),
         inhibit entering of umlauts in new comments (fixes exception)
      * Switched sidebar from synchronous to asynchronous requests
      * Reduced complete reloads of the sidebar caused by user actions
      * Fix reload problem in frameset: Browser reload now only reloads
        content frames, not frameset.


1.1.3:

      Core, Setup, etc.:
      * Makefile: make sure all files are world readable
      * Clusters: make real host checks for clusters (using check_icmp with multiple IP addresses)
      * check_mk_templates: remove action_url from cluster and summary hosts (they have no performance data)
      * check_mk_template.cfg: fix typo in notes_url
      * Negation in binary conf lists via NEGATE (clustered_services, ingored_services,
	bulkwalk_hosts, etc).
      * Better handling of wrapping performance counters
      * datasource_programs: allow <HOST> (formerly only <IP>)
      * new config variable: extra_nagios_conf: string simply added to Nagios
        object configuration (for example for define command, etc.)
      * New option --flush: delete runtime data of some or all hosts
      * Abort installation if livestatus does not compile.
      * PNP4Nagios Templates: Fixed bug in template file detection for local checks
      * nagios_install.sh: Added support for Ubuntu 9.10
      * SNMP: handle multiline output of snmpwalk (e.g. Hexdumps)
      * SNMP: handle ugly error output of snmpwalk
      * SNMP: allow snmp_info to fetch multiple tables
      * check_mk -D: sort hostlist before output
      * check_mk -D: fix output: don't show aggregated services for non-aggregated hosts
      * check_mk_templates.cfg: fix syntax error, set notification_options to n

      Checks & Agents:
      * logwatch: fix authorization problem on web pages when acknowledging
      * multipath: Added unhandled multipath output format (UUID with 49 signs)
      * check_mk-df.php: Fix locale setting (error of locale DE on PNP 0.6.2)
      * Make check_mk_agent.linux executable
      * MRPE: Fix problems with quotes in commands
      * multipath: Fixed bug in output parser
      * cpu: fixed bug: apply level on 15min, not on 1min avg
      * New check fc_brocade_port_detailed
      * netctrl: improved handling of wrapped counters
      * winperf: Better handling of wrapping counters
      * aironet_client: New check for number of clients and signal
        quality of CISCO Aironet access points
      * aironet_errors: New check for monitoring CRC errors on
        CISCO Aironet access points
      * logwatch: When Agent does not send a log anymore and no local logwatch
                  file present the state will be UNKNOWN now (Was OK before).
      * fjdarye60_sum: New check for summary status of Fidary-E60 devices
      * fjdarye60_disks: New check for status of physical disks
      * fjdarye60_devencs: New check for status of device enclosures
      * fjdarye60_cadaps: New check for status of channel adapters
      * fjdarye60_cmods: New check for status of channel modules
      * fjdarye60_cmods_flash: New check for status of channel modules flash
      * fjdarye60_cmods_mem: New check for status of channel modules memory
      * fjdarye60_conencs: New check for status of controller enclosures
      * fjdarye60_expanders: New check for status of expanders
      * fjdarye60_inletthmls: New check for status of inlet thermal sensors
      * fjdarye60_thmls: New check for status of thermal sensors
      * fjdarye60_psus: New check for status of PSUs
      * fjdarye60_syscaps: New check for status of System Capacitor Units
      * fjdarye60_rluns: New check for RLUNs
      * lparstat_aix: New check by Joerg Linge
      * mrpe: Handles multiline output correctly (only works on Linux,
	      Agents for AIX, Solaris still need fix).
      * df: limit warning and critical levels to 50/60% when using a magic number
      * fc_brocade_port_detailed: allow setting levels on in/out traffic, detect
         baudrate of inter switch links (ISL). Display warn/crit/baudrate in
	 PNP-template

      MK Livestatus:
      * fix operators !~ and !~~, they didn't work (ever)
      * New headers for waiting (please refer to online documentation)
      * Abort on errors even if header is not fixed16
      * Changed response codes to better match HTTP
      * json output: handle tab and other control characters correctly
      * Fix columns host:worst_service_state and host:worst_service_hard_state
      * New tables servicesbygroup, servicesbyhostgroup and hostsbygroup
      * Allow to select columns with table prefix, e.g. host_name instead of name
        in table hosts. This does not affect the columns headers output by
	ColumnHeaders, though.
      * Fix invalid json output of group list column in tables hosts and services
      * Fix minor compile problem.
      * Fix hangup on AuthUser: at certain columns
      * Fix some compile problems on Solaris

      Multisite:
      * Replaced Multiadmin with Multisite.


1.1.2:
      Summary:
      * Lots of new checks
      * MK Livestatus gives transparent access to log files (nagios.log, archive/*.log)
      * Many bug fixes

      MK Livestatus:
      * Added new table "log", which gives you transparent access to the Nagios log files!
      * Added some new columns about Nagios status data to stable 'status'
      * Added new table "comments"
      * Added logic for count of pending service and hosts
      * Added several new columns in table 'status' 
      * Added new columns flap_detection and obsess_over_services in table services
      * Fixed bug for double columns: filter truncated double to int
      * Added new column status:program_version, showing the Nagios version
      * Added new column num_services_pending in table hosts
      * Fixed several compile problems on AIX
      * Fixed bug: queries could be garbled after interrupted connection
      * Fixed segfault on downtimes:contacts
      * New feature: sum, min, max, avg and std of columns in new syntax of Stats:

      Checks & Agents:
      * Check ps: this check now supports inventory in a very flexible way. This simplifies monitoring a great number of slightly different processes such as with ORACLE or SAP.
      * Check 'md': Consider status active(auto-read-only) as OK
      * Linux Agent: fix bug in vmware_state
      * New Checks for APC Symmetra USV
      * Linux Agent: made <<<meminfo>>> work on RedHat 3.
      * New check ps.perf: Does the same as ps, but without inventory, but with performance data
      * Check kernel: fixed missing performance data
      * Check kernel: make CPU utilization work on Linux 2.4
      * Solaris agent: don't use egrep, removed some bashisms, output filesystem type zfs or ufs
      * Linux agent: fixed problem with nfsmount on SuSE 9.3/10.0
      * Check 'ps': fix incompability with old agent if process is in brackets
      * Linux agent: 'ps' now no longer supresses kernel processes
      * Linux agent: make CPU count work correctly on PPC-Linux
      * Five new checks for monitoring DECRU SANs
      * Some new PNP templates for existing checks that still used the default templates
      * AIX Agent: fix filesystem output
      * Check logwatch: Fix problem occuring at empty log lines
      * New script install_nagios.sh that does the same as install_nagios_on_lenny.sh, but also works on RedHat/CentOS 5.3.
      * New check using the output of ipmi-sensors from freeipmi (Linux)
      * New check for LSI MegaRAID disks and arrays using MegaCli (based on the driver megaraid_sas) (Linux)
      * Added section <<<cpu>>> to AIX and Solaris agents
      * New Check for W&T web thermograph (webthermometer)
      * New Check for output power of APC Symmetra USP
      * New Check for temperature sensors of APC Symmetra WEB/SNMP Management Card.
      * apc_symmetra: add remaining runtime to output
      * New check for UPS'es using the generic UPS-MIB (such as GE SitePro USP)
      * Fix bug in PNP-template for Linux NICs (bytes and megabytes had been mixed up).
      * Windows agent: fix bug in output of performance counters (where sometimes with , instead of .)
      * Windows agent: outputs version if called with 'version'
      
      Core, Setup, etc.:
      * New SNMP scan feature: -I snmp scans all SNMP checks (currently only very few checks support this, though)
      * make non-bulkwalk a default. Please edit bulkwalk_hosts or non_bulkwalk_hosts to change that
      * Improve setup autodetection on RedHat/CentOS.  Also fix problem with Apache config for Mutliadmin: On RedHat Check_MK's Apache conf file must be loaded after mod_python and was thus renamed to zzz_check_mk.conf.
      * Fix problem in Agent-RPM: mark xinetd-configfile with %config -> avoid data loss on update
      * Support PNP4Nagios 0.6.2
      * New setup script "install_nagios.sh" for installing Nagios and everything else on SLES11
      * New option define_contactgroups: will automatically create contactgroup definitions for Nagios

1.1.0:
      * Fixed problems in Windows agent (could lead
        to crash of agent in case of unusal Eventlog
	messages)
      * Fixed problem sind 1.0.39: recompile waitmax for
        32 Bit (also running on 64)
      * Fixed bug in cluster checks: No cache files
        had been used. This can lead to missing logfile
	messages.
      * Check kernel: allow to set levels (e.g. on 
	pgmajfaults)
      * Check ps now allows to check for processes owned
        by a specific user (need update of Linux agent)
      * New configuration option aggregate_check_mk: If
        set to True, the summary hosts will show the
	status auf check_mk (default: False)
      * Check winperf.cpuusage now supports levels
        for warning and critical. Default levels are
	at 101 / 101
      * New check df_netapp32 which must be used
        for Netapps that do not support 64 bit 
	counters. Does the same as df_netapp
      * Symlink PNP templates: df_netapp32 and
        df_netapp use same template as df
      * Fix bug: ifoperstatus does not produce performance
        data but said so.
      * Fix bug in Multiadmin: Sorting according to
        service states did not work
      * Fix two bugs in df_netapp: use 64 bit counters
        (32 counter wrap at 2TB filesystems) and exclude
       	snapshot filesystems with size 0 from inventory.
      * Rudimentary support for monitoring ESX: monitor
        virtual filesystems with 'vdf' (using normal df
	check of check_mk) and monitor state of machines 
	with vcbVmName -s any (new check vmware_state).
      * Fixed bug in MRPE: check failed on empty performance
        data (e.g. from check_snmp: there is emptyness
        after the pipe symbol sometimes)
      * MK Livestatus is now multithreaded an can
        handle up to 10 parallel connections (might
        be configurable in a future version).
      * mk_logwatch -d now processes the complete logfile
        if logwatch.state is missing or not including the
	file (this is easier for testing)
      * Added missing float columns to Livestatus.
      * Livestatus: new header StatsGroupBy:
      * First version with "Check_MK Livestatus Module"!
        setup.sh will compile, install and activate
	Livestatus per default now. If you do not want
	this, please disable it by entering <tt>no</tt>,
	when asked by setup.
      * New Option --paths shows all installation, config
        and data paths of Check_mk and Nagios
      * New configuration variable define_hostgroups and
        define service_groups allow you to automatically
        create host- and service groups - even with aliases.
      * Multiadmin has new filter for 'active checks enabled'.
      * Multiadmin filter for check_command is now a drop down list.
      * Dummy commands output error message when passive services
        are actively checked (by accident)
      * New configuration option service_descriptions allows to
        define customized service descriptions for each check type
      * New configuration options extra_host_conf, extra_summary_host_conf
        and extra_service_conf allow to define arbitrary Nagios options
	in host and service defitions (notes, icon_image, custom variables,
        etc)
      * Fix bug: honor only_hosts also at option -C


1.0.39:
      * New configuration variable only_hosts allows
	you to limit check_mk to a subset of your
	hosts (for testing)
      * New configuration parameter mem_extended_perfdata
	sends more performance data on Linux (see 
	check manual for details)
      * many improvements of Multiadmin web pages: optionally 
	filter out services which are (not) currently in downtime
	(host or service itself), optionally (not) filter out summary
	hosts, show host status (down hosts), new action
	for removing all scheduled downtimes of a service.
	Search results will be refreshed every 90 seconds.
	Choose between two different sorting orders.
	Multadmin now also supports user authentication
      * New configuration option define_timeperiods, which
	allows to create Nagios timeperiod definitions.
	This also enables the Multiadmin tools to filter
	out services which are currently not in their
	notification interval.
      * NIC check for Linux (netctr.combined) now supports
	checking of error rates
      * fc_brocade_port: New possibility of monitoring
	CRC errors and C3 discards
      * Fixed bug: snmp_info_single was missing
        in precompiled host checks
	
1.0.38:
      * New: check_mk's multiadmin tool (Python based
	web page). It allows mass administration of
	services (enable/disable checks/notifications, 
	acknowledgements, downtimes). It does not need
	Nagios service- or host groups but works with
	a freeform search.
      * Remove duplicate <?php from the four new 
	PNP templates of 1.0.37.
      * Linux Agent: Kill hanging NFS with signal 9
	(signal 15 does not always help)
      * Some improvements in autodetection. Also make
	debug mode: ./autodetect.py: This helps to
	find problems in autodetection.
      * New configuration variables generate_hostconf and
	generate_dummy_commands, which allows to suppress
	generation of host definitions for Nagios, or 
	dummy commands, resp.
      * Now also SNMP based checks use cache files.
      * New major options --backup and --restore for
	intelligent backup and restore of configuration
	and runtime data
      * New variable simulation_mode allows you to dry
	run your Nagios with data from another installation.
      * Fixed inventory of Linux cpu.loads and cpu.threads
      * Fixed several examples in checks manpages
      * Fixed problems in install_nagios_on_lenny.sh
      * ./setup.sh now understands option --yes: This
        will not output anything except error messages
	and assumes 'yes' to all questions
      * Fix missing 'default.php' in templates for
	local
	
1.0.37:
      * IMPORTANT: Semantics of check "cpu.loads" has changed.
	Levels are now regarded as *per CPU*. That means, that
	if your warning level is at 4.0 on a 2 CPU machine, then 
	a level of 8.0 is applied.
      * On check_mk -v now also ouputs version of check_mk
      * logfile_patterns can now contain host specific entries.
	Please refer to updated online documentation for details.
      * Handling wrapping of performance counters. 32 and 64 bit
	counters should be autodetected and handled correctly.
	Counters wrapping over twice within one check cycle
	cannot be handled, though.
      * Fixed bug in diskstat: Throughput was computed twice
	too high, since /proc/diskstats counts in sectors (512 Bytes)
	not in KB
      * The new configuration variables bulkwalk_hosts and
	non_bulkwalk_hosts, that allow 	to specify, which hosts 
	support snmpbulkwalk (which is
	faster than snmpwalk) and which not. In previos versions,
	always bulk walk was used, but some devices do not support
	that.
      * New configuration variable non_aggregated_hosts allows
	to exclude hosts generally from service aggregation.
      * New SNMP based check for Rittal CMC TC 
	(ComputerMultiControl-TopConcept) Temperature sensors 
      * Fixed several problems in autodetection of setup
      * Fixed inventory check: exit code was always 0
	for newer Python versions.
      * Fixed optical problem in check manual pages with
	newer version of less.
      * New template check_mk-local.php that tries to
	find and include service name specific templates.
	If none is found, default.php will be used.
      * New PNP templates check_mk-kernel.php for major page
	faults, context switches and process creation
      * New PNP template for cpu.threads (Number of threads)
      * Check nfsmounts now detects stale NFS handles and
	triggers a warning state in that case

1.0.36:
      * New feature of Linux/UNIX Agent: "MRPE" allows
	you to call Nagios plugins by the agent. Please
	refer to online documentation for details.
      * Fix bug in logwatch.php: Logfiles names containing spaces
	now work.
      * Setup.sh now automatically creates cfg_dir if
	none found in nagios.cfg (which is the case for the
	default configuration of a self compiled Nagios)
      * Fix computation of CPU usage for VMS.
      * snmp_hosts now allows config-list syntax. If you do
	not define snmp_hosts at all, all hosts with tag
	'snmp' are considered to be SNMP hosts. That is 
	the new preferred way to do it. Please refer
	to the new online documentation.
      * snmp_communities now also allows config-list syntax
	and is compatible to datasource_programs. This allows
	to define different SNMP communities by making use
	of host tags.
      * Check ifoperstatus: Monitoring of unused ports is
	now controlled via ifoperstatus_monitor_unused.
      * Fix problem in Windows-Agent with cluster filesystems:
	temporarily non-present cluster-filesystems are ignored by
	the agent now.
      * Linux agent now supports /dev/cciss/d0d0... in section
	<<<diskstat>>>
      * host configuration for Nagios creates now a variable
	'name host_$HOSTNAME' for each host. This allows
	you to add custom Nagios settings to specific hosts
	in a quite general way.
      * hosts' parents can now be specified with the
	variable 'parents'. Please look at online documentation
	for details.
      * Summary hosts now automatically get their real host as a
	parent. This also holds for summary cluster hosts.
      * New option -X, --config-check that checks your configuration
	for invalid variables. You still can use your own temporary
	variables if you prefix them with an underscore.
	IMPORTANT: Please check your configuration files with
	this option. The check may become an implicit standard in
	future versions.
      * Fixed problem with inventory check on older Python 
	versions.
      * Updated install_nagios_on_lenny.sh to Nagios version
	3.2.0 and fixed several bugs.

1.0.35:
      * New option -R/--restart that does -S, -H and -C and
	also restarts Nagios, but before that does a Nagios
	config check. If that fails, everything is rolled
	back and Nagios keeps running with the old configuration.
      * PNP template for PING which combines RTA and LOSS into
	one graph.
      * Host check interval set to 1 in default templates.
      * New check for hanging NFS mounts (currently only
	on Linux)
      * Changed check_mk_templates.cfg for PING-only hosts:
	No performance data is processed for the PING-Check
	since the PING data is already processed via the
	host check (avoid duplicate RRDs)
      * Fix broken notes_url for logwatch: Value from setup.sh
	was ignored and always default value taken.
      * Renamed config variable mknagios_port to agent_port
	(please updated main.mk if you use that variable)
      * Renamed config variable mknagios_min_version to
	agent_min_version (update main.mk if used)
      * Renamed config variable mknagios_autochecksdir to 
	autochecksdir (update main.mk if used)
      * configuration directory for Linux/UNIX agents is
	now configurable (default is /etc/check_mk)
      * Add missing configuration variable to precompiled
	checks (fix problem when using clusters)
      * Improved multipath-check: Inventory now determines
	current number of paths. And check output is more
	verbose.
      * Mark config files as config files in RPM. RPM used
	to overwrite main.mk on update!
	
1.0.34:
      * Ship agents for AIX and SunOS/Solaris (beta versions).
      * setup script now autodetects paths and settings of your
	running Nagios
      * Debian package of check_mk itself is now natively build
	with paths matching the prepackaged Nagios on Debian 5.0
      * checks/df: Fix output of check: percentage shown in output
	did include reserved space for root where check logic did
	not. Also fix logic: account reserved space as used - not
	as avail.
      * checks/df: Exclude filesystems with size 0 from inventory.
      * Fix bug with host tags in clusters -> precompile did not
	work.
      * New feature "Inventory Check": Check for new services. Setting
	inventory_check_interval=120 in main.mk will check for new services
	every 2 hours on each host. Refer to online documentation
	for more details.
      * Fixed bug: When agent sends invalid information or check
	has bug, check_mk now handles this gracefully
      * Fixed bug in checks/diskstat and in Linux agent. Also
	IDE disks are found. The inventory does now work correctly
	if now disks are found.
      * Determine common group of Apache and Nagios at setup.
	Auto set new variable www_group which replaces logwatch_groupid.
	Fix bug: logwatch directories are now created with correct
	ownership when check_mk is called manually as root.
      * Default templates: notifications options for hosts and
	services now include also recovery, flapping and warning
	events.
      * Windows agent: changed computation of RAM and SWAP usage
	(now we assume that "totalPageFile" includes RAM *and*
	SWAP).
      * Fix problem with Nagios configuration files: remove
	characters Nagios considers as illegal from service
	descriptions.
      * Processing of performance data (check_icmp) for host
        checks and PING-only-services now set to 1 in default
	templates check_mk_templates.cfg.
      * New SNMP checks for querying FSC ServerView Agent: fsc_fans,
	fsc_temp and fsc_subsystems. Successfully tested with agents
	running	on Windows and Linux.
      * RPM packaged agent tested to be working on VMWare ESX 4.0 
	(simply install RPM package with rpm -i ... and open port 
	in firewall with "esxcfg-firewall -o 6556,tcp,in,check_mk")
      * Improve handling of cache files: inventory now uses cache
	files only if they are current and if the hosts are not
	explicitely specified.
	
1.0.33:
      * Made check_mk run on Python 2.3.4 (as used in CentOS 4.7
	und RedHat 4.7). 
      * New option -M that prints out manual pages of checks.
	Only a few check types are documented yet, but more will
	be following.
      * Package the empty directory /usr/lib/check_mk_agent/plugins
	and ../local into the RPM and DEB package of the agent
      * New feature: service_dependencies. check_mk lets you comfortably
	create Nagios servicedependency definitions for you and also
	supports them by executing the checks in an optimal order.
      * logwatch.php: New button for hiding the context messages.
	This is a global setting for all logfiles and its state is
	stored in a cookie.
	
1.0.32:
      * IMPORTANT: Configuration variable datasource_programs is now
        analogous to that of host_groups. That means: the order of
        program and hostlist must be swapped!
      * New option --fake-dns, useful for tests with non-existing
	hosts.
      * Massive speed improvement for -S, -H and -C
      * Fixed bug in inventory of clusters: Clustered services where
	silently dropped (since introduction of host tags). Fixed now.
      * Fixed minor bug in inventory: Suppress DNS lookup when using
	--no-tcp
      * Fixed bug in cluster handling: Missing function strip_tags()
	in check_mk_base.py was eliminated.
      * Changed semantics of host_groups, summary_host_groups,
	host_contactgroups, and summary_host_groups for clusters. 
	Now the cluster names will be relevant, not
	the names of the nodes. This allows the cluster hosts to
	have different host/contactgroups than the nodes. And it is more
	consistent with other parts of the configuration.
      * Fixed bug: datasource_programs on cluster nodes did not work
	when precompiling

1.0.31:
      * New option -D, --dump that dumps all configuration information
	about one, several or all hosts
	New config variables 'ignored_checktypes' and 'ignored_services',
        which allow to include certain checktypes in general or
        some services from some hosts from inventory
      * Config variable 'clustered_services' now has the same semantics
	as ignored_checktypes and allows to make it host dependent.
      * Allow magic tags PHYSICAL_HOSTS, CLUSTER_HOSTS and ALL_HOSTS at
	all places, where lists of hosts are expected (except checks).
	This fixes various problems that arise when using all_hosts at
	those places:
	  * all_hosts might by changed by another file in conf.d
	  * all_hosts does not contain the cluster hosts
      * Config file 'final.mk' is read after all other config files -
	if it exists. You can put debug code there that prints the
	contents of your variables.
      * Use colored output only, if stdout is a tty. If you have
	problems with colors, then you can pipe the output
	through cat or less
      * Fixed bug with host tags: didn't strip off tags when
	processing configuration lists (occurs when using
	custom host lists)
      * mk_logwatch is now aware of inodes of logfiles. This
	is important for fast rotating files: If the inode
	of a logfile changes between two checks mk_logwatch
	assumes that the complete content is new, even if
	the new file is longer than the old one.
      * check_mk makes sure that you do not have duplicate
	hosts in all_hosts or clusters.

1.0.30:
      * Windows agent now automatically monitors all existing
	event logs, not only "System" and "Application".

1.0.29:
      * Improved default Nagios configuration file:
	added some missing templates, enter correct URLs
	asked at setup time.
      * IMPORANT: If you do not use the new default 
	Nagios configuration file you need to rename
	the template for aggregated services (summary
	services) to check_mk_summarizes (old name
	was 'check_mk_passive-summary'). Aggregated
	services are *always* passive and do *never*
	have performance data.
      * Hopefully fixed CPU usage output on multi-CPU
	machines
      * Fixed Problem in Windows Agent: Eventlog monitoring
	does now also work, if first record has not number 1
	(relevant for larger/older eventlogs)
      * Fixed bug in administration.html: Filename for Nagios
	must be named check_mk.cfg and *not* main.mk. Nagios
	does not read files without the suffix .cfg. 
      * magic factor for df, that allows to automatgically 
        adapt levels for very big or very small filesystems.
      * new concept of host tags simplyfies configuration.
      * IMPORTANT: at all places in the configuration where
	lists of hosts are used those are not any longer
	interpreted as regular expressions. Hostnames
	must match exactly. Therefore the list [ "" ] does
	not any longer represent the list of all hosts.
	It is a bug now. Please write all_hosts instead
	of [ "" ]. The semantics for service expressions
	has not changed.
      * Fixed problem with logwatch.php: Begin with
	<?php, not with <?. This makes some older webservers
	happy.
      * Fixed problem in check ipmi: Handle corrupt output
	from agent
      * Cleaned up code, improved inline documentation
      * Fixed problem with vms_df: default_filesystem_levels,
	filesystem_levels and df magic number now are used
	for df, vms_df and df_netapp together. Works now also
	when precompiled.
	
1.0.28:
      * IMPORTANT: the config file has been renamed from
	check_mk.cfg to main.mk. This has been suggested
	by several of my customers in order to avoid 
	confusion with Nagios configuration files. In addition,
	all check_mk's configuration file have to end in
	'.mk'. This also holds for the autochecks. The 
	setup.sh script will automatically rename all relevant
	files. Users of RPM or DEB installations have to remove
	the files themselves - sorry.
      * Windows agent supports eventlogs. Current all Warning
        and Error messages from 'System' and 'Application' are
        being sent to check_mk. Events can be filtered on the
	Nagios host.
      * Fixed bug: direct RRD update didn't work. Should now.
      * Fixed permission problems when run as root.
      * Agent is expected to send its version in <<<check_mk>>>
	now (not any longer in <<<mknagios>>>
      * Fixed bug in Windows agent. Performance counters now output
	correct values
      * Change checks/winperf: Changed 'ops/sec' into MB/s.
	That measures read and write disk throughput
	(now warn/crit levels possible yet)
      * new SNMP check 'ifoperstatus' for checking link
        of network interfaces via SNMP standard MIB
      * translated setup script into english
      * fixed bug with missing directories in setup script
      * made setup script's output nicer, show version information
      * NEW: mk_logwatch - a new plugin for the linux/UNIX agent
	for watching logfiles
      * Better error handling with Nagios pipe
      * Better handling of global error: make check_mk return
	CRIT, when no data can retrieved at all.
      * Added missing template 'check_mk_pingonly' in sample
	Nagios config file (is needed for hosts without checks)
	
1.0.27:
      * Ship source code of windows agent
      * fix several typos
      * fix bug: option --list-hosts did not work
      * fix bug: precompile "-C" did not work because
	of missing extension .py
      * new option -U,--update: It combines -S, -H and
	-U and writes the Nagios configuration into a
	file (not to stdout).
      * ship templates for PNP4Nagios matching most check_mk-checks.
	Standard installation path is /usr/share/check_mk/pnp-templates
	
1.0.26:
      -	Changed License to GNU GPL Version 2
      * modules check_mk_admin and check_mk_base are both shipped
	uncompiled.
      * source code of windows agent togehter with Makefile shipped
	with normal distribution
      * checks/md now handles rare case where output of /proc/mdstat
	shows three lines per array

1.0.25:
      * setup skript remembers paths

1.0.24:
      * fixed bug with precompile: Version of Agent was always 0

1.0.23:
      * fixed bug: check_config_variables was missing in precompiled
	files
      * new logwatch agent in Python plus new logwatch-check that
	handles both the output from the old and the new agent

1.0.22:
      * Default timeout for TCP transfer increased from 3.0 to 60.0
      * Windows agent supports '<<<mem>>>' that is compatible with Linux
      * Windows agents performance counters output fixed
      * Windows agent can now be cross-compiled with mingw on Linux
      * New checktype winperf.cpuusage that retrieves the percentage
	of CPU usage from windows (still has to be tested on Multi-CPU
	machine)
      * Fixed bug: logwatch_dir and logwatch_groupid got lost when
	precompiling. 
      * arithmetic for CPU usage on VMS multi-CPU machines changed

1.0.21:
      * fixed bug in checks/df: filesystem levels did not work
	with precompiled checks

1.0.20:
      * new administration guide in doc/
      * fixed bug: option -v now works independent of order
      * fixed bug: in statgrab_net: variable was missing (affected -C)
      * fixed bug: added missing variables, imported re (affected -C)
      * check ipmi: new option ipmi_summarize: create only one check for all sensors
      * new pnp-template for ipmi summarized ambient temperature
 
1.0.19:
      * Monitoring of Windows Services
      * Fixed bug with check-specific default parameters
      * Monitoring of VMS (agent not included yet)
      * Retrieving of data via an external programm (e.g. SSH/RSH)
      * setup.sh does not overwrite check_mk.cfg but installs
	the new default file as check_mk.cfg-1.0.19
      * Put hosts into default hostgroup if none is configured<|MERGE_RESOLUTION|>--- conflicted
+++ resolved
@@ -2,13 +2,10 @@
     Multisite:
     * FIX: WATO filtered status GUIs did not update the title after changing
       the title of the file/folder in WATO
-<<<<<<< HEAD
     * FIX: Removed new python syntax which is incompatible with old python versions
     * Views are not reloaded completely anymore. The data tables are reloaded
       on their own.
-=======
     * Open tabs in views do not prevent reloading the displayed data anymore
->>>>>>> cd4770cb
 
 1.1.11i3:
     Core, Setup, etc.:
@@ -74,8 +71,6 @@
     * Added several missing i18n strings in view editor
     * Views can now be sorted by the users by clicking on the table headers.
       The user sort options are not persisted.
-    * Views are not reloaded completely anymore. The data tables are reloaded
-      on their own.
     * Perf-O-Meters are now aware if there really is a PNP graph
 
     WATO:
